--- conflicted
+++ resolved
@@ -8,11 +8,7 @@
 # We welcome patches that add distribution-specific mechanisms to find the
 # preferred terminal emulator. On Debian, there is the x-terminal-emulator
 # symlink for example.
-<<<<<<< HEAD
-for terminal in $TERMINAL x-terminal-emulator urxvt rxvt terminator Eterm aterm xterm gnome-terminal roxterm xfce4-terminal termite; do
-=======
 for terminal in $TERMINAL x-terminal-emulator urxvt rxvt terminator Eterm aterm xterm gnome-terminal roxterm xfce4-terminal termite lxterminal; do
->>>>>>> 3f126c61
     if command -v $terminal > /dev/null 2>&1; then
         exec $terminal "$@"
     fi
