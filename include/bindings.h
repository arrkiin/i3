--- conflicted
+++ resolved
@@ -24,11 +24,7 @@
  *
  */
 Binding *configure_binding(const char *bindtype, const char *modifiers, const char *input_code,
-<<<<<<< HEAD
-                           const char *release, const char *command, const char *mode);
-=======
                            const char *release, const char *whole_window, const char *command, const char *mode);
->>>>>>> 3f126c61
 
 /**
  * Grab the bound keys (tell X to send us keypress events for those keycodes)
