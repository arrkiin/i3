/*
 * vim:ts=4:sw=4:expandtab
 *
 * i3 - an improved dynamic tiling window manager
 * © 2009-2012 Michael Stapelberg and contributors (see also: LICENSE)
 *
 * include/data.h: This file defines all data structures used by i3
 *
 */
#pragma once

#define SN_API_NOT_YET_FROZEN 1
#include <libsn/sn-launcher.h>

#include <xcb/randr.h>
#include <stdbool.h>
#include <pcre.h>
#include <sys/time.h>

#include "libi3.h"
#include "queue.h"

/*
 * To get the big concept: There are helper structures like struct
 * Workspace_Assignment. Every struct which is also defined as type (see
 * forward definitions) is considered to be a major structure, thus important.
 *
 * The following things are all stored in a 'Con', from very high level (the
 * biggest Cons) to very small (a single window):
 *
 * 1) X11 root window (as big as all your outputs combined)
 * 2) output (like LVDS1)
 * 3) content container, dockarea containers
 * 4) workspaces
 * 5) split containers
 * ... (you can arbitrarily nest split containers)
 * 6) X11 window containers
 *
 */

/* Forward definitions */
typedef struct Binding Binding;
typedef struct Rect Rect;
typedef struct xoutput Output;
typedef struct Con Con;
typedef struct Match Match;
typedef struct Assignment Assignment;
typedef struct Window i3Window;
<<<<<<< HEAD
typedef struct gap_config_t gap_config_t;
=======
>>>>>>> 3f126c61

/******************************************************************************
 * Helper types
 *****************************************************************************/
typedef enum { D_LEFT,
               D_RIGHT,
               D_UP,
               D_DOWN } direction_t;
typedef enum { NO_ORIENTATION = 0,
               HORIZ,
               VERT } orientation_t;
typedef enum { BS_NORMAL = 0,
               BS_NONE = 1,
               BS_PIXEL = 2 } border_style_t;

/** parameter to specify whether tree_close() and x_window_kill() should kill
 * only this specific window or the whole X11 client */
typedef enum { DONT_KILL_WINDOW = 0,
               KILL_WINDOW = 1,
               KILL_CLIENT = 2 } kill_window_t;

/** describes if the window is adjacent to the output (physical screen) edges. */
typedef enum { ADJ_NONE = 0,
               ADJ_LEFT_SCREEN_EDGE = (1 << 0),
               ADJ_RIGHT_SCREEN_EDGE = (1 << 1),
               ADJ_UPPER_SCREEN_EDGE = (1 << 2),
               ADJ_LOWER_SCREEN_EDGE = (1 << 4) } adjacent_t;
<<<<<<< HEAD

typedef enum { OFF, ON, NO_GAPS } smart_borders_t;
=======
>>>>>>> 3f126c61

enum {
    BIND_NONE = 0,
    BIND_SHIFT = XCB_MOD_MASK_SHIFT,     /* (1 << 0) */
    BIND_CONTROL = XCB_MOD_MASK_CONTROL, /* (1 << 2) */
    BIND_MOD1 = XCB_MOD_MASK_1,          /* (1 << 3) */
    BIND_MOD2 = XCB_MOD_MASK_2,          /* (1 << 4) */
    BIND_MOD3 = XCB_MOD_MASK_3,          /* (1 << 5) */
    BIND_MOD4 = XCB_MOD_MASK_4,          /* (1 << 6) */
    BIND_MOD5 = XCB_MOD_MASK_5,          /* (1 << 7) */
    BIND_MODE_SWITCH = (1 << 8)
};

/**
 * Container layouts. See Con::layout.
 */
typedef enum {
    L_DEFAULT = 0,
    L_STACKED = 1,
    L_TABBED = 2,
    L_DOCKAREA = 3,
    L_OUTPUT = 4,
    L_SPLITV = 5,
    L_SPLITH = 6
} layout_t;

/**
 * Binding input types. See Binding::input_type.
 */
typedef enum {
    B_KEYBOARD = 0,
    B_MOUSE = 1
} input_type_t;

/**
 * Mouse pointer warping modes.
 */
typedef enum {
    POINTER_WARPING_OUTPUT = 0,
    POINTER_WARPING_NONE = 1
} warping_t;

struct gap_config_t {
    int inner;
    int outer;
};

/**
 * Stores a rectangle, for example the size of a window, the child window etc.
 * It needs to be packed so that the compiler will not add any padding bytes.
 * (it is used in src/ewmh.c for example)
 *
 * Note that x and y can contain signed values in some cases (for example when
 * used for the coordinates of a window, which can be set outside of the
 * visible area, but not when specifying the position of a workspace for the
 * _NET_WM_WORKAREA hint). Not declaring x/y as int32_t saves us a lot of
 * typecasts.
 *
 */
struct Rect {
    uint32_t x;
    uint32_t y;
    uint32_t width;
    uint32_t height;
} __attribute__((packed));

/**
 * Stores the reserved pixels on each screen edge read from a
 * _NET_WM_STRUT_PARTIAL.
 *
 */
struct reservedpx {
    uint32_t left;
    uint32_t right;
    uint32_t top;
    uint32_t bottom;
};

/**
 * Stores a width/height pair, used as part of deco_render_params to check
 * whether the rects width/height have changed.
 *
 */
struct width_height {
    uint32_t w;
    uint32_t h;
};

/**
 * Stores the parameters for rendering a window decoration. This structure is
 * cached in every Con and no re-rendering will be done if the parameters have
 * not changed (only the pixmaps will be copied).
 *
 */
struct deco_render_params {
    struct Colortriple *color;
    int border_style;
    struct width_height con_rect;
    struct width_height con_window_rect;
    Rect con_deco_rect;
    uint32_t background;
    layout_t parent_layout;
    bool con_is_leaf;
};

/**
 * Stores which workspace (by name or number) goes to which output.
 *
 */
struct Workspace_Assignment {
    char *name;
    char *output;

    TAILQ_ENTRY(Workspace_Assignment) ws_assignments;
};

struct Ignore_Event {
    int sequence;
    int response_type;
    time_t added;

    SLIST_ENTRY(Ignore_Event) ignore_events;
};

/**
 * Stores internal information about a startup sequence, like the workspace it
 * was initiated on.
 *
 */
struct Startup_Sequence {
    /** startup ID for this sequence, generated by libstartup-notification */
    char *id;
    /** workspace on which this startup was initiated */
    char *workspace;
    /** libstartup-notification context for this launch */
    SnLauncherContext *context;
    /** time at which this sequence should be deleted (after it was marked as
     * completed) */
    time_t delete_at;

    TAILQ_ENTRY(Startup_Sequence) sequences;
};

/**
 * Regular expression wrapper. It contains the pattern itself as a string (like
 * ^foo[0-9]$) as well as a pointer to the compiled PCRE expression and the
 * pcre_extra data returned by pcre_study().
 *
 * This makes it easier to have a useful logfile, including the matching or
 * non-matching pattern.
 *
 */
struct regex {
    char *pattern;
    pcre *regex;
    pcre_extra *extra;
};

/******************************************************************************
 * Major types
 *****************************************************************************/

/**
 * Holds a keybinding, consisting of a keycode combined with modifiers and the
 * command which is executed as soon as the key is pressed (see
 * src/config_parser.c)
 *
 */
struct Binding {
    /* The type of input this binding is for. (Mouse bindings are not yet
     * implemented. All bindings are currently assumed to be keyboard bindings.) */
    input_type_t input_type;

    /** If true, the binding should be executed upon a KeyRelease event, not a
     * KeyPress (the default). */
    enum {
        /* This binding will only be executed upon KeyPress events */
        B_UPON_KEYPRESS = 0,
        /* This binding will be executed either upon a KeyRelease event, or… */
        B_UPON_KEYRELEASE = 1,
        /* …upon a KeyRelease event, even if the modifiers don’t match. This
         * state is triggered from get_binding() when the corresponding
         * KeyPress (!) happens, so that users can release the modifier keys
         * before releasing the actual key. */
        B_UPON_KEYRELEASE_IGNORE_MODS = 2,
    } release;

    /** If this is true for a mouse binding, the binding should be executed
     * when the button is pressed over any part of the window, not just the
     * title bar (default). */
    bool whole_window;

    uint32_t number_keycodes;

    /** Keycode to bind */
    uint32_t keycode;

    /** Bitmask consisting of BIND_MOD_1, BIND_MODE_SWITCH, … */
    uint32_t mods;

    /** Symbol the user specified in configfile, if any. This needs to be
     * stored with the binding to be able to re-convert it into a keycode
     * if the keyboard mapping changes (using Xmodmap for example) */
    char *symbol;

    /** Only in use if symbol != NULL. Gets set to the value to which the
     * symbol got translated when binding. Useful for unbinding and
     * checking which binding was used when a key press event comes in.
     *
     * This is an array of number_keycodes size. */
    xcb_keycode_t *translated_to;

    /** Command, like in command mode */
    char *command;

    TAILQ_ENTRY(Binding) bindings;
};

/**
 * Holds a command specified by either an:
 * - exec-line
 * - exec_always-line
 * in the config (see src/config.c)
 *
 */
struct Autostart {
    /** Command, like in command mode */
    char *command;
    /** no_startup_id flag for start_application(). Determines whether a
     * startup notification context/ID should be created. */
    bool no_startup_id;
    TAILQ_ENTRY(Autostart) autostarts;
    TAILQ_ENTRY(Autostart) autostarts_always;
};

/**
 * An Output is a physical output on your graphics driver. Outputs which
 * are currently in use have (output->active == true). Each output has a
 * position and a mode. An output usually corresponds to one connected
 * screen (except if you are running multiple screens in clone mode).
 *
 */
struct xoutput {
    /** Output id, so that we can requery the output directly later */
    xcb_randr_output_t id;

    /** Whether the output is currently active (has a CRTC attached with a
     * valid mode) */
    bool active;

    /** Internal flags, necessary for querying RandR screens (happens in
     * two stages) */
    bool changed;
    bool to_be_disabled;
    bool primary;

    /** Name of the output */
    char *name;

    /** Pointer to the Con which represents this output */
    Con *con;

    /** x, y, width, height */
    Rect rect;

    TAILQ_ENTRY(xoutput) outputs;
};

/**
 * A 'Window' is a type which contains an xcb_window_t and all the related
 * information (hints like _NET_WM_NAME for that window).
 *
 */
struct Window {
    xcb_window_t id;

    /** Holds the xcb_window_t (just an ID) for the leader window (logical
     * parent for toolwindows and similar floating windows) */
    xcb_window_t leader;
    xcb_window_t transient_for;

    /** Pointers to the Assignments which were already ran for this Window
     * (assignments run only once) */
    uint32_t nr_assignments;
    Assignment **ran_assignments;

    char *class_class;
    char *class_instance;

    /** The name of the window. */
    i3String *name;

    /** The WM_WINDOW_ROLE of this window (for example, the pidgin buddy window
     * sets "buddy list"). Useful to match specific windows in assignments or
     * for_window. */
    char *role;

    /** Flag to force re-rendering the decoration upon changes */
    bool name_x_changed;

    /** Whether the application used _NET_WM_NAME */
    bool uses_net_wm_name;

    /** Whether the application needs to receive WM_TAKE_FOCUS */
    bool needs_take_focus;

    /** Whether this window accepts focus. We store this inverted so that the
     * default will be 'accepts focus'. */
    bool doesnt_accept_focus;

    /** Whether the window says it is a dock window */
    enum { W_NODOCK = 0,
           W_DOCK_TOP = 1,
           W_DOCK_BOTTOM = 2 } dock;

    /** When this window was marked urgent. 0 means not urgent */
    struct timeval urgent;

    /** Pixels the window reserves. left/right/top/bottom */
    struct reservedpx reserved;

    /** Depth of the window */
    uint16_t depth;
};

/**
 * A "match" is a data structure which acts like a mask or expression to match
 * certain windows or not. For example, when using commands, you can specify a
 * command like this: [title="*Firefox*"] kill. The title member of the match
 * data structure will then be filled and i3 will check each window using
 * match_matches_window() to find the windows affected by this command.
 *
 */
struct Match {
    struct regex *title;
    struct regex *application;
    struct regex *class;
    struct regex *instance;
    struct regex *mark;
    struct regex *window_role;
    enum {
        U_DONTCHECK = -1,
        U_LATEST = 0,
        U_OLDEST = 1
    } urgent;
    enum {
        M_DONTCHECK = -1,
        M_NODOCK = 0,
        M_DOCK_ANY = 1,
        M_DOCK_TOP = 2,
        M_DOCK_BOTTOM = 3
    } dock;
    xcb_window_t id;
    enum { M_ANY = 0,
           M_TILING,
           M_FLOATING } floating;
    Con *con_id;

    /* Where the window looking for a match should be inserted:
     *
     * M_HERE   = the matched container will be replaced by the window
     *            (layout saving)
     * M_ASSIGN_WS = the matched container will be inserted in the target_ws.
     * M_BELOW  = the window will be inserted as a child of the matched container
     *            (dockareas)
     *
     */
    enum { M_HERE = 0,
           M_ASSIGN_WS,
           M_BELOW } insert_where;

    TAILQ_ENTRY(Match) matches;

    /* Whether this match was generated when restarting i3 inplace.
     * Leads to not setting focus when managing a new window, because the old
     * focus stack should be restored. */
    bool restart_mode;
};

/**
 * An Assignment makes specific windows go to a specific workspace/output or
 * run a command for that window. With this mechanism, the user can -- for
 * example -- assign his browser to workspace "www". Checking if a window is
 * assigned works by comparing the Match data structure with the window (see
 * match_matches_window()).
 *
 */
struct Assignment {
    /** type of this assignment:
     *
     * A_COMMAND = run the specified command for the matching window
     * A_TO_WORKSPACE = assign the matching window to the specified workspace
     * A_TO_OUTPUT = assign the matching window to the specified output
     *
     * While the type is a bitmask, only one value can be set at a time. It is
     * a bitmask to allow filtering for multiple types, for example in the
     * assignment_for() function.
     *
     */
    enum {
        A_ANY = 0,
        A_COMMAND = (1 << 0),
        A_TO_WORKSPACE = (1 << 1),
        A_TO_OUTPUT = (1 << 2)
    } type;

    /** the criteria to check if a window matches */
    Match match;

    /** destination workspace/output/command, depending on the type */
    union {
        char *command;
        char *workspace;
        char *output;
    } dest;

    TAILQ_ENTRY(Assignment) assignments;
};

/** Fullscreen modes. Used by Con.fullscreen_mode. */
typedef enum { CF_NONE = 0,
               CF_OUTPUT = 1,
               CF_GLOBAL = 2 } fullscreen_mode_t;

/**
 * A 'Con' represents everything from the X11 root window down to a single X11 window.
 *
 */
struct Con {
    bool mapped;

    /* Should this container be marked urgent? This gets set when the window
     * inside this container (if any) sets the urgency hint, for example. */
    bool urgent;

    /** This counter contains the number of UnmapNotify events for this
     * container (or, more precisely, for its ->frame) which should be ignored.
     * UnmapNotify events need to be ignored when they are caused by i3 itself,
     * for example when reparenting or when unmapping the window on a workspace
     * change. */
    uint8_t ignore_unmap;

    /* ids/pixmap/graphics context for the frame window */
    bool pixmap_recreated;
    xcb_window_t frame;
    xcb_pixmap_t pixmap;
    xcb_gcontext_t pm_gc;

    enum {
        CT_ROOT = 0,
        CT_OUTPUT = 1,
        CT_CON = 2,
        CT_FLOATING_CON = 3,
        CT_WORKSPACE = 4,
        CT_DOCKAREA = 5
    } type;

    /** the workspace number, if this Con is of type CT_WORKSPACE and the
     * workspace is not a named workspace (for named workspaces, num == -1) */
    int num;

    /** Only applicable for containers of type CT_WORKSPACE. */
    gap_config_t gap_config;

    struct Con *parent;

    struct Rect rect;
    struct Rect window_rect;
    struct Rect deco_rect;
    /** the geometry this window requested when getting mapped */
    struct Rect geometry;

    char *name;

    /* a sticky-group is an identifier which bundles several containers to a
     * group. The contents are shared between all of them, that is they are
     * displayed on whichever of the containers is currently visible */
    char *sticky_group;

    /* user-definable mark to jump to this container later */
    char *mark;

    double percent;

    /* aspect ratio from WM_NORMAL_HINTS (MPlayer uses this for example) */
    double aspect_ratio;
    /* the wanted size of the window, used in combination with size
     * increments (see below). */
    int base_width;
    int base_height;

    /* the x11 border pixel attribute */
    int border_width;
    int current_border_width;

    /* minimum increment size specified for the window (in pixels) */
    int width_increment;
    int height_increment;

    struct Window *window;

    /* timer used for disabling urgency */
    struct ev_timer *urgency_timer;

    /** Cache for the decoration rendering */
    struct deco_render_params *deco_render_params;

    /* Only workspace-containers can have floating clients */
    TAILQ_HEAD(floating_head, Con) floating_head;

    TAILQ_HEAD(nodes_head, Con) nodes_head;
    TAILQ_HEAD(focus_head, Con) focus_head;

    TAILQ_HEAD(swallow_head, Match) swallow_head;

    fullscreen_mode_t fullscreen_mode;
    /* layout is the layout of this container: one of split[v|h], stacked or
     * tabbed. Special containers in the tree (above workspaces) have special
     * layouts like dockarea or output.
     *
     * last_split_layout is one of splitv or splith to support the old "layout
     * default" command which by now should be "layout splitv" or "layout
     * splith" explicitly.
     *
     * workspace_layout is only for type == CT_WORKSPACE cons. When you change
     * the layout of a workspace without any children, i3 cannot just set the
     * layout (because workspaces need to be splitv/splith to allow focus
     * parent and opening new containers). Instead, it stores the requested
     * layout in workspace_layout and creates a new split container with that
     * layout whenever a new container is attached to the workspace. */
    layout_t layout, last_split_layout, workspace_layout;
    border_style_t border_style;
    /** floating? (= not in tiling layout) This cannot be simply a bool
     * because we want to keep track of whether the status was set by the
     * application (by setting _NET_WM_WINDOW_TYPE appropriately) or by the
     * user. The user’s choice overwrites automatic mode, of course. The
     * order of the values is important because we check with >=
     * FLOATING_AUTO_ON if a client is floating. */
    enum {
        FLOATING_AUTO_OFF = 0,
        FLOATING_USER_OFF = 1,
        FLOATING_AUTO_ON = 2,
        FLOATING_USER_ON = 3
    } floating;

    TAILQ_ENTRY(Con) nodes;
    TAILQ_ENTRY(Con) focused;
    TAILQ_ENTRY(Con) all_cons;
    TAILQ_ENTRY(Con) floating_windows;

    /** callbacks */
    void (*on_remove_child)(Con *);

    enum {
        /* Not a scratchpad window. */
        SCRATCHPAD_NONE = 0,

        /* Just moved to scratchpad, not resized by the user yet.
         * Window will be auto-centered and sized appropriately. */
        SCRATCHPAD_FRESH = 1,

        /* The user changed position/size of the scratchpad window. */
        SCRATCHPAD_CHANGED = 2
    } scratchpad_state;

    /* The ID of this container before restarting. Necessary to correctly
     * interpret back-references in the JSON (such as the focus stack). */
    int old_id;

    /* Depth of the container window */
    uint16_t depth;
};<|MERGE_RESOLUTION|>--- conflicted
+++ resolved
@@ -46,10 +46,7 @@
 typedef struct Match Match;
 typedef struct Assignment Assignment;
 typedef struct Window i3Window;
-<<<<<<< HEAD
 typedef struct gap_config_t gap_config_t;
-=======
->>>>>>> 3f126c61
 
 /******************************************************************************
  * Helper types
@@ -77,11 +74,8 @@
                ADJ_RIGHT_SCREEN_EDGE = (1 << 1),
                ADJ_UPPER_SCREEN_EDGE = (1 << 2),
                ADJ_LOWER_SCREEN_EDGE = (1 << 4) } adjacent_t;
-<<<<<<< HEAD
 
 typedef enum { OFF, ON, NO_GAPS } smart_borders_t;
-=======
->>>>>>> 3f126c61
 
 enum {
     BIND_NONE = 0,
