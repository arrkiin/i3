/*
 * vim:ts=4:sw=4:expandtab
 *
 * i3 - an improved dynamic tiling window manager
 * © 2009 Michael Stapelberg and contributors (see also: LICENSE)
 *
 * include/data.h: This file defines all data structures used by i3
 *
 */
#pragma once

#define SN_API_NOT_YET_FROZEN 1
#include <libsn/sn-launcher.h>

#include <xcb/randr.h>
#include <stdbool.h>
#include <pcre.h>
#include <sys/time.h>

#include "libi3.h"
#include "queue.h"

/*
 * To get the big concept: There are helper structures like struct
 * Workspace_Assignment. Every struct which is also defined as type (see
 * forward definitions) is considered to be a major structure, thus important.
 *
 * The following things are all stored in a 'Con', from very high level (the
 * biggest Cons) to very small (a single window):
 *
 * 1) X11 root window (as big as all your outputs combined)
 * 2) output (like LVDS1)
 * 3) content container, dockarea containers
 * 4) workspaces
 * 5) split containers
 * ... (you can arbitrarily nest split containers)
 * 6) X11 window containers
 *
 */

/* Forward definitions */
typedef struct Binding Binding;
typedef struct Rect Rect;
typedef struct xoutput Output;
typedef struct Con Con;
typedef struct Match Match;
typedef struct Assignment Assignment;
typedef struct Window i3Window;
typedef struct gaps_t gaps_t;
typedef struct mark_t mark_t;

/******************************************************************************
 * Helper types
 *****************************************************************************/
typedef enum { D_LEFT,
               D_RIGHT,
               D_UP,
               D_DOWN } direction_t;
typedef enum { NO_ORIENTATION = 0,
               HORIZ,
               VERT } orientation_t;
typedef enum { BS_NORMAL = 0,
               BS_NONE = 1,
               BS_PIXEL = 2 } border_style_t;

/** parameter to specify whether tree_close_internal() and x_window_kill() should kill
 * only this specific window or the whole X11 client */
typedef enum { DONT_KILL_WINDOW = 0,
               KILL_WINDOW = 1,
               KILL_CLIENT = 2 } kill_window_t;

/** describes if the window is adjacent to the output (physical screen) edges. */
typedef enum { ADJ_NONE = 0,
               ADJ_LEFT_SCREEN_EDGE = (1 << 0),
               ADJ_RIGHT_SCREEN_EDGE = (1 << 1),
               ADJ_UPPER_SCREEN_EDGE = (1 << 2),
               ADJ_LOWER_SCREEN_EDGE = (1 << 4) } adjacent_t;

<<<<<<< HEAD
typedef enum { OFF,
               ON,
               NO_GAPS } smart_borders_t;
=======
typedef enum { HEBM_NONE = ADJ_NONE,
               HEBM_VERTICAL = ADJ_LEFT_SCREEN_EDGE | ADJ_RIGHT_SCREEN_EDGE,
               HEBM_HORIZONTAL = ADJ_UPPER_SCREEN_EDGE | ADJ_LOWER_SCREEN_EDGE,
               HEBM_BOTH = HEBM_VERTICAL | HEBM_HORIZONTAL,
               HEBM_SMART = (1 << 5) } hide_edge_borders_mode_t;

>>>>>>> 4bec3b9d
typedef enum { MM_REPLACE,
               MM_ADD } mark_mode_t;

/**
 * Container layouts. See Con::layout.
 */
typedef enum {
    L_DEFAULT = 0,
    L_STACKED = 1,
    L_TABBED = 2,
    L_DOCKAREA = 3,
    L_OUTPUT = 4,
    L_SPLITV = 5,
    L_SPLITH = 6
} layout_t;

/**
 * Binding input types. See Binding::input_type.
 */
typedef enum {
    B_KEYBOARD = 0,
    B_MOUSE = 1
} input_type_t;

/**
 * Bitmask for matching XCB_XKB_GROUP_1 to XCB_XKB_GROUP_4.
 */
typedef enum {
    I3_XKB_GROUP_MASK_ANY = 0,
    I3_XKB_GROUP_MASK_1 = (1 << 0),
    I3_XKB_GROUP_MASK_2 = (1 << 1),
    I3_XKB_GROUP_MASK_3 = (1 << 2),
    I3_XKB_GROUP_MASK_4 = (1 << 3)
} i3_xkb_group_mask_t;

/**
 * The lower 16 bits contain a xcb_key_but_mask_t, the higher 16 bits contain
 * an i3_xkb_group_mask_t. This type is necessary for the fallback logic to
 * work when handling XKB groups (see ticket #1775) and makes the code which
 * locates keybindings upon KeyPress/KeyRelease events simpler.
 */
typedef uint32_t i3_event_state_mask_t;

/**
 * Mouse pointer warping modes.
 */
typedef enum {
    POINTER_WARPING_OUTPUT = 0,
    POINTER_WARPING_NONE = 1
} warping_t;

struct gaps_t {
    int inner;
    int outer;
};

/**
 * Stores a rectangle, for example the size of a window, the child window etc.
 * It needs to be packed so that the compiler will not add any padding bytes.
 * (it is used in src/ewmh.c for example)
 *
 * Note that x and y can contain signed values in some cases (for example when
 * used for the coordinates of a window, which can be set outside of the
 * visible area, but not when specifying the position of a workspace for the
 * _NET_WM_WORKAREA hint). Not declaring x/y as int32_t saves us a lot of
 * typecasts.
 *
 */
struct Rect {
    uint32_t x;
    uint32_t y;
    uint32_t width;
    uint32_t height;
} __attribute__((packed));

/**
 * Stores the reserved pixels on each screen edge read from a
 * _NET_WM_STRUT_PARTIAL.
 *
 */
struct reservedpx {
    uint32_t left;
    uint32_t right;
    uint32_t top;
    uint32_t bottom;
};

/**
 * Stores a width/height pair, used as part of deco_render_params to check
 * whether the rects width/height have changed.
 *
 */
struct width_height {
    uint32_t w;
    uint32_t h;
};

/**
 * Stores the parameters for rendering a window decoration. This structure is
 * cached in every Con and no re-rendering will be done if the parameters have
 * not changed (only the pixmaps will be copied).
 *
 */
struct deco_render_params {
    struct Colortriple *color;
    int border_style;
    struct width_height con_rect;
    struct width_height con_window_rect;
    Rect con_deco_rect;
    color_t background;
    layout_t parent_layout;
    bool con_is_leaf;
};

/**
 * Stores which workspace (by name or number) goes to which output and its gaps config.
 *
 */
struct Workspace_Assignment {
    char *name;
    char *output;
    gaps_t gaps;

    TAILQ_ENTRY(Workspace_Assignment) ws_assignments;
};

struct Ignore_Event {
    int sequence;
    int response_type;
    time_t added;

    SLIST_ENTRY(Ignore_Event) ignore_events;
};

/**
 * Stores internal information about a startup sequence, like the workspace it
 * was initiated on.
 *
 */
struct Startup_Sequence {
    /** startup ID for this sequence, generated by libstartup-notification */
    char *id;
    /** workspace on which this startup was initiated */
    char *workspace;
    /** libstartup-notification context for this launch */
    SnLauncherContext *context;
    /** time at which this sequence should be deleted (after it was marked as
     * completed) */
    time_t delete_at;

    TAILQ_ENTRY(Startup_Sequence) sequences;
};

/**
 * Regular expression wrapper. It contains the pattern itself as a string (like
 * ^foo[0-9]$) as well as a pointer to the compiled PCRE expression and the
 * pcre_extra data returned by pcre_study().
 *
 * This makes it easier to have a useful logfile, including the matching or
 * non-matching pattern.
 *
 */
struct regex {
    char *pattern;
    pcre *regex;
    pcre_extra *extra;
};

/******************************************************************************
 * Major types
 *****************************************************************************/

/**
 * Holds a keybinding, consisting of a keycode combined with modifiers and the
 * command which is executed as soon as the key is pressed (see
 * src/config_parser.c)
 *
 */
struct Binding {
    /* The type of input this binding is for. (Mouse bindings are not yet
     * implemented. All bindings are currently assumed to be keyboard bindings.) */
    input_type_t input_type;

    /** If true, the binding should be executed upon a KeyRelease event, not a
     * KeyPress (the default). */
    enum {
        /* This binding will only be executed upon KeyPress events */
        B_UPON_KEYPRESS = 0,
        /* This binding will be executed either upon a KeyRelease event, or… */
        B_UPON_KEYRELEASE = 1,
        /* …upon a KeyRelease event, even if the modifiers don’t match. This
         * state is triggered from get_binding() when the corresponding
         * KeyPress (!) happens, so that users can release the modifier keys
         * before releasing the actual key. */
        B_UPON_KEYRELEASE_IGNORE_MODS = 2,
    } release;

    /** If this is true for a mouse binding, the binding should be executed
     * when the button is pressed over the window border. */
    bool border;

    /** If this is true for a mouse binding, the binding should be executed
     * when the button is pressed over any part of the window, not just the
     * title bar (default). */
    bool whole_window;

    uint32_t number_keycodes;

    /** Keycode to bind */
    uint32_t keycode;

    /** Bitmask which is applied against event->state for KeyPress and
     * KeyRelease events to determine whether this binding applies to the
     * current state. */
    i3_event_state_mask_t event_state_mask;

    /** Symbol the user specified in configfile, if any. This needs to be
     * stored with the binding to be able to re-convert it into a keycode
     * if the keyboard mapping changes (using Xmodmap for example) */
    char *symbol;

    /** Only in use if symbol != NULL. Gets set to the value to which the
     * symbol got translated when binding. Useful for unbinding and
     * checking which binding was used when a key press event comes in.
     *
     * This is an array of number_keycodes size. */
    xcb_keycode_t *translated_to;

    /** Command, like in command mode */
    char *command;

    TAILQ_ENTRY(Binding) bindings;
};

/**
 * Holds a command specified by either an:
 * - exec-line
 * - exec_always-line
 * in the config (see src/config.c)
 *
 */
struct Autostart {
    /** Command, like in command mode */
    char *command;
    /** no_startup_id flag for start_application(). Determines whether a
     * startup notification context/ID should be created. */
    bool no_startup_id;
    TAILQ_ENTRY(Autostart) autostarts;
    TAILQ_ENTRY(Autostart) autostarts_always;
};

/**
 * An Output is a physical output on your graphics driver. Outputs which
 * are currently in use have (output->active == true). Each output has a
 * position and a mode. An output usually corresponds to one connected
 * screen (except if you are running multiple screens in clone mode).
 *
 */
struct xoutput {
    /** Output id, so that we can requery the output directly later */
    xcb_randr_output_t id;

    /** Whether the output is currently active (has a CRTC attached with a
     * valid mode) */
    bool active;

    /** Internal flags, necessary for querying RandR screens (happens in
     * two stages) */
    bool changed;
    bool to_be_disabled;
    bool primary;

    /** Name of the output */
    char *name;

    /** Pointer to the Con which represents this output */
    Con *con;

    /** x, y, width, height */
    Rect rect;

    TAILQ_ENTRY(xoutput) outputs;
};

/**
 * A 'Window' is a type which contains an xcb_window_t and all the related
 * information (hints like _NET_WM_NAME for that window).
 *
 */
struct Window {
    xcb_window_t id;

    /** Holds the xcb_window_t (just an ID) for the leader window (logical
     * parent for toolwindows and similar floating windows) */
    xcb_window_t leader;
    xcb_window_t transient_for;

    /** Pointers to the Assignments which were already ran for this Window
     * (assignments run only once) */
    uint32_t nr_assignments;
    Assignment **ran_assignments;

    char *class_class;
    char *class_instance;

    /** The name of the window. */
    i3String *name;

    /** The WM_WINDOW_ROLE of this window (for example, the pidgin buddy window
     * sets "buddy list"). Useful to match specific windows in assignments or
     * for_window. */
    char *role;

    /** Flag to force re-rendering the decoration upon changes */
    bool name_x_changed;

    /** Whether the application used _NET_WM_NAME */
    bool uses_net_wm_name;

    /** Whether the application needs to receive WM_TAKE_FOCUS */
    bool needs_take_focus;

    /** Whether this window accepts focus. We store this inverted so that the
     * default will be 'accepts focus'. */
    bool doesnt_accept_focus;

    /** The _NET_WM_WINDOW_TYPE for this window. */
    xcb_atom_t window_type;

    /** The _NET_WM_DESKTOP for this window. */
    uint32_t wm_desktop;

    /** Whether the window says it is a dock window */
    enum { W_NODOCK = 0,
           W_DOCK_TOP = 1,
           W_DOCK_BOTTOM = 2 } dock;

    /** When this window was marked urgent. 0 means not urgent */
    struct timeval urgent;

    /** Pixels the window reserves. left/right/top/bottom */
    struct reservedpx reserved;

    /** Depth of the window */
    uint16_t depth;

    /* the wanted size of the window, used in combination with size
     * increments (see below). */
    int base_width;
    int base_height;

    /* minimum increment size specified for the window (in pixels) */
    int width_increment;
    int height_increment;

    /* aspect ratio from WM_NORMAL_HINTS (MPlayer uses this for example) */
    double aspect_ratio;
};

/**
 * A "match" is a data structure which acts like a mask or expression to match
 * certain windows or not. For example, when using commands, you can specify a
 * command like this: [title="*Firefox*"] kill. The title member of the match
 * data structure will then be filled and i3 will check each window using
 * match_matches_window() to find the windows affected by this command.
 *
 */
struct Match {
    /* Set if a criterion was specified incorrectly. */
    char *error;

    struct regex *title;
    struct regex *application;
    struct regex *class;
    struct regex *instance;
    struct regex *mark;
    struct regex *window_role;
    struct regex *workspace;
    xcb_atom_t window_type;
    enum {
        U_DONTCHECK = -1,
        U_LATEST = 0,
        U_OLDEST = 1
    } urgent;
    enum {
        M_DONTCHECK = -1,
        M_NODOCK = 0,
        M_DOCK_ANY = 1,
        M_DOCK_TOP = 2,
        M_DOCK_BOTTOM = 3
    } dock;
    xcb_window_t id;
    enum { M_ANY = 0,
           M_TILING,
           M_FLOATING } floating;
    Con *con_id;

    /* Where the window looking for a match should be inserted:
     *
     * M_HERE   = the matched container will be replaced by the window
     *            (layout saving)
     * M_ASSIGN_WS = the matched container will be inserted in the target_ws.
     * M_BELOW  = the window will be inserted as a child of the matched container
     *            (dockareas)
     *
     */
    enum { M_HERE = 0,
           M_ASSIGN_WS,
           M_BELOW } insert_where;

    TAILQ_ENTRY(Match) matches;

    /* Whether this match was generated when restarting i3 inplace.
     * Leads to not setting focus when managing a new window, because the old
     * focus stack should be restored. */
    bool restart_mode;
};

/**
 * An Assignment makes specific windows go to a specific workspace/output or
 * run a command for that window. With this mechanism, the user can -- for
 * example -- assign their browser to workspace "www". Checking if a window is
 * assigned works by comparing the Match data structure with the window (see
 * match_matches_window()).
 *
 */
struct Assignment {
    /** type of this assignment:
     *
     * A_COMMAND = run the specified command for the matching window
     * A_TO_WORKSPACE = assign the matching window to the specified workspace
     * A_NO_FOCUS = don't focus matched window when it is managed
     *
     * While the type is a bitmask, only one value can be set at a time. It is
     * a bitmask to allow filtering for multiple types, for example in the
     * assignment_for() function.
     *
     */
    enum {
        A_ANY = 0,
        A_COMMAND = (1 << 0),
        A_TO_WORKSPACE = (1 << 1),
        A_NO_FOCUS = (1 << 2)
    } type;

    /** the criteria to check if a window matches */
    Match match;

    /** destination workspace/command, depending on the type */
    union {
        char *command;
        char *workspace;
    } dest;

    TAILQ_ENTRY(Assignment) assignments;
};

/** Fullscreen modes. Used by Con.fullscreen_mode. */
typedef enum { CF_NONE = 0,
               CF_OUTPUT = 1,
               CF_GLOBAL = 2 } fullscreen_mode_t;

struct mark_t {
    char *name;

    TAILQ_ENTRY(mark_t) marks;
};

/**
 * A 'Con' represents everything from the X11 root window down to a single X11 window.
 *
 */
struct Con {
    bool mapped;

    /* Should this container be marked urgent? This gets set when the window
     * inside this container (if any) sets the urgency hint, for example. */
    bool urgent;

    /** This counter contains the number of UnmapNotify events for this
     * container (or, more precisely, for its ->frame) which should be ignored.
     * UnmapNotify events need to be ignored when they are caused by i3 itself,
     * for example when reparenting or when unmapping the window on a workspace
     * change. */
    uint8_t ignore_unmap;

    /* The surface used for the frame window. */
    surface_t frame;
    surface_t frame_buffer;
    bool pixmap_recreated;

    enum {
        CT_ROOT = 0,
        CT_OUTPUT = 1,
        CT_CON = 2,
        CT_FLOATING_CON = 3,
        CT_WORKSPACE = 4,
        CT_DOCKAREA = 5
    } type;

    /** the workspace number, if this Con is of type CT_WORKSPACE and the
     * workspace is not a named workspace (for named workspaces, num == -1) */
    int num;

    /** Only applicable for containers of type CT_WORKSPACE. */
    gaps_t gaps;

    struct Con *parent;

    /* The position and size for this con. These coordinates are absolute. Note
     * that the rect of a container does not include the decoration. */
    struct Rect rect;
    /* The position and size of the actual client window. These coordinates are
     * relative to the container's rect. */
    struct Rect window_rect;
    /* The position and size of the container's decoration. These coordinates
     * are relative to the container's parent's rect. */
    struct Rect deco_rect;
    /** the geometry this window requested when getting mapped */
    struct Rect geometry;

    char *name;

    /** The format with which the window's name should be displayed. */
    char *title_format;

    /* a sticky-group is an identifier which bundles several containers to a
     * group. The contents are shared between all of them, that is they are
     * displayed on whichever of the containers is currently visible */
    char *sticky_group;

    /* user-definable marks to jump to this container later */
    TAILQ_HEAD(marks_head, mark_t) marks_head;
    /* cached to decide whether a redraw is needed */
    bool mark_changed;

    double percent;

    /* the x11 border pixel attribute */
    int border_width;
    int current_border_width;

    struct Window *window;

    /* timer used for disabling urgency */
    struct ev_timer *urgency_timer;

    /** Cache for the decoration rendering */
    struct deco_render_params *deco_render_params;

    /* Only workspace-containers can have floating clients */
    TAILQ_HEAD(floating_head, Con) floating_head;

    TAILQ_HEAD(nodes_head, Con) nodes_head;
    TAILQ_HEAD(focus_head, Con) focus_head;

    TAILQ_HEAD(swallow_head, Match) swallow_head;

    fullscreen_mode_t fullscreen_mode;

    /* Whether this window should stick to the glass. This corresponds to
     * the _NET_WM_STATE_STICKY atom and will only be respected if the
     * window is floating. */
    bool sticky;

    /* layout is the layout of this container: one of split[v|h], stacked or
     * tabbed. Special containers in the tree (above workspaces) have special
     * layouts like dockarea or output.
     *
     * last_split_layout is one of splitv or splith to support the old "layout
     * default" command which by now should be "layout splitv" or "layout
     * splith" explicitly.
     *
     * workspace_layout is only for type == CT_WORKSPACE cons. When you change
     * the layout of a workspace without any children, i3 cannot just set the
     * layout (because workspaces need to be splitv/splith to allow focus
     * parent and opening new containers). Instead, it stores the requested
     * layout in workspace_layout and creates a new split container with that
     * layout whenever a new container is attached to the workspace. */
    layout_t layout, last_split_layout, workspace_layout;
    border_style_t border_style;
    /** floating? (= not in tiling layout) This cannot be simply a bool
     * because we want to keep track of whether the status was set by the
     * application (by setting _NET_WM_WINDOW_TYPE appropriately) or by the
     * user. The user’s choice overwrites automatic mode, of course. The
     * order of the values is important because we check with >=
     * FLOATING_AUTO_ON if a client is floating. */
    enum {
        FLOATING_AUTO_OFF = 0,
        FLOATING_USER_OFF = 1,
        FLOATING_AUTO_ON = 2,
        FLOATING_USER_ON = 3
    } floating;

    TAILQ_ENTRY(Con) nodes;
    TAILQ_ENTRY(Con) focused;
    TAILQ_ENTRY(Con) all_cons;
    TAILQ_ENTRY(Con) floating_windows;

    /** callbacks */
    void (*on_remove_child)(Con *);

    enum {
        /* Not a scratchpad window. */
        SCRATCHPAD_NONE = 0,

        /* Just moved to scratchpad, not resized by the user yet.
         * Window will be auto-centered and sized appropriately. */
        SCRATCHPAD_FRESH = 1,

        /* The user changed position/size of the scratchpad window. */
        SCRATCHPAD_CHANGED = 2
    } scratchpad_state;

    /* The ID of this container before restarting. Necessary to correctly
     * interpret back-references in the JSON (such as the focus stack). */
    int old_id;

    /* Depth of the container window */
    uint16_t depth;
};<|MERGE_RESOLUTION|>--- conflicted
+++ resolved
@@ -76,18 +76,16 @@
                ADJ_UPPER_SCREEN_EDGE = (1 << 2),
                ADJ_LOWER_SCREEN_EDGE = (1 << 4) } adjacent_t;
 
-<<<<<<< HEAD
 typedef enum { OFF,
                ON,
                NO_GAPS } smart_borders_t;
-=======
+
 typedef enum { HEBM_NONE = ADJ_NONE,
                HEBM_VERTICAL = ADJ_LEFT_SCREEN_EDGE | ADJ_RIGHT_SCREEN_EDGE,
                HEBM_HORIZONTAL = ADJ_UPPER_SCREEN_EDGE | ADJ_LOWER_SCREEN_EDGE,
                HEBM_BOTH = HEBM_VERTICAL | HEBM_HORIZONTAL,
                HEBM_SMART = (1 << 5) } hide_edge_borders_mode_t;
 
->>>>>>> 4bec3b9d
 typedef enum { MM_REPLACE,
                MM_ADD } mark_mode_t;
 
