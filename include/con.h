/*
 * vim:ts=4:sw=4:expandtab
 *
 * i3 - an improved dynamic tiling window manager
 * © 2009 Michael Stapelberg and contributors (see also: LICENSE)
 *
 * con.c: Functions which deal with containers directly (creating containers,
 *        searching containers, getting specific properties from containers,
 *        …).
 *
 */
#pragma once

/**
 * Create a new container (and attach it to the given parent, if not NULL).
 * This function only initializes the data structures.
 *
 */
Con *con_new_skeleton(Con *parent, i3Window *window);

/* A wrapper for con_new_skeleton, to retain the old con_new behaviour
 *
 */
Con *con_new(Con *parent, i3Window *window);

/**
 * Sets input focus to the given container. Will be updated in X11 in the next
 * run of x_push_changes().
 *
 */
void con_focus(Con *con);

/**
 * Closes the given container.
 *
 */
void con_close(Con *con, kill_window_t kill_window);

/**
 * Returns true when this node is a leaf node (has no children)
 *
 */
bool con_is_leaf(Con *con);

/**
 * Returns true when this con is a leaf node with a managed X11 window (e.g.,
 * excluding dock containers)
 */
bool con_has_managed_window(Con *con);

/**
 * Returns true if a container should be considered split.
 *
 */
bool con_is_split(Con *con);

/**
 * This will only return true for containers which have some parent with
 * a tabbed / stacked parent of which they are not the currently focused child.
 *
 */
bool con_is_hidden(Con *con);

/**
 * Returns whether the container or any of its children is sticky.
 *
 */
bool con_is_sticky(Con *con);

/**
 * Returns true if this node has regular or floating children.
 *
 */
bool con_has_children(Con *con);

/**
 * Returns true if this node accepts a window (if the node swallows windows,
 * it might already have swallowed enough and cannot hold any more).
 *
 */
bool con_accepts_window(Con *con);

/**
 * Gets the output container (first container with CT_OUTPUT in hierarchy) this
 * node is on.
 *
 */
Con *con_get_output(Con *con);

/**
 * Gets the workspace container this node is on.
 *
 */
Con *con_get_workspace(Con *con);

/**
 * Searches parenst of the given 'con' until it reaches one with the specified
 * 'orientation'. Aborts when it comes across a floating_con.
 *
 */
Con *con_parent_with_orientation(Con *con, orientation_t orientation);

/**
 * Returns the first fullscreen node below this node.
 *
 */
Con *con_get_fullscreen_con(Con *con, fullscreen_mode_t fullscreen_mode);

/**
 * Returns true if the container is internal, such as __i3_scratch
 *
 */
bool con_is_internal(Con *con);

/**
 * Returns true if the node is floating.
 *
 */
bool con_is_floating(Con *con);

/**
 * Returns true if the container is a docked container.
 *
 */
bool con_is_docked(Con *con);

/**
 * Checks if the given container is either floating or inside some floating
 * container. It returns the FLOATING_CON container.
 *
 */
Con *con_inside_floating(Con *con);

/**
 * Checks if the given container is inside a focused container.
 *
 */
bool con_inside_focused(Con *con);

/**
 * Returns the container with the given client window ID or NULL if no such
 * container exists.
 *
 */
Con *con_by_window_id(xcb_window_t window);

/**
 * Returns the container with the given frame ID or NULL if no such container
 * exists.
 *
 */
Con *con_by_frame_id(xcb_window_t frame);

/**
 * Returns the container with the given mark or NULL if no such container
 * exists.
 *
 */
Con *con_by_mark(const char *mark);

/**
 * Returns true if and only if the given containers holds the mark.
 *
 */
bool con_has_mark(Con *con, const char *mark);

/**
 * Toggles the mark on a container.
 * If the container already has this mark, the mark is removed.
 * Otherwise, the mark is assigned to the container.
 *
 */
void con_mark_toggle(Con *con, const char *mark, mark_mode_t mode);

/**
 * Assigns a mark to the container.
 *
 */
void con_mark(Con *con, const char *mark, mark_mode_t mode);

/*
 * Removes marks from containers.
 * If con is NULL, all containers are considered.
 * If name is NULL, this removes all existing marks.
 * Otherwise, it will only remove the given mark (if it is present).
 *
 */
void con_unmark(Con *con, const char *name);

/**
 * Returns the first container below 'con' which wants to swallow this window
 * TODO: priority
 *
 */
Con *con_for_window(Con *con, i3Window *window, Match **store_match);

/**
 * Returns the number of children of this container.
 *
 */
int con_num_children(Con *con);

/**
 * Returns the number of visible non-floating children of this container.
 * For example, if the container contains a hsplit which has two children,
 * this will return 2 instead of 1.
 */
int con_num_visible_children(Con *con);

/**
 * Attaches the given container to the given parent. This happens when moving
 * a container or when inserting a new container at a specific place in the
 * tree.
 *
 * ignore_focus is to just insert the Con at the end (useful when creating a
 * new split container *around* some containers, that is, detaching and
 * attaching them in order without wanting to mess with the focus in between).
 *
 */
void con_attach(Con *con, Con *parent, bool ignore_focus);

/**
 * Detaches the given container from its current parent
 *
 */
void con_detach(Con *con);

/**
 * Updates the percent attribute of the children of the given container. This
 * function needs to be called when a window is added or removed from a
 * container.
 *
 */
void con_fix_percent(Con *con);

/**
 * Toggles fullscreen mode for the given container. Fullscreen mode will not be
 * entered when there already is a fullscreen container on this workspace.
 *
 */
void con_toggle_fullscreen(Con *con, int fullscreen_mode);

/**
 * Enables fullscreen mode for the given container, if necessary.
 *
 */
void con_enable_fullscreen(Con *con, fullscreen_mode_t fullscreen_mode);

/**
 * Disables fullscreen mode for the given container, if necessary.
 *
 */
void con_disable_fullscreen(Con *con);

/**
 * Moves the given container to the currently focused container on the given
 * workspace.
 *
 * The fix_coordinates flag will translate the current coordinates (offset from
 * the monitor position basically) to appropriate coordinates on the
 * destination workspace.
 * Not enabling this behaviour comes in handy when this function gets called by
 * floating_maybe_reassign_ws, which will only "move" a floating window when it
 * *already* changed its coordinates to a different output.
 *
 * The dont_warp flag disables pointer warping and will be set when this
 * function is called while dragging a floating window.
 *
 * If ignore_focus is set, the container will be moved without modifying focus
 * at all.
 *
 * TODO: is there a better place for this function?
 *
 */
void con_move_to_workspace(Con *con, Con *workspace, bool fix_coordinates,
                           bool dont_warp, bool ignore_focus);

/**
 * Moves the given container to the given mark.
 *
 */
bool con_move_to_mark(Con *con, const char *mark);

/**
 * Returns the orientation of the given container (for stacked containers,
 * vertical orientation is used regardless of the actual orientation of the
 * container).
 *
 */
orientation_t con_orientation(Con *con);

/**
 * Returns the container which will be focused next when the given container
 * is not available anymore. Called in tree_close_internal and con_move_to_workspace
 * to properly restore focus.
 *
 */
Con *con_next_focused(Con *con);

/**
 * Get the next/previous container in the specified orientation. This may
 * travel up until it finds a container with suitable orientation.
 *
 */
Con *con_get_next(Con *con, char way, orientation_t orientation);

/**
 * Returns the focused con inside this client, descending the tree as far as
 * possible. This comes in handy when attaching a con to a workspace at the
 * currently focused position, for example.
 *
 */
Con *con_descend_focused(Con *con);

/**
 * Returns the focused con inside this client, descending the tree as far as
 * possible. This comes in handy when attaching a con to a workspace at the
 * currently focused position, for example.
 *
 * Works like con_descend_focused but considers only tiling cons.
 *
 */
Con *con_descend_tiling_focused(Con *con);

/*
 * Returns the leftmost, rightmost, etc. container in sub-tree. For example, if
 * direction is D_LEFT, then we return the rightmost container and if direction
 * is D_RIGHT, we return the leftmost container.  This is because if we are
 * moving D_LEFT, and thus want the rightmost container.
 */
Con *con_descend_direction(Con *con, direction_t direction);

/**
 * Returns a "relative" Rect which contains the amount of pixels that need to
 * be added to the original Rect to get the final position (obviously the
 * amount of pixels for normal, 1pixel and borderless are different).
 *
 */
Rect con_border_style_rect(Con *con);

/**
 * Returns adjacent borders of the window. We need this if hide_edge_borders is
 * enabled.
 */
adjacent_t con_adjacent_borders(Con *con);

/**
 * Use this function to get a container’s border style. This is important
 * because when inside a stack, the border style is always BS_NORMAL.
 * For tabbed mode, the same applies, with one exception: when the container is
 * borderless and the only element in the tabbed container, the border is not
 * rendered.
 *
 * For children of a CT_DOCKAREA, the border style is always none.
 *
 */
int con_border_style(Con *con);

/**
 * Sets the given border style on con, correctly keeping the position/size of a
 * floating window.
 *
 */
void con_set_border_style(Con *con, int border_style, int border_width);

/**
 * This function changes the layout of a given container. Use it to handle
 * special cases like changing a whole workspace to stacked/tabbed (creates a
 * new split container before).
 *
 */
void con_set_layout(Con *con, layout_t layout);

/**
 * This function toggles the layout of a given container. toggle_mode can be
 * either 'default' (toggle only between stacked/tabbed/last_split_layout),
 * 'split' (toggle only between splitv/splith) or 'all' (toggle between all
 * layouts).
 *
 */
void con_toggle_layout(Con *con, const char *toggle_mode);

/**
 * Determines the minimum size of the given con by looking at its children (for
 * split/stacked/tabbed cons). Will be called when resizing floating cons
 *
 */
Rect con_minimum_size(Con *con);

/**
 * Returns true if changing the focus to con would be allowed considering
 * the fullscreen focus constraints. Specifically, if a fullscreen container or
 * any of its descendants is focused, this function returns true if and only if
 * focusing con would mean that focus would still be visible on screen, i.e.,
 * the newly focused container would not be obscured by a fullscreen container.
 *
 * In the simplest case, if a fullscreen container or any of its descendants is
 * fullscreen, this functions returns true if con is the fullscreen container
 * itself or any of its descendants, as this means focus wouldn't escape the
 * boundaries of the fullscreen container.
 *
 * In case the fullscreen container is of type CF_OUTPUT, this function returns
 * true if con is on a different workspace, as focus wouldn't be obscured by
 * the fullscreen container that is constrained to a different workspace.
 *
 * Note that this same logic can be applied to moving containers. If a
 * container can be focused under the fullscreen focus constraints, it can also
 * become a parent or sibling to the currently focused container.
 *
 */
bool con_fullscreen_permits_focusing(Con *con);

/**
 * Checks if the given container has an urgent child.
 *
 */
bool con_has_urgent_child(Con *con);

/**
 * Make all parent containers urgent if con is urgent or clear the urgent flag
 * of all parent containers if there are no more urgent children left.
 *
 */
void con_update_parents_urgency(Con *con);

/**
 * Set urgency flag to the container, all the parent containers and the workspace.
 *
 */
void con_set_urgency(Con *con, bool urgent);

/**
 * Create a string representing the subtree under con.
 *
 */
char *con_get_tree_representation(Con *con);

/**
  * Calculates the effective gap sizes for a container depending
  * on whether it is adjacent to the edge of the screen or another
  * container.
  */
gaps_t calculate_effective_gaps(Con *con);

/**
 * force parent split containers to be redrawn
 *
 */
void con_force_split_parents_redraw(Con *con);

/**
<<<<<<< HEAD
 * Recursively check whether the (potential) parent container
 * contains the (potential) child container.
 */
bool con_has_parent(Con *parent, Con *child);
=======
 * Returns the window title considering the current title format.
 *
 */
i3String *con_parse_title_format(Con *con);
>>>>>>> 3853d186
<|MERGE_RESOLUTION|>--- conflicted
+++ resolved
@@ -449,14 +449,13 @@
 void con_force_split_parents_redraw(Con *con);
 
 /**
-<<<<<<< HEAD
  * Recursively check whether the (potential) parent container
  * contains the (potential) child container.
  */
 bool con_has_parent(Con *parent, Con *child);
-=======
+
+/**
  * Returns the window title considering the current title format.
  *
  */
-i3String *con_parse_title_format(Con *con);
->>>>>>> 3853d186
+i3String *con_parse_title_format(Con *con);