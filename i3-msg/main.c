/*
 * vim:ts=4:sw=4:expandtab
 *
 * i3 - an improved dynamic tiling window manager
 *
 * © 2009-2010 Michael Stapelberg and contributors
 *
 * See file LICENSE for license information.
 *
 * i3-msg/main.c: Utility which sends messages to a running i3-instance using
 * IPC via UNIX domain sockets.
 *
 * This serves as an example for how to send your own messages to i3.
 * Additionally, it’s even useful sometimes :-).
 *
 */
#include <ev.h>
#include <stdio.h>
#include <stdbool.h>
#include <sys/types.h>
#include <sys/socket.h>
#include <sys/un.h>
#include <stdlib.h>
#include <unistd.h>
#include <string.h>
#include <errno.h>
#include <err.h>
#include <stdint.h>
#include <getopt.h>
<<<<<<< HEAD
#include <glob.h>
=======
#include <limits.h>

#include <xcb/xcb.h>
#include <xcb/xcb_aux.h>
>>>>>>> c5810970

#include <i3/ipc.h>

static char *socket_path;

/*
 * Try to get the socket path from X11 and return NULL if it doesn’t work.
 * As i3-msg is a short-running tool, we don’t bother with cleaning up the
 * connection and leave it up to the operating system on exit.
 *
 */
static char *socket_path_from_x11() {
    xcb_connection_t *conn;
    int screen;
    if ((conn = xcb_connect(NULL, &screen)) == NULL ||
        xcb_connection_has_error(conn))
        return NULL;
    xcb_screen_t *root_screen = xcb_aux_get_screen(conn, screen);
    xcb_window_t root = root_screen->root;

    xcb_intern_atom_cookie_t atom_cookie;
    xcb_intern_atom_reply_t *atom_reply;

    atom_cookie = xcb_intern_atom(conn, 0, strlen("I3_SOCKET_PATH"), "I3_SOCKET_PATH");
    atom_reply = xcb_intern_atom_reply(conn, atom_cookie, NULL);
    if (atom_reply == NULL)
        return NULL;

    xcb_get_property_cookie_t prop_cookie;
    xcb_get_property_reply_t *prop_reply;
    prop_cookie = xcb_get_property_unchecked(conn, false, root, atom_reply->atom,
                                             XCB_GET_PROPERTY_TYPE_ANY, 0, PATH_MAX);
    prop_reply = xcb_get_property_reply(conn, prop_cookie, NULL);
    if (prop_reply == NULL || xcb_get_property_value_length(prop_reply) == 0)
        return NULL;
    if (asprintf(&socket_path, "%.*s", xcb_get_property_value_length(prop_reply),
                 (char*)xcb_get_property_value(prop_reply)) == -1)
        return NULL;
    return socket_path;
}

/*
 * This function resolves ~ in pathnames (and more, see glob(3)).
 *
 */
static char *glob_path(const char *path) {
        static glob_t globbuf;
        if (glob(path, GLOB_NOCHECK | GLOB_TILDE, NULL, &globbuf) < 0)
                errx(EXIT_FAILURE, "glob() failed");
        char *result = strdup(globbuf.gl_pathc > 0 ? globbuf.gl_pathv[0] : path);
        if (result == NULL)
                err(EXIT_FAILURE, "malloc() failed");
        globfree(&globbuf);
        return result;
}

/*
 * Formats a message (payload) of the given size and type and sends it to i3 via
 * the given socket file descriptor.
 *
 */
static void ipc_send_message(int sockfd, uint32_t message_size,
                             uint32_t message_type, uint8_t *payload) {
    int buffer_size = strlen(I3_IPC_MAGIC) + sizeof(uint32_t) + sizeof(uint32_t) + message_size;
    char msg[buffer_size];
    char *walk = msg;

    strcpy(walk, I3_IPC_MAGIC);
    walk += strlen(I3_IPC_MAGIC);
    memcpy(walk, &message_size, sizeof(uint32_t));
    walk += sizeof(uint32_t);
    memcpy(walk, &message_type, sizeof(uint32_t));
    walk += sizeof(uint32_t);
    memcpy(walk, payload, message_size);

    int sent_bytes = 0;
    int bytes_to_go = buffer_size;
    while (sent_bytes < bytes_to_go) {
        int n = write(sockfd, msg + sent_bytes, bytes_to_go);
        if (n == -1)
            err(EXIT_FAILURE, "write() failed");

        sent_bytes += n;
        bytes_to_go -= n;
    }
}

static void ipc_recv_message(int sockfd, uint32_t message_type,
                             uint32_t *reply_length, uint8_t **reply) {
    /* Read the message header first */
    uint32_t to_read = strlen(I3_IPC_MAGIC) + sizeof(uint32_t) + sizeof(uint32_t);
    char msg[to_read];
    char *walk = msg;

    uint32_t read_bytes = 0;
    while (read_bytes < to_read) {
        int n = read(sockfd, msg + read_bytes, to_read);
        if (n == -1)
            err(EXIT_FAILURE, "read() failed");
        if (n == 0)
            errx(EXIT_FAILURE, "received EOF instead of reply");

        read_bytes += n;
        to_read -= n;
    }

    if (memcmp(walk, I3_IPC_MAGIC, strlen(I3_IPC_MAGIC)) != 0)
        errx(EXIT_FAILURE, "invalid magic in reply");

    walk += strlen(I3_IPC_MAGIC);
    *reply_length = *((uint32_t*)walk);
    walk += sizeof(uint32_t);
    if (*((uint32_t*)walk) != message_type)
        errx(EXIT_FAILURE, "unexpected reply type (got %d, expected %d)", *((uint32_t*)walk), message_type);
    walk += sizeof(uint32_t);

    *reply = malloc(*reply_length);
    if ((*reply) == NULL)
        err(EXIT_FAILURE, "malloc() failed");

    to_read = *reply_length;
    read_bytes = 0;
    while (read_bytes < to_read) {
        int n = read(sockfd, *reply + read_bytes, to_read);
        if (n == -1)
            err(EXIT_FAILURE, "read() failed");

        read_bytes += n;
        to_read -= n;
    }
}

int main(int argc, char *argv[]) {
<<<<<<< HEAD
        char *socket_path = glob_path("~/.i3/ipc.sock");
        int o, option_index = 0;
        int message_type = I3_IPC_MESSAGE_TYPE_COMMAND;
        char *payload = "";
        bool quiet = false;

        static struct option long_options[] = {
                {"socket", required_argument, 0, 's'},
                {"type", required_argument, 0, 't'},
                {"version", no_argument, 0, 'v'},
                {"quiet", no_argument, 0, 'q'},
                {"help", no_argument, 0, 'h'},
                {0, 0, 0, 0}
        };

        char *options_string = "s:t:vhq";

        while ((o = getopt_long(argc, argv, options_string, long_options, &option_index)) != -1) {
                if (o == 's') {
                        socket_path = glob_path(optarg);
                } else if (o == 't') {
                        if (strcasecmp(optarg, "command") == 0)
                                message_type = I3_IPC_MESSAGE_TYPE_COMMAND;
                        else if (strcasecmp(optarg, "get_workspaces") == 0)
                                message_type = I3_IPC_MESSAGE_TYPE_GET_WORKSPACES;
                        else {
                                printf("Unknown message type\n");
                                printf("Known types: command, get_workspaces\n");
                                exit(EXIT_FAILURE);
                        }
                } else if (o == 'q') {
                        quiet = true;
                } else if (o == 'v') {
                        printf("i3-msg " I3_VERSION);
                        return 0;
                } else if (o == 'h') {
                        printf("i3-msg " I3_VERSION);
                        printf("i3-msg [-s <socket>] [-t <type>] <message>\n");
                        return 0;
                }
=======
    socket_path = getenv("I3SOCK");
    int o, option_index = 0;
    int message_type = I3_IPC_MESSAGE_TYPE_COMMAND;
    char *payload = NULL;
    bool quiet = false;

    static struct option long_options[] = {
        {"socket", required_argument, 0, 's'},
        {"type", required_argument, 0, 't'},
        {"version", no_argument, 0, 'v'},
        {"quiet", no_argument, 0, 'q'},
        {"help", no_argument, 0, 'h'},
        {0, 0, 0, 0}
    };

    char *options_string = "s:t:vhq";

    while ((o = getopt_long(argc, argv, options_string, long_options, &option_index)) != -1) {
        if (o == 's') {
            if (socket_path != NULL)
                free(socket_path);
            socket_path = strdup(optarg);
        } else if (o == 't') {
            if (strcasecmp(optarg, "command") == 0)
                message_type = I3_IPC_MESSAGE_TYPE_COMMAND;
            else if (strcasecmp(optarg, "get_workspaces") == 0)
                message_type = I3_IPC_MESSAGE_TYPE_GET_WORKSPACES;
            else if (strcasecmp(optarg, "get_outputs") == 0)
                message_type = I3_IPC_MESSAGE_TYPE_GET_OUTPUTS;
            else if (strcasecmp(optarg, "get_tree") == 0)
                message_type = I3_IPC_MESSAGE_TYPE_GET_TREE;
            else {
                printf("Unknown message type\n");
                printf("Known types: command, get_workspaces, get_outputs, get_tree\n");
                exit(EXIT_FAILURE);
            }
        } else if (o == 'q') {
            quiet = true;
        } else if (o == 'v') {
            printf("i3-msg " I3_VERSION "\n");
            return 0;
        } else if (o == 'h') {
            printf("i3-msg " I3_VERSION "\n");
            printf("i3-msg [-s <socket>] [-t <type>] <message>\n");
            return 0;
>>>>>>> c5810970
        }
    }

    if (socket_path == NULL)
        socket_path = socket_path_from_x11();

    /* Fall back to the default socket path */
    if (socket_path == NULL)
        socket_path = strdup("/tmp/i3-ipc.sock");

    /* Use all arguments, separated by whitespace, as payload.
     * This way, you don’t have to do i3-msg 'mark foo', you can use
     * i3-msg mark foo */
    while (optind < argc) {
        if (!payload) {
            if (!(payload = strdup(argv[optind])))
                err(EXIT_FAILURE, "strdup(argv[optind])");
        } else {
            char *both;
            if (asprintf(&both, "%s %s", payload, argv[optind]) == -1)
                err(EXIT_FAILURE, "asprintf");
            free(payload);
            payload = both;
        }
        optind++;
    }

    if (!payload)
        payload = "";

    int sockfd = socket(AF_LOCAL, SOCK_STREAM, 0);
    if (sockfd == -1)
        err(EXIT_FAILURE, "Could not create socket");

<<<<<<< HEAD
        struct sockaddr_un addr;
        memset(&addr, 0, sizeof(struct sockaddr_un));
        addr.sun_family = AF_LOCAL;
        strncpy(addr.sun_path, socket_path, sizeof(addr.sun_path) - 1);
        if (connect(sockfd, (const struct sockaddr*)&addr, sizeof(struct sockaddr_un)) < 0)
                err(EXIT_FAILURE, "Could not connect to i3");
=======
    struct sockaddr_un addr;
    memset(&addr, 0, sizeof(struct sockaddr_un));
    addr.sun_family = AF_LOCAL;
    strncpy(addr.sun_path, socket_path, sizeof(addr.sun_path) - 1);
    if (connect(sockfd, (const struct sockaddr*)&addr, sizeof(struct sockaddr_un)) < 0)
        err(EXIT_FAILURE, "Could not connect to i3");
>>>>>>> c5810970

    ipc_send_message(sockfd, strlen(payload), message_type, (uint8_t*)payload);

    if (quiet)
        return 0;

    uint32_t reply_length;
    uint8_t *reply;
    ipc_recv_message(sockfd, message_type, &reply_length, &reply);
    printf("%.*s", reply_length, reply);
    free(reply);

    close(sockfd);

    return 0;
}<|MERGE_RESOLUTION|>--- conflicted
+++ resolved
@@ -27,14 +27,10 @@
 #include <err.h>
 #include <stdint.h>
 #include <getopt.h>
-<<<<<<< HEAD
-#include <glob.h>
-=======
 #include <limits.h>
 
 #include <xcb/xcb.h>
 #include <xcb/xcb_aux.h>
->>>>>>> c5810970
 
 #include <i3/ipc.h>
 
@@ -74,21 +70,6 @@
                  (char*)xcb_get_property_value(prop_reply)) == -1)
         return NULL;
     return socket_path;
-}
-
-/*
- * This function resolves ~ in pathnames (and more, see glob(3)).
- *
- */
-static char *glob_path(const char *path) {
-        static glob_t globbuf;
-        if (glob(path, GLOB_NOCHECK | GLOB_TILDE, NULL, &globbuf) < 0)
-                errx(EXIT_FAILURE, "glob() failed");
-        char *result = strdup(globbuf.gl_pathc > 0 ? globbuf.gl_pathv[0] : path);
-        if (result == NULL)
-                err(EXIT_FAILURE, "malloc() failed");
-        globfree(&globbuf);
-        return result;
 }
 
 /*
@@ -168,48 +149,6 @@
 }
 
 int main(int argc, char *argv[]) {
-<<<<<<< HEAD
-        char *socket_path = glob_path("~/.i3/ipc.sock");
-        int o, option_index = 0;
-        int message_type = I3_IPC_MESSAGE_TYPE_COMMAND;
-        char *payload = "";
-        bool quiet = false;
-
-        static struct option long_options[] = {
-                {"socket", required_argument, 0, 's'},
-                {"type", required_argument, 0, 't'},
-                {"version", no_argument, 0, 'v'},
-                {"quiet", no_argument, 0, 'q'},
-                {"help", no_argument, 0, 'h'},
-                {0, 0, 0, 0}
-        };
-
-        char *options_string = "s:t:vhq";
-
-        while ((o = getopt_long(argc, argv, options_string, long_options, &option_index)) != -1) {
-                if (o == 's') {
-                        socket_path = glob_path(optarg);
-                } else if (o == 't') {
-                        if (strcasecmp(optarg, "command") == 0)
-                                message_type = I3_IPC_MESSAGE_TYPE_COMMAND;
-                        else if (strcasecmp(optarg, "get_workspaces") == 0)
-                                message_type = I3_IPC_MESSAGE_TYPE_GET_WORKSPACES;
-                        else {
-                                printf("Unknown message type\n");
-                                printf("Known types: command, get_workspaces\n");
-                                exit(EXIT_FAILURE);
-                        }
-                } else if (o == 'q') {
-                        quiet = true;
-                } else if (o == 'v') {
-                        printf("i3-msg " I3_VERSION);
-                        return 0;
-                } else if (o == 'h') {
-                        printf("i3-msg " I3_VERSION);
-                        printf("i3-msg [-s <socket>] [-t <type>] <message>\n");
-                        return 0;
-                }
-=======
     socket_path = getenv("I3SOCK");
     int o, option_index = 0;
     int message_type = I3_IPC_MESSAGE_TYPE_COMMAND;
@@ -255,7 +194,6 @@
             printf("i3-msg " I3_VERSION "\n");
             printf("i3-msg [-s <socket>] [-t <type>] <message>\n");
             return 0;
->>>>>>> c5810970
         }
     }
 
@@ -290,21 +228,12 @@
     if (sockfd == -1)
         err(EXIT_FAILURE, "Could not create socket");
 
-<<<<<<< HEAD
-        struct sockaddr_un addr;
-        memset(&addr, 0, sizeof(struct sockaddr_un));
-        addr.sun_family = AF_LOCAL;
-        strncpy(addr.sun_path, socket_path, sizeof(addr.sun_path) - 1);
-        if (connect(sockfd, (const struct sockaddr*)&addr, sizeof(struct sockaddr_un)) < 0)
-                err(EXIT_FAILURE, "Could not connect to i3");
-=======
     struct sockaddr_un addr;
     memset(&addr, 0, sizeof(struct sockaddr_un));
     addr.sun_family = AF_LOCAL;
     strncpy(addr.sun_path, socket_path, sizeof(addr.sun_path) - 1);
     if (connect(sockfd, (const struct sockaddr*)&addr, sizeof(struct sockaddr_un)) < 0)
         err(EXIT_FAILURE, "Could not connect to i3");
->>>>>>> c5810970
 
     ipc_send_message(sockfd, strlen(payload), message_type, (uint8_t*)payload);
 
