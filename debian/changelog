<<<<<<< HEAD
i3-wm (4.12.1-1) unstable; urgency=medium
=======
i3-wm (4.12-1) unstable; urgency=medium
>>>>>>> 0e29101a

  * New upstream release.
  * Move to debhelper 9
  * Bump Standards-Version to 3.9.7 (no changes necessary)
  * debian/watch: verify signature, use https

 -- Michael Stapelberg <stapelberg@debian.org>  Sun, 06 Mar 2016 14:20:38 +0100

i3-wm (4.12-1) unstable; urgency=medium

  * New upstream release.
  * Move to debhelper 9
  * Bump Standards-Version to 3.9.7 (no changes necessary)
  * debian/watch: verify signature, use https
  * Enable full hardening

 -- Michael Stapelberg <stapelberg@debian.org>  Sun, 06 Mar 2016 14:20:38 +0100

i3-wm (4.11-1) unstable; urgency=medium

  * New upstream release.

 -- Michael Stapelberg <stapelberg@debian.org>  Wed, 30 Sep 2015 08:50:13 +0200

i3-wm (4.10.4-1) unstable; urgency=medium

  * New upstream release.

 -- Michael Stapelberg <stapelberg@debian.org>  Tue, 08 Sep 2015 09:15:45 +0200

i3-wm (4.10.3-1) unstable; urgency=medium

  * New upstream release.

 -- Michael Stapelberg <stapelberg@debian.org>  Thu, 30 Jul 2015 21:51:27 +0200

i3-wm (4.10.2-2) unstable; urgency=medium

  * New upstream release.
  * experimental to unstable because i3-wm 4.10.2-1 was only in experimental
    due to the freeze.

 -- Michael Stapelberg <stapelberg@debian.org>  Fri, 01 May 2015 20:21:18 +0200

i3-wm (4.10.2-1) experimental; urgency=medium

  * New upstream release.

 -- Michael Stapelberg <stapelberg@debian.org>  Thu, 16 Apr 2015 09:02:53 +0200

i3-wm (4.10.1-1) experimental; urgency=medium

  * New upstream release.

 -- Michael Stapelberg <stapelberg@debian.org>  Sun, 29 Mar 2015 18:54:07 +0200

i3-wm (4.10-1) experimental; urgency=medium

  * New upstream release.

 -- Michael Stapelberg <stapelberg@debian.org>  Sun, 29 Mar 2015 17:46:09 +0200

i3-wm (4.9.1-1) experimental; urgency=medium

  * New upstream release.

 -- Michael Stapelberg <stapelberg@debian.org>  Sat, 07 Mar 2015 20:01:46 +0100

i3-wm (4.9-1) experimental; urgency=medium

  * New upstream release.

 -- Michael Stapelberg <stapelberg@debian.org>  Sat, 28 Feb 2015 14:53:34 +0100

i3-wm (4.8-2) unstable; urgency=medium

  * Backport two bugfixes:
    - backport-dpi-fix.patch (Closes: #778460)
    - backport-i3bar-tray-fix.patch (Closes: #778461)

 -- Michael Stapelberg <stapelberg@debian.org>  Sun, 15 Feb 2015 13:24:42 +0100

i3-wm (4.8-1) unstable; urgency=medium

  * New upstream release.
  * Bump standards-version to 3.9.5 (no changes necessary)

 -- Michael Stapelberg <stapelberg@debian.org>  Sun, 15 Jun 2014 19:15:29 +0200

i3-wm (4.7.2-1) unstable; urgency=low

  * New upstream release. (Closes: #736396)

 -- Michael Stapelberg <stapelberg@debian.org>  Thu, 23 Jan 2014 23:03:03 +0100

i3-wm (4.7.1-1) unstable; urgency=low

  * New upstream release.

 -- Michael Stapelberg <stapelberg@debian.org>  Tue, 21 Jan 2014 19:29:34 +0100

i3-wm (4.7-1) unstable; urgency=low

  * New upstream release.

 -- Michael Stapelberg <stapelberg@debian.org>  Sun, 22 Dec 2013 21:19:02 +0100

i3-wm (4.6-1) unstable; urgency=low

  * New upstream release.

 -- Michael Stapelberg <stapelberg@debian.org>  Wed, 07 Aug 2013 20:53:26 +0200

i3-wm (4.5.1-2) unstable; urgency=low

  * experimental to unstable because i3-wm 4.5.1 was only in experimental due
    to the freeze.
  * bump standards-version to 3.9.4 (no changes necessary)

 -- Michael Stapelberg <stapelberg@debian.org>  Tue, 14 May 2013 20:48:16 +0200

i3-wm (4.5.1-1) experimental; urgency=low

  * New upstream release

 -- Michael Stapelberg <stapelberg@debian.org>  Mon, 18 Mar 2013 22:50:12 +0100

i3-wm (4.5-1) experimental; urgency=low

  * New upstream release

 -- Michael Stapelberg <stapelberg@debian.org>  Tue, 12 Mar 2013 13:51:04 +0100

i3-wm (4.4-1) experimental; urgency=low

  * New upstream release

 -- Michael Stapelberg <stapelberg@debian.org>  Tue, 11 Dec 2012 22:52:56 +0100

i3-wm (4.3-1) experimental; urgency=low

  * New upstream release

 -- Michael Stapelberg <stapelberg@debian.org>  Wed, 19 Sep 2012 18:13:40 +0200

i3-wm (4.2-1) unstable; urgency=low

  * New upstream release

 -- Michael Stapelberg <stapelberg@debian.org>  Wed, 25 Apr 2012 23:19:44 +0200

i3-wm (4.1.2-3) unstable; urgency=low

  * Disable generation of docs/refcard.pdf (Closes: #666363)
  * Add debian/i3-wm.menu (Closes: #664697)
  * Bump standards-version to 3.9.3 (no changes needed)
  * Fix 'section' field of the i3-wm source package to 'x11'
  * Email change: Michael Stapelberg -> stapelberg@debian.org

 -- Michael Stapelberg <stapelberg@debian.org>  Thu, 12 Apr 2012 16:09:58 +0200

i3-wm (4.1.2-2) unstable; urgency=low

  * Rebuild against libyajl and libxcb from unstable

 -- Michael Stapelberg <michael@stapelberg.de>  Fri, 27 Jan 2012 19:50:29 +0000

i3-wm (4.1.2-1) unstable; urgency=low

  * Bugfix: Don’t lose focus on fullscreen windows when another window gets
    moved to that workspace
  * Bugfix: Open new windows in the correct place when assignments match
  * Bugfix: Fix assignments of floating windows to (yet) unused workspaces
  * Bugfix: Either use SetInputFocus *or* send WM_TAKE_FOCUS, not both
  * Bugfix: Respect WM_HINTS.input for WM_TAKE_FOCUS clients
  * Bugfix: Setup the _NET_SUPPORTING_WM_CHECK atom in a standards-compliant
    way
  * Bugfix: Only ignore EnterNotify events after UnmapNotifies from managed
    windows
  * Bugfix: Force a new sequence number after UnmapNotify
  * Bugfix: Position floating windows exactly where their geometry specified
  * Bugfix: Fix coordinates when the rect of an output changes

 -- Michael Stapelberg <michael@stapelberg.de>  Fri, 27 Jan 2012 19:04:28 +0000

i3-wm (4.1.1-1) unstable; urgency=low

  * Re-add build-arch/build-indep targets to debian/rules (Closes: #648613)
  * Create a secure temp path instead of a predictable one
  * ipc: set CLOEXEC on client file descriptors
  * Fix prototype in include/xcursor.h
  * Bugfix: Skip dock clients when handling FocusIn events
  * Bugfix: Fix fullscreen with floating windows
  * Bugfix: Fix startup when RandR is not present
  * Bugfix: Retain window position and size when changing floating border
  * Bugfix: Disallow focusing dock clients via criteria
  * Bugfix: Don’t create a workspace named 'back_and_forth' on startup
  * Bugfix: Fix wrong focus in complex tabbed/stacked layouts
  * Bugfix: Fix resizing for (e.g.) v-split containers in h-split containers
  * Bugfix: Fix 'resize' command in nested containers
  * Bugfix: Don’t set the _NET_WM_WORKAREA hint at all
  * Bugfix: Skip leading whitespace in variable assignments
  * Bugfix: Make resizing of tiling windows with floating_modifier use absolute
    coordinates
  * Bugfix: Make resizing work when pressing floating_modifier + right mouse
    button on window decorations
  * Bugfix: Fix setting the same mark repeatedly on different windows
  * Bugfix: Disallow focusing other windows when in fullscreen mode
  * Bugfix: Ignore ConfigureRequests with out-of-bound coordinates
  * Bugfix: Correctly check boundaries and reassign floating windows when
    moving
  * Bugfix: Don’t close workspace when there are still floating windows on it

 -- Michael Stapelberg <michael@stapelberg.de>  Sat, 24 Dec 2011 16:23:55 +0100

i3-wm (4.1-1) unstable; urgency=low

  * Switch to dpkg-source 3.0 (quilt) and compat level 7
  * Implement system tray support in i3bar (for NetworkManager, Skype, …)
  * i3bar is now configurable in the i3 configfile
  * Implement support for PCRE regular expressions in criteria
  * Implement a new assign syntax which uses criteria
  * Sort named workspaces whose name starts with a number accordingly
  * Warn on duplicate bindings for the same key
  * Restrict 'resize' command to left/right for horizontal containers, up/down
    for vertical containers
  * Implement support for startup notifications (cursor will change to 'watch',
    started applications show up on the workspace they have been launched on)
  * Implement the GET_MARKS IPC request to get all marks
  * Implement the new_float config option (border style for floating windows)
  * Implement passing IPC sockets to i3 (systemd-style socket activation)
  * Implement the 'move output' command to move containers to a specific output
  * Implement focus switching for floating windows
  * Implement the window_role criterion (for matching multi-window apps)
  * Implement a force_xinerama configuration directive
  * Implement the --get-socketpath, useful for scripts using the IPC interface
  * Implement the 'move workspace next' and 'move workspace prev' commands
  * Implement the 'workspace back_and_forth' command and related configuration
    option
  * Implement the move command for floating windows
  * i3 will now handle arbitrary text arguments by sending them as an IPC
    command, like i3-msg: 'i3 reload' or 'i3 move workspace 3'
  * Introduce the i3-sensible-{pager,editor,terminal} scripts to execute
    $PAGER, $EDITOR or an available terminal emulator
  * i3-input: implement -F (format) option
  * Bugfix: Preserve marks when restarting
  * Bugfix: Correctly free old assignments when reloading
  * Bugfix: Fix flickering when moving floating windows between monitors
  * Bugfix: Correctly handle ConfigureRequests for floating windows in a
    multi-monitor environment.
  * Bugfix: Fix size of floating windows with X11 borders
  * Bugfix: Always adjust floating window position when moving to another
    output
  * Bugfix: Avoid out-of-bounds coordinates when moving floating windows
  * Bugfix: Don’t steal focus when a window gets destroyed
  * Bugfix: Correctly split key/value when parsing variables
  * Bugfix: Correctly revert focus to other floating windows when closing a
    floating window
  * Bugfix: Don’t leak the error logfile file descriptor
  * Bugfix: Don’t steal focus when a window opens on an invisible workspace due
    to assignments
  * Bugfix: Fix handling of Mode_switch in i3-input
  * Bugfix: Close invisible workspaces when they become empty
  * Bugfix: Don’t invoke interactive resizing when clicking on the decoration
    of a split container with more than one child (switch focus instead)
  * Bugfix: Make named workspace assignments work again
  * Bugfix: RandR: Correctly keep focus on the focused workspace when an output
    disappears
  * Bugfix: Insert container at the correct position on workspace level when
    workspace_layout == default

 -- Michael Stapelberg <michael@stapelberg.de>  Fri, 11 Nov 2011 21:28:15 +0000

i3-wm (4.0.2-1) unstable; urgency=low

  * i3-config-wizard: handle mouse button clicks on <win> and <alt> texts
  * i3-config-wizard: check the modifier mapping to decide whether to use Mod1
    or Mod4
  * migrate-config: use \s, be a bit more whitespace tolerant
  * userguide: s/mod+h/mod+s for stacking
  * userguide: provide the default colors in the colors example
  * userguide: document force_focus_wrapping directive
  * userguide: properly document the resize command
  * userguide: properly document command chaining and criteria
  * Bugfix: Correctly bind on multiple keycodes if a symbol has more than one
  * Bugfix: Allow multiple criteria in 'for_window'
  * Bugfix: Ensure a minimum size when using the 'resize' command
  * Bugfix: Start on the first named workspace, not always on '1'
  * Bugfix: Fix resize command with direction != up for floating windows
  * Bugfix: Correctly set the _NET_CLIENT_LIST_STACKING hint (chromium tabbar)
  * Bugfix: 'workspace <next|prev>' now takes all outputs into account
  * Bugfix: i3-wsbar: make workspace names clickable again
  * Bugfix: i3-wsbar: correctly handle EOF on stdin
  * Bugfix: i3-wsbar: display a separator between workspaces of each output
  * Bugfix: Correctly handle the 'instance' criterion (WM_CLASS)
  * Bugfix: Use correct format string in load_layout (fixes crash in restart)
  * Bugfix: Fix border rendering (border lines were "cutting" through)
  * Bugfix: Raise floating windows immediately when dragging/resizing
  * Bugfix: Make focus switching work accross outputs again
  * Bugfix: migration-script: handle resize top/bottom correctly
  * Bugfix: Fix focus issue when moving containers to workspaces
  * Bugfix: Warp cursor when changing outputs again
  * Bugfix: i3bar: fix switching to workspaces with extremely long names
  * Bugfix: i3bar: fix switching to workspaces "next" and "prev"
  * Bugfix: i3bar: Correctly allocate pixmap for statuslines which are longer
    than the screen
  * Bugfix: i3bar: set statusline = NULL on EOF / SIGCHLD
  * Bugfix: Correctly initialize the verbose flag
  * Bugfix: Don’t start with workspace 'next' when the command 'workspace next'
    is bound in the config file
  * Bugfix: Set focus to where the mouse pointer is when starting
  * Bugfix: Don’t change focus when assigned windows start on invisible
    workspaces
  * Bugfix: Don’t use absolute paths for exec in the config file
  * Bugfix: Fix crash when using 'focus mode_toggle' on an empty workspace
  * Bugfix: Make the 'resize' command work inside tabbed/stacked cons
  * Bugfix: Correctly place floating windows on their appropriate output
  * Bugfix: Fix coordinates when moving a floating window to a different output
  * Bugfix: Correctly keep focus when moving non-leaf windows
  * Bugfix: Accept '\t' in the set command
  * Bugfix: Only consider tiling windows when attaching tiling windows to a
    workspace
  * Bugfix: Correctly render containers when a split container is focused
  * Bugfix: Correctly recognize duplicate workspace assignments
  * Bugfix: Re-enable X11 Eventmask *after* pushing all the X11 changes
  * Bugfix: Fix focus stealing with assignments of floating windows
  * Bugfix: Re-implement reconfiguring height of dock windows
  * Bugfix: IPC: return name_json if available
  * Bugfix: Make 'floating enable' check for dock windows

 -- Michael Stapelberg <michael@stapelberg.de>  Sun, 28 Aug 2011 19:07:43 +0200

i3-wm (4.0.1-1) unstable; urgency=low

  * Fix the build process of i3bar (Closes: #636274)
  * Fix the build process on Mac OS X
  * i3-config-wizard: also start i3bar in the keycode config template
  * userguide: Remove the obsolete bar.* colors
  * userguide: Use i3bar instead of dzen2 in the 'exec' example

 -- Michael Stapelberg <michael@stapelberg.de>  Mon, 01 Aug 2011 23:31:06 +0200

i3-wm (4.0-1) unstable; urgency=low

  * In addition to the proper flex/bison based parser for the config file
    introduced in 3.δ, we now also have a flex/bison parser for commands. What
    this means is that we can have more human-readable, beautiful command names
    instead of cryptic commands like 'f' for fullscreen or 'mh' for move left.
    In fact, the commands for the aforementioned functions *are* 'fullscreen'
    and 'move left'!
  * You can now chain commands using ';' (a semicolon). One example for that is
    'workspace 3 ; exec /usr/bin/urxvt' to switch to a new workspace and open a
    terminal.
  * You can specify which windows should be affected by your command by using
    different criteria. A good example is '[class="Firefox"] kill' to get rid
    of all Firefox windows.
  * As the configuration file needs new commands (and a few options are
    obsolete), you need to change it. To make this process a little bit easier
    for you, this release comes with the script i3-migrate-config-to-v4. Just
    run it on your current config file and it will spit out a v4 config file to
    stdout. To make things even better, i3 automatically detects v3 config files
    and calls that script, so you never end up with a non-working config :).
  * Similarly to the criteria when using commands, we now have a 'for_window'
    configuration directive, which lets you automatically apply certain commands
    to certain windows. Use it to set border styles per window, for example with
    'for_window [class="XTerm"] border 1pixel'.
  * Since dock clients (like dzen2) are now part of the layout tree (as opposed
    to a custom data structure as before), it was easy to implement top and
    bottom dock areas. Programs which properly specify the dock hint get placed
    on the edge of the screen they request. i3bar has the -dtop and -dbottom
    parameters, for example.
  * The internal workspace bar is obsolete. Use i3bar instead.
  * Resizing now works between all windows!
  * Fullscreen now works for everything!
  * Floating now works for everything!
  * Your layout is now preserved when doing an inplace restart.
  * When you have an error in your config file, a new program called i3-nagbar
    will tell you so. It offers you two buttons: One to view the error in your
    $PAGER and one to edit your config in your $EDITOR.
  * The default config used key symbols (like 'bind Mod1+f fullscreen') instead
    of key codes. If you use a non-qwerty layout, the program i3-config-wizard
    can create a key symbol based config file based on your current layout. You
    can also chose between Windows (Mod4) and Alt (Mod1) as your default
    modifier. i3-config-wizard will automatically be started as long as you
    don’t have a configuration file for i3.
  * Custom X cursor themes are now supported.
  * The RandR backend now respects the primary output.
  * A wrong 'font' configuration in your config file will no longer make i3
    exit. Instead, it will fall back to a different font and tell you about the
    error in its log.
  * The default split direction (whether a new window gets placed right next to
    the current one or below the current one) is now automatically set to
    horizontal if you have a monitor that is wider than high or vertical if you
    a monitor which is higher than wide. This works great with rotated monitors.
  * Sockets and temporary files are now placed in XDG_RUNTIME_DIR, if set (this
    is used on systemd based systems).
  * Tools like i3bar, i3-msg etc. use the I3_SOCKET_PATH property which is set
    to the X11 root window, so you don’t have to configure your socket path
    anywhere.
  * The kill command kills single windows by default now. To kill a whole
    application, use 'kill client'.
  * IPC: Commands can now have custom replies. When the parser encounters an
    error, a proper error reply is sent.
  * There is now an 'exec_always' configuration directive which works like
    'exec' but will also be run when restarting.

 -- Michael Stapelberg <michael@stapelberg.de>  Sun, 31 Jul 2011 22:34:26 +0200

i3-wm (3.e-bf1-3) unstable; urgency=low

  * include keyboard-layer{1,2}.png in docs (Closes: #595295)

 -- Michael Stapelberg <michael@stapelberg.de>  Wed, 03 Nov 2010 20:32:42 +0100

i3-wm (3.e-bf1-2) unstable; urgency=low

  * debian: call dh_installwm to register as alternative for x-window-manager

 -- Michael Stapelberg <michael@stapelberg.de>  Wed, 23 Jun 2010 18:23:10 +0200

i3-wm (3.e-bf1-1) unstable; urgency=low

  * Bugfix: Correctly initialize workspaces if RandR is not available
  * Bugfix: Correctly handle asprintf() return value
  * Bugfix: Update _NET_WM_STATE when clients request changes via ClientMessage
  * Bugfix: Don’t invert directions when resizing floating clients (top/left)
  * Bugfix: Don’t leak file descriptors

 -- Michael Stapelberg <michael@stapelberg.de>  Wed, 09 Jun 2010 09:51:10 +0200

i3-wm (3.e-3) unstable; urgency=low

  * Bump debian policy version
  * Add Recommends: libanyevent-i3-perl, libanyevent-perl, libipc-run-perl
    which are necessary to use i3-wsbar (which is not core functionality,
    thus no Depends:) (Closes: #577287)

 -- Michael Stapelberg <michael@stapelberg.de>  Sat, 24 Apr 2010 11:20:19 +0200

i3-wm (3.e-2) unstable; urgency=low

  * Use x-terminal-emulator instead of hard-coded urxvt

 -- Michael Stapelberg <michael@stapelberg.de>  Sun, 04 Apr 2010 19:30:46 +0200

i3-wm (3.e-1) unstable; urgency=low

  * Implement RandR instead of Xinerama
  * Obey the XDG Base Directory Specification for config file paths
  * lexer/parser: proper error messages
  * Add new options -V for verbose mode and -d <loglevel> for debug log levels
  * Implement resize command for floating clients
  * Include date of the last commit in version string
  * Fixed cursor orientation when resizing
  * Added focus_follows_mouse config option
  * Feature: Cycle through workspaces
  * Fix bindings using the cursor keys in default config
  * added popup for handling SIGSEGV or SIGFPE
  * Correctly exit when another window manager is already running
  * Take into account the window’s base_{width,height} when resizing
  * Disable XKB instead of quitting with an error
  * Make containers containing exactly one window behave like default containers
  * Also warp the pointer when moving a window to a another visible workspace
  * work around clients setting 0xFFFF as resize increments
  * Move autostart after creating the IPC socket in start process
  * Restore geometry of all windows before exiting/restarting
  * When in fullscreen mode, focus whole screens instead of denying to focus
  * draw consistent borders for each frame in a tabbed/stacked container
  * Update fullscreen client position/size when an output changes
  * i3-input: Bugfix: repeatedly grab the keyboard if it does not succeed
  * put windows with WM_CLIENT_LEADER on the workspace of their leader
  * use real functions instead of nested functions (enables compilation with
    llvm-clang)
  * implement screen-spanning fullscreen mode
  * floating resize now uses arbitrary corners
  * floating resize now works proportionally when pressing shift
  * Don’t use SYNC key bindings for mode_switch but re-grab keys
  * support PREFIX and SYSCONFDIR in Makefile
  * make pointer follow the focus when moving to a different screen also for
    floating clients
  * start dock clients on the output they request to be started on according
    to their geometry
  * handle destroy notify events like unmap notify events
  * ewmh: correctly set _NET_CURRENT_DESKTOP to the number of the active
    workspace
  * ewmh: correctly set _NET_ACTIVE_WINDOW
  * ewmh: implement support for _NET_WORKAREA (rdesktop can use that)
  * default ipc-socket path is now ~/.i3/ipc.sock, enabled in the default config
  * Bugfix: Containers could lose their snap state
  * Bugfix: Use ev_loop_new to not block SIGCHLD
  * Bugfix: if a font provides no per-char info for width, fall back to default
  * Bugfix: lexer: return to INITIAL state after floating_modifier
  * Bugfix: Don’t leak IPC socket to launched processes
  * Bugfix: Use both parts of WM_CLASS (it contains instance and class)
  * Bugfix: Correctly do boundary checking/moving to other workspaces when
    moving floating clients via keyboard
  * Bugfix: checked for wrong flag in size hints
  * Bugfix: Correctly render workspace names containing some non-ascii chars
  * Bugfix: Correctly position floating windows sending configure requests
  * Bugfix: Don’t remap stack windows errnously when changing workspaces
  * Bugfix: configure floating windows above tiling windows when moving them
    to another workspace
  * Bugfix: Take window out of fullscreen mode before entering floating mode
  * Bugfix: Don’t enter BIND_A2WS_COND state too early
  * Bugfix: only restore focus if the workspace is focused, not if it is visible
  * Bugfix: numlock state will now be filtered in i3-input and signal handler
  * Bugfix: Don’t unmap windows when current workspace gets reassigned
  * Bugfix: correctly translate coordinates for floating windows when outputs
    change
  * Bugfix: Correctly switch workspace when using the "jump" command
  * Bugfix: Fix rendering of workspace names after "reload"
  * Bugfix: Correctly ignore clicks when in fullscreen mode
  * Bugfix: Don’t allow fullscreen floating windows to be moved
  * Bugfix: Don’t render containers which are not visible on hint changes
  * Some memory leaks/invalid accesses have been fixed

 -- Michael Stapelberg <michael@stapelberg.de>  Tue, 30 Mar 2010 13:11:50 +0200

i3-wm (3.d-bf1-1) unstable; urgency=low

  * Bugfix: Don’t draw window title when titlebar is disabled
  * Bugfix: Correctly switch border types for floating windows
  * Bugfix: Correctly replay pointer if the click handler does not trigger
  * Bugfix: Also allow WORDs as workspace names
  * Bugfix: Correctly clear the urgency hint if a window gets unmapped without
    clearing it
  * Bugfix: Fix resizing of floating windows in borderless/1-px-border mode
  * Bugfix: Accept underscores in bindsym
  * Bugfix: Don’t set the urgency flag if the window is focused
  * Bugfix: Handle stack-limit cols on tabbed containers
  * Bugfix: Resize client after updating base_width/base_height
  * Bugfix: Force render containers after setting the client active
  * Bugfix: Fix two problems in resizing floating windows with right mouse
  * Bugfix: Use more precise floating point arithmetics
  * Bugfix: Correctly place new windows below fullscreen windows

 -- Michael Stapelberg <michael@stapelberg.de>  Mon, 21 Dec 2009 22:33:02 +0100

i3-wm (3.d-2) unstable; urgency=low

  * debian: register in doc-base
  * debian: add watchfile
  * debian: remove unnecessary priority-field from binary packages
  * debian: add missing images to documentation

 -- Michael Stapelberg <michael@stapelberg.de>  Mon, 23 Nov 2009 21:56:04 +0100

i3-wm (3.d-1) unstable; urgency=low

  * Implement tabbing (command "T")
  * Implement horizontal resize of containers (containers! not windows)
  * Implement the urgency hint for windows/workspaces
  * Implement vim-like marks (mark/goto command)
  * Implement stack-limit for further defining how stack windows should look
  * Implement modes which allow you to use a different set of keybindings
    when inside a specific mode
  * Implement changing the default mode of containers
  * Implement long options (--version, --no-autostart, --help, --config)
  * Implement 'bt' to toggle between the different border styles
  * Implement an option to specify the default border style
  * Use a yacc/lex parser/lexer for the configuration file
  * The number of workspaces is now dynamic instead of limited to 10
  * Floating windows (and tiled containers) can now be resized using
    floating_modifier and right mouse button
  * Dock windows can now reconfigure their height
  * Bugfix: Correctly handle multiple messages on the IPC socket
  * Bugfix: Correctly use base_width, base_height and size increment hints
  * Bugfix: Correctly send fake configure_notify events
  * Bugfix: Don’t crash if the numlock symbol cannot be found
  * Bugfix: Don’t display a colon after unnamed workspaces
  * Bugfix: If the pointer is outside of the screen when starting, fall back to
    the first screen.
  * Bugfix: Initialize screens correctly when not using Xinerama
  * Bugfix: Correctly handle unmap_notify events when resizing
  * Bugfix: Correctly warp pointer after rendering the layout
  * Bugfix: Fix NULL pointer dereference when reconfiguring screens
  * Explicitly specify -lxcb when linking (Closes: #554860)

 -- Michael Stapelberg <michael@stapelberg.de>  Mon, 09 Nov 2009 20:53:43 +0100

i3-wm (3.c-2) unstable; urgency=low

  * Fix FTBFS on GNU/kFreeBSD and possibly GNU/Hurd (Closes: #542877)
  * Add manpage for i3-msg

 -- Michael Stapelberg <michael@stapelberg.de>  Mon, 24 Aug 2009 12:23:18 +0200

i3-wm (3.c-1) unstable; urgency=low

  * Implement a reload command
  * Implement keysymbols in configuration file
  * Implement assignments of workspaces to screens
  * Implement named workspaces
  * Implement borderless/1-px-border windows
  * Implement command to focus screens
  * Implement IPC via unix sockets
  * Correctly render decoration of floating windows
  * Map floating windows requesting (0x0) to center of their leader/workspace
  * Optimization: Render stack windows on pixmaps to reduce flickering
  * Optimization: Directly position new windows to their final position
  * Bugfix: Repeatedly try to find screens if none are available
  * Bugfix: Correctly redecorate clients when changing focus
  * Bugfix: Don’t crash when clients reconfigure themselves
  * Bugfix: Fix screen wrapping
  * Bugfix: Fix selecting a different screen with your mouse when not having
    any windows on the current workspace
  * Bugfix: Correctly unmap stack windows and don’t re-map them too early
  * Bugfix: Allow switching layout if there are no clients in the this container
  * Bugfix: Set WM_STATE_WITHDRAWN when unmapping, unmap windows when
    destroying
  * Bugfix: Don’t hide assigned clients to inactive but visible workspaces

 -- Michael Stapelberg <michael@stapelberg.de>  Wed, 19 Aug 2009 13:07:58 +0200

i3-wm (3.b-1) unstable; urgency=low

  * Bugfix: Correctly handle col-/rowspanned containers when setting focus.
  * Bugfix: Correctly handle col-/rowspanned containers when snapping.
  * Bugfix: Force reconfiguration of all windows on workspaces which are
    re-assigned because a screen was detached.
  * Bugfix: Several bugs in resizing table columns fixed.
  * Bugfix: Resizing should now work correctly in all cases.
  * Bugfix: Correctly re-assign dock windows when workspace is destroyed.
  * Bugfix: Correctly handle Mode_switch modifier.
  * Bugfix: Don't raise clients in fullscreen mode.
  * Bugfix: Re-assign dock windows to different workspaces when a workspace
    is detached.
  * Bugfix: Fix crash because of workspace-pointer which did not get updated
  * Bugfix: Correctly initialize screen when Xinerama is disabled.
  * Bugfix: Fullscreen window movement and focus problems fixed
  * Implement jumping to other windows by specifying their position or
    window class/title.
  * Implement jumping back by using the focus stack.
  * Implement autostart (exec-command in configuration file).
  * Implement floating.
  * Implement automatically assigning clients on specific workspaces.
  * Implement variables in configfile.
  * Colors are now configurable.

 -- Michael Stapelberg <michael@stapelberg.de>  Fri, 26 Jun 2009 04:42:23 +0200

i3-wm (3.a-bf2-1) unstable; urgency=low

  * Bugfix: Don't crash when setting focus
  * Bugfix: Reconfigure bar window when changing resolutions

 -- Michael Stapelberg <michael@stapelberg.de>  Sun, 03 May 2009 23:02:24 +0200

i3-wm (3.a-bf1-1) unstable; urgency=low

  * Bugfix: When entering a stack window with the mouse, set focus to the
    active client in the container the stack window belongs to.
  * Bugfix: Correctly filter out the numlock bit. This fixes i3 not reacting
    to any keybindings after pressing numlock once.
  * Bugfix: Don't crash when Xinerama is disabled.
  * Bugfix: Correctly remove client from container when moving to another
    workspace.
  * Bugfix: Set focus to the client which was previously focused instead of
    the next client in container when moving windows out of a container.
  * Bugfix: Correctly set focus when switching between screens.
  * Bugfix: Don't crash anymore moving focus to another screen under the
    following conditions: The screen you switch to has a lower number of cells
    and/or rows than the current one, you switch focus using your mouse, you
    previously were in a column/row which is not available on the destination
    screen.
  * Bugfix: When switching screens, warp the pointer to the correct
    destination window.
  * Bugfix: Store dock clients per screen, not per workspace.
  * Bugfix: Perform bounds checking for snapped containers.
  * Bugfix: Send clients their absolute position/size (on the root window) in
    generated configure events. This fixes problems with xfontsel, xmaple,
    etc.
  * Bugfix: Correctly update state when moving fullscreen windows across
    workspaces.
  * Bugfix: Correctly restart i3 when not using its absolute path
  * Bugfix: Drag & Drop in GTK applications works now
  * Bugfix: Don't hide non-managed windows (libnotify-popups for example)
    when raising clients in stacked containers.
  * Bugfix: Correctly restore focus when leaving fullscreen mode
  * Bugfix: Re-distribute free space when closing customly resized containers,
    re-evaluate for other containers
  * Bugfix: When moving windows into different containers, insert them at the
    correct position.
  * Bugfix: Correctly set focus when moving windows into other containers
  * Implement scrolling on stack windows and on the bottom bar.
  * Create i3-wm-dbg with debug symbols
  * Don't rely on libxcb-wm any longer, as it got removed in libxcb 0.3.4.

 -- Michael Stapelberg <michael@stapelberg.de>  Sat, 02 May 2009 20:55:46 +0200

i3-wm (3.a-1) unstable; urgency=low

  * First release (Closes: #521709)

 -- Michael Stapelberg <michael@stapelberg.de>  Sun, 29 Mar 2009 18:21:30 +0200<|MERGE_RESOLUTION|>--- conflicted
+++ resolved
@@ -1,23 +1,9 @@
-<<<<<<< HEAD
-i3-wm (4.12.1-1) unstable; urgency=medium
-=======
 i3-wm (4.12-1) unstable; urgency=medium
->>>>>>> 0e29101a
 
   * New upstream release.
   * Move to debhelper 9
   * Bump Standards-Version to 3.9.7 (no changes necessary)
   * debian/watch: verify signature, use https
-
- -- Michael Stapelberg <stapelberg@debian.org>  Sun, 06 Mar 2016 14:20:38 +0100
-
-i3-wm (4.12-1) unstable; urgency=medium
-
-  * New upstream release.
-  * Move to debhelper 9
-  * Bump Standards-Version to 3.9.7 (no changes necessary)
-  * debian/watch: verify signature, use https
-  * Enable full hardening
 
  -- Michael Stapelberg <stapelberg@debian.org>  Sun, 06 Mar 2016 14:20:38 +0100
 
