<<<<<<< HEAD
=======
i3-wm (4.14.2-1) unstable; urgency=medium

  * UNRELEASED

 -- Michael Stapelberg <stapelberg@debian.org>  Mon, 25 Sep 2017 08:55:22 +0200

i3-wm (4.14.1-1) unstable; urgency=medium

  * New upstream release.

 -- Michael Stapelberg <stapelberg@debian.org>  Sun, 24 Sep 2017 19:21:15 +0200

>>>>>>> 999bebc6
i3-wm (4.14-1) unstable; urgency=medium

  * New upstream release.

 -- Michael Stapelberg <stapelberg@debian.org>  Mon, 04 Sep 2017 07:53:16 +0200

i3-wm (4.13-1) unstable; urgency=medium

  * New upstream release.

 -- Michael Stapelberg <stapelberg@debian.org>  Tue, 08 Nov 2016 19:02:16 +0100

i3-wm (4.12-2) unstable; urgency=medium

  * Override lintian warning desktop-entry-contains-unknown-key for
    DesktopNames, gdm needs that key.
  * Remove i3-wm.menu to conform to the tech-ctte decision on #741573.

 -- Michael Stapelberg <stapelberg@debian.org>  Fri, 01 Apr 2016 15:51:23 +0200

i3-wm (4.12-1) unstable; urgency=medium

  * New upstream release.
  * Move to debhelper 9
  * Bump Standards-Version to 3.9.7 (no changes necessary)
  * debian/watch: verify signature, use https

 -- Michael Stapelberg <stapelberg@debian.org>  Sun, 06 Mar 2016 14:20:38 +0100

i3-wm (4.11-1) unstable; urgency=medium

  * New upstream release.

 -- Michael Stapelberg <stapelberg@debian.org>  Wed, 30 Sep 2015 08:50:13 +0200

i3-wm (4.10.4-1) unstable; urgency=medium

  * New upstream release.

 -- Michael Stapelberg <stapelberg@debian.org>  Tue, 08 Sep 2015 09:15:45 +0200

i3-wm (4.10.3-1) unstable; urgency=medium

  * New upstream release.

 -- Michael Stapelberg <stapelberg@debian.org>  Thu, 30 Jul 2015 21:51:27 +0200

i3-wm (4.10.2-2) unstable; urgency=medium

  * New upstream release.
  * experimental to unstable because i3-wm 4.10.2-1 was only in experimental
    due to the freeze.

 -- Michael Stapelberg <stapelberg@debian.org>  Fri, 01 May 2015 20:21:18 +0200

i3-wm (4.10.2-1) experimental; urgency=medium

  * New upstream release.

 -- Michael Stapelberg <stapelberg@debian.org>  Thu, 16 Apr 2015 09:02:53 +0200

i3-wm (4.10.1-1) experimental; urgency=medium

  * New upstream release.

 -- Michael Stapelberg <stapelberg@debian.org>  Sun, 29 Mar 2015 18:54:07 +0200

i3-wm (4.10-1) experimental; urgency=medium

  * New upstream release.

 -- Michael Stapelberg <stapelberg@debian.org>  Sun, 29 Mar 2015 17:46:09 +0200

i3-wm (4.9.1-1) experimental; urgency=medium

  * New upstream release.

 -- Michael Stapelberg <stapelberg@debian.org>  Sat, 07 Mar 2015 20:01:46 +0100

i3-wm (4.9-1) experimental; urgency=medium

  * New upstream release.

 -- Michael Stapelberg <stapelberg@debian.org>  Sat, 28 Feb 2015 14:53:34 +0100

i3-wm (4.8-2) unstable; urgency=medium

  * Backport two bugfixes:
    - backport-dpi-fix.patch (Closes: #778460)
    - backport-i3bar-tray-fix.patch (Closes: #778461)

 -- Michael Stapelberg <stapelberg@debian.org>  Sun, 15 Feb 2015 13:24:42 +0100

i3-wm (4.8-1) unstable; urgency=medium

  * New upstream release.
  * Bump standards-version to 3.9.5 (no changes necessary)

 -- Michael Stapelberg <stapelberg@debian.org>  Sun, 15 Jun 2014 19:15:29 +0200

i3-wm (4.7.2-1) unstable; urgency=low

  * New upstream release. (Closes: #736396)

 -- Michael Stapelberg <stapelberg@debian.org>  Thu, 23 Jan 2014 23:03:03 +0100

i3-wm (4.7.1-1) unstable; urgency=low

  * New upstream release.

 -- Michael Stapelberg <stapelberg@debian.org>  Tue, 21 Jan 2014 19:29:34 +0100

i3-wm (4.7-1) unstable; urgency=low

  * New upstream release.

 -- Michael Stapelberg <stapelberg@debian.org>  Sun, 22 Dec 2013 21:19:02 +0100

i3-wm (4.6-1) unstable; urgency=low

  * New upstream release.

 -- Michael Stapelberg <stapelberg@debian.org>  Wed, 07 Aug 2013 20:53:26 +0200

i3-wm (4.5.1-2) unstable; urgency=low

  * experimental to unstable because i3-wm 4.5.1 was only in experimental due
    to the freeze.
  * bump standards-version to 3.9.4 (no changes necessary)

 -- Michael Stapelberg <stapelberg@debian.org>  Tue, 14 May 2013 20:48:16 +0200

i3-wm (4.5.1-1) experimental; urgency=low

  * New upstream release

 -- Michael Stapelberg <stapelberg@debian.org>  Mon, 18 Mar 2013 22:50:12 +0100

i3-wm (4.5-1) experimental; urgency=low

  * New upstream release

 -- Michael Stapelberg <stapelberg@debian.org>  Tue, 12 Mar 2013 13:51:04 +0100

i3-wm (4.4-1) experimental; urgency=low

  * New upstream release

 -- Michael Stapelberg <stapelberg@debian.org>  Tue, 11 Dec 2012 22:52:56 +0100

i3-wm (4.3-1) experimental; urgency=low

  * New upstream release

 -- Michael Stapelberg <stapelberg@debian.org>  Wed, 19 Sep 2012 18:13:40 +0200

i3-wm (4.2-1) unstable; urgency=low

  * New upstream release

 -- Michael Stapelberg <stapelberg@debian.org>  Wed, 25 Apr 2012 23:19:44 +0200

i3-wm (4.1.2-3) unstable; urgency=low

  * Disable generation of docs/refcard.pdf (Closes: #666363)
  * Add debian/i3-wm.menu (Closes: #664697)
  * Bump standards-version to 3.9.3 (no changes needed)
  * Fix 'section' field of the i3-wm source package to 'x11'
  * Email change: Michael Stapelberg -> stapelberg@debian.org

 -- Michael Stapelberg <stapelberg@debian.org>  Thu, 12 Apr 2012 16:09:58 +0200

i3-wm (4.1.2-2) unstable; urgency=low

  * Rebuild against libyajl and libxcb from unstable

 -- Michael Stapelberg <michael@stapelberg.de>  Fri, 27 Jan 2012 19:50:29 +0000

i3-wm (4.1.2-1) unstable; urgency=low

  * Bugfix: Don’t lose focus on fullscreen windows when another window gets
    moved to that workspace
  * Bugfix: Open new windows in the correct place when assignments match
  * Bugfix: Fix assignments of floating windows to (yet) unused workspaces
  * Bugfix: Either use SetInputFocus *or* send WM_TAKE_FOCUS, not both
  * Bugfix: Respect WM_HINTS.input for WM_TAKE_FOCUS clients
  * Bugfix: Setup the _NET_SUPPORTING_WM_CHECK atom in a standards-compliant
    way
  * Bugfix: Only ignore EnterNotify events after UnmapNotifies from managed
    windows
  * Bugfix: Force a new sequence number after UnmapNotify
  * Bugfix: Position floating windows exactly where their geometry specified
  * Bugfix: Fix coordinates when the rect of an output changes

 -- Michael Stapelberg <michael@stapelberg.de>  Fri, 27 Jan 2012 19:04:28 +0000

i3-wm (4.1.1-1) unstable; urgency=low

  * Re-add build-arch/build-indep targets to debian/rules (Closes: #648613)
  * Create a secure temp path instead of a predictable one
  * ipc: set CLOEXEC on client file descriptors
  * Fix prototype in include/xcursor.h
  * Bugfix: Skip dock clients when handling FocusIn events
  * Bugfix: Fix fullscreen with floating windows
  * Bugfix: Fix startup when RandR is not present
  * Bugfix: Retain window position and size when changing floating border
  * Bugfix: Disallow focusing dock clients via criteria
  * Bugfix: Don’t create a workspace named 'back_and_forth' on startup
  * Bugfix: Fix wrong focus in complex tabbed/stacked layouts
  * Bugfix: Fix resizing for (e.g.) v-split containers in h-split containers
  * Bugfix: Fix 'resize' command in nested containers
  * Bugfix: Don’t set the _NET_WM_WORKAREA hint at all
  * Bugfix: Skip leading whitespace in variable assignments
  * Bugfix: Make resizing of tiling windows with floating_modifier use absolute
    coordinates
  * Bugfix: Make resizing work when pressing floating_modifier + right mouse
    button on window decorations
  * Bugfix: Fix setting the same mark repeatedly on different windows
  * Bugfix: Disallow focusing other windows when in fullscreen mode
  * Bugfix: Ignore ConfigureRequests with out-of-bound coordinates
  * Bugfix: Correctly check boundaries and reassign floating windows when
    moving
  * Bugfix: Don’t close workspace when there are still floating windows on it

 -- Michael Stapelberg <michael@stapelberg.de>  Sat, 24 Dec 2011 16:23:55 +0100

i3-wm (4.1-1) unstable; urgency=low

  * Switch to dpkg-source 3.0 (quilt) and compat level 7
  * Implement system tray support in i3bar (for NetworkManager, Skype, …)
  * i3bar is now configurable in the i3 configfile
  * Implement support for PCRE regular expressions in criteria
  * Implement a new assign syntax which uses criteria
  * Sort named workspaces whose name starts with a number accordingly
  * Warn on duplicate bindings for the same key
  * Restrict 'resize' command to left/right for horizontal containers, up/down
    for vertical containers
  * Implement support for startup notifications (cursor will change to 'watch',
    started applications show up on the workspace they have been launched on)
  * Implement the GET_MARKS IPC request to get all marks
  * Implement the new_float config option (border style for floating windows)
  * Implement passing IPC sockets to i3 (systemd-style socket activation)
  * Implement the 'move output' command to move containers to a specific output
  * Implement focus switching for floating windows
  * Implement the window_role criterion (for matching multi-window apps)
  * Implement a force_xinerama configuration directive
  * Implement the --get-socketpath, useful for scripts using the IPC interface
  * Implement the 'move workspace next' and 'move workspace prev' commands
  * Implement the 'workspace back_and_forth' command and related configuration
    option
  * Implement the move command for floating windows
  * i3 will now handle arbitrary text arguments by sending them as an IPC
    command, like i3-msg: 'i3 reload' or 'i3 move workspace 3'
  * Introduce the i3-sensible-{pager,editor,terminal} scripts to execute
    $PAGER, $EDITOR or an available terminal emulator
  * i3-input: implement -F (format) option
  * Bugfix: Preserve marks when restarting
  * Bugfix: Correctly free old assignments when reloading
  * Bugfix: Fix flickering when moving floating windows between monitors
  * Bugfix: Correctly handle ConfigureRequests for floating windows in a
    multi-monitor environment.
  * Bugfix: Fix size of floating windows with X11 borders
  * Bugfix: Always adjust floating window position when moving to another
    output
  * Bugfix: Avoid out-of-bounds coordinates when moving floating windows
  * Bugfix: Don’t steal focus when a window gets destroyed
  * Bugfix: Correctly split key/value when parsing variables
  * Bugfix: Correctly revert focus to other floating windows when closing a
    floating window
  * Bugfix: Don’t leak the error logfile file descriptor
  * Bugfix: Don’t steal focus when a window opens on an invisible workspace due
    to assignments
  * Bugfix: Fix handling of Mode_switch in i3-input
  * Bugfix: Close invisible workspaces when they become empty
  * Bugfix: Don’t invoke interactive resizing when clicking on the decoration
    of a split container with more than one child (switch focus instead)
  * Bugfix: Make named workspace assignments work again
  * Bugfix: RandR: Correctly keep focus on the focused workspace when an output
    disappears
  * Bugfix: Insert container at the correct position on workspace level when
    workspace_layout == default

 -- Michael Stapelberg <michael@stapelberg.de>  Fri, 11 Nov 2011 21:28:15 +0000

i3-wm (4.0.2-1) unstable; urgency=low

  * i3-config-wizard: handle mouse button clicks on <win> and <alt> texts
  * i3-config-wizard: check the modifier mapping to decide whether to use Mod1
    or Mod4
  * migrate-config: use \s, be a bit more whitespace tolerant
  * userguide: s/mod+h/mod+s for stacking
  * userguide: provide the default colors in the colors example
  * userguide: document force_focus_wrapping directive
  * userguide: properly document the resize command
  * userguide: properly document command chaining and criteria
  * Bugfix: Correctly bind on multiple keycodes if a symbol has more than one
  * Bugfix: Allow multiple criteria in 'for_window'
  * Bugfix: Ensure a minimum size when using the 'resize' command
  * Bugfix: Start on the first named workspace, not always on '1'
  * Bugfix: Fix resize command with direction != up for floating windows
  * Bugfix: Correctly set the _NET_CLIENT_LIST_STACKING hint (chromium tabbar)
  * Bugfix: 'workspace <next|prev>' now takes all outputs into account
  * Bugfix: i3-wsbar: make workspace names clickable again
  * Bugfix: i3-wsbar: correctly handle EOF on stdin
  * Bugfix: i3-wsbar: display a separator between workspaces of each output
  * Bugfix: Correctly handle the 'instance' criterion (WM_CLASS)
  * Bugfix: Use correct format string in load_layout (fixes crash in restart)
  * Bugfix: Fix border rendering (border lines were "cutting" through)
  * Bugfix: Raise floating windows immediately when dragging/resizing
  * Bugfix: Make focus switching work accross outputs again
  * Bugfix: migration-script: handle resize top/bottom correctly
  * Bugfix: Fix focus issue when moving containers to workspaces
  * Bugfix: Warp cursor when changing outputs again
  * Bugfix: i3bar: fix switching to workspaces with extremely long names
  * Bugfix: i3bar: fix switching to workspaces "next" and "prev"
  * Bugfix: i3bar: Correctly allocate pixmap for statuslines which are longer
    than the screen
  * Bugfix: i3bar: set statusline = NULL on EOF / SIGCHLD
  * Bugfix: Correctly initialize the verbose flag
  * Bugfix: Don’t start with workspace 'next' when the command 'workspace next'
    is bound in the config file
  * Bugfix: Set focus to where the mouse pointer is when starting
  * Bugfix: Don’t change focus when assigned windows start on invisible
    workspaces
  * Bugfix: Don’t use absolute paths for exec in the config file
  * Bugfix: Fix crash when using 'focus mode_toggle' on an empty workspace
  * Bugfix: Make the 'resize' command work inside tabbed/stacked cons
  * Bugfix: Correctly place floating windows on their appropriate output
  * Bugfix: Fix coordinates when moving a floating window to a different output
  * Bugfix: Correctly keep focus when moving non-leaf windows
  * Bugfix: Accept '\t' in the set command
  * Bugfix: Only consider tiling windows when attaching tiling windows to a
    workspace
  * Bugfix: Correctly render containers when a split container is focused
  * Bugfix: Correctly recognize duplicate workspace assignments
  * Bugfix: Re-enable X11 Eventmask *after* pushing all the X11 changes
  * Bugfix: Fix focus stealing with assignments of floating windows
  * Bugfix: Re-implement reconfiguring height of dock windows
  * Bugfix: IPC: return name_json if available
  * Bugfix: Make 'floating enable' check for dock windows

 -- Michael Stapelberg <michael@stapelberg.de>  Sun, 28 Aug 2011 19:07:43 +0200

i3-wm (4.0.1-1) unstable; urgency=low

  * Fix the build process of i3bar (Closes: #636274)
  * Fix the build process on Mac OS X
  * i3-config-wizard: also start i3bar in the keycode config template
  * userguide: Remove the obsolete bar.* colors
  * userguide: Use i3bar instead of dzen2 in the 'exec' example

 -- Michael Stapelberg <michael@stapelberg.de>  Mon, 01 Aug 2011 23:31:06 +0200

i3-wm (4.0-1) unstable; urgency=low

  * In addition to the proper flex/bison based parser for the config file
    introduced in 3.δ, we now also have a flex/bison parser for commands. What
    this means is that we can have more human-readable, beautiful command names
    instead of cryptic commands like 'f' for fullscreen or 'mh' for move left.
    In fact, the commands for the aforementioned functions *are* 'fullscreen'
    and 'move left'!
  * You can now chain commands using ';' (a semicolon). One example for that is
    'workspace 3 ; exec /usr/bin/urxvt' to switch to a new workspace and open a
    terminal.
  * You can specify which windows should be affected by your command by using
    different criteria. A good example is '[class="Firefox"] kill' to get rid
    of all Firefox windows.
  * As the configuration file needs new commands (and a few options are
    obsolete), you need to change it. To make this process a little bit easier
    for you, this release comes with the script i3-migrate-config-to-v4. Just
    run it on your current config file and it will spit out a v4 config file to
    stdout. To make things even better, i3 automatically detects v3 config files
    and calls that script, so you never end up with a non-working config :).
  * Similarly to the criteria when using commands, we now have a 'for_window'
    configuration directive, which lets you automatically apply certain commands
    to certain windows. Use it to set border styles per window, for example with
    'for_window [class="XTerm"] border 1pixel'.
  * Since dock clients (like dzen2) are now part of the layout tree (as opposed
    to a custom data structure as before), it was easy to implement top and
    bottom dock areas. Programs which properly specify the dock hint get placed
    on the edge of the screen they request. i3bar has the -dtop and -dbottom
    parameters, for example.
  * The internal workspace bar is obsolete. Use i3bar instead.
  * Resizing now works between all windows!
  * Fullscreen now works for everything!
  * Floating now works for everything!
  * Your layout is now preserved when doing an inplace restart.
  * When you have an error in your config file, a new program called i3-nagbar
    will tell you so. It offers you two buttons: One to view the error in your
    $PAGER and one to edit your config in your $EDITOR.
  * The default config used key symbols (like 'bind Mod1+f fullscreen') instead
    of key codes. If you use a non-qwerty layout, the program i3-config-wizard
    can create a key symbol based config file based on your current layout. You
    can also chose between Windows (Mod4) and Alt (Mod1) as your default
    modifier. i3-config-wizard will automatically be started as long as you
    don’t have a configuration file for i3.
  * Custom X cursor themes are now supported.
  * The RandR backend now respects the primary output.
  * A wrong 'font' configuration in your config file will no longer make i3
    exit. Instead, it will fall back to a different font and tell you about the
    error in its log.
  * The default split direction (whether a new window gets placed right next to
    the current one or below the current one) is now automatically set to
    horizontal if you have a monitor that is wider than high or vertical if you
    a monitor which is higher than wide. This works great with rotated monitors.
  * Sockets and temporary files are now placed in XDG_RUNTIME_DIR, if set (this
    is used on systemd based systems).
  * Tools like i3bar, i3-msg etc. use the I3_SOCKET_PATH property which is set
    to the X11 root window, so you don’t have to configure your socket path
    anywhere.
  * The kill command kills single windows by default now. To kill a whole
    application, use 'kill client'.
  * IPC: Commands can now have custom replies. When the parser encounters an
    error, a proper error reply is sent.
  * There is now an 'exec_always' configuration directive which works like
    'exec' but will also be run when restarting.

 -- Michael Stapelberg <michael@stapelberg.de>  Sun, 31 Jul 2011 22:34:26 +0200

i3-wm (3.e-bf1-3) unstable; urgency=low

  * include keyboard-layer{1,2}.png in docs (Closes: #595295)

 -- Michael Stapelberg <michael@stapelberg.de>  Wed, 03 Nov 2010 20:32:42 +0100

i3-wm (3.e-bf1-2) unstable; urgency=low

  * debian: call dh_installwm to register as alternative for x-window-manager

 -- Michael Stapelberg <michael@stapelberg.de>  Wed, 23 Jun 2010 18:23:10 +0200

i3-wm (3.e-bf1-1) unstable; urgency=low

  * Bugfix: Correctly initialize workspaces if RandR is not available
  * Bugfix: Correctly handle asprintf() return value
  * Bugfix: Update _NET_WM_STATE when clients request changes via ClientMessage
  * Bugfix: Don’t invert directions when resizing floating clients (top/left)
  * Bugfix: Don’t leak file descriptors

 -- Michael Stapelberg <michael@stapelberg.de>  Wed, 09 Jun 2010 09:51:10 +0200

i3-wm (3.e-3) unstable; urgency=low

  * Bump debian policy version
  * Add Recommends: libanyevent-i3-perl, libanyevent-perl, libipc-run-perl
    which are necessary to use i3-wsbar (which is not core functionality,
    thus no Depends:) (Closes: #577287)

 -- Michael Stapelberg <michael@stapelberg.de>  Sat, 24 Apr 2010 11:20:19 +0200

i3-wm (3.e-2) unstable; urgency=low

  * Use x-terminal-emulator instead of hard-coded urxvt

 -- Michael Stapelberg <michael@stapelberg.de>  Sun, 04 Apr 2010 19:30:46 +0200

i3-wm (3.e-1) unstable; urgency=low

  * Implement RandR instead of Xinerama
  * Obey the XDG Base Directory Specification for config file paths
  * lexer/parser: proper error messages
  * Add new options -V for verbose mode and -d <loglevel> for debug log levels
  * Implement resize command for floating clients
  * Include date of the last commit in version string
  * Fixed cursor orientation when resizing
  * Added focus_follows_mouse config option
  * Feature: Cycle through workspaces
  * Fix bindings using the cursor keys in default config
  * added popup for handling SIGSEGV or SIGFPE
  * Correctly exit when another window manager is already running
  * Take into account the window’s base_{width,height} when resizing
  * Disable XKB instead of quitting with an error
  * Make containers containing exactly one window behave like default containers
  * Also warp the pointer when moving a window to a another visible workspace
  * work around clients setting 0xFFFF as resize increments
  * Move autostart after creating the IPC socket in start process
  * Restore geometry of all windows before exiting/restarting
  * When in fullscreen mode, focus whole screens instead of denying to focus
  * draw consistent borders for each frame in a tabbed/stacked container
  * Update fullscreen client position/size when an output changes
  * i3-input: Bugfix: repeatedly grab the keyboard if it does not succeed
  * put windows with WM_CLIENT_LEADER on the workspace of their leader
  * use real functions instead of nested functions (enables compilation with
    llvm-clang)
  * implement screen-spanning fullscreen mode
  * floating resize now uses arbitrary corners
  * floating resize now works proportionally when pressing shift
  * Don’t use SYNC key bindings for mode_switch but re-grab keys
  * support PREFIX and SYSCONFDIR in Makefile
  * make pointer follow the focus when moving to a different screen also for
    floating clients
  * start dock clients on the output they request to be started on according
    to their geometry
  * handle destroy notify events like unmap notify events
  * ewmh: correctly set _NET_CURRENT_DESKTOP to the number of the active
    workspace
  * ewmh: correctly set _NET_ACTIVE_WINDOW
  * ewmh: implement support for _NET_WORKAREA (rdesktop can use that)
  * default ipc-socket path is now ~/.i3/ipc.sock, enabled in the default config
  * Bugfix: Containers could lose their snap state
  * Bugfix: Use ev_loop_new to not block SIGCHLD
  * Bugfix: if a font provides no per-char info for width, fall back to default
  * Bugfix: lexer: return to INITIAL state after floating_modifier
  * Bugfix: Don’t leak IPC socket to launched processes
  * Bugfix: Use both parts of WM_CLASS (it contains instance and class)
  * Bugfix: Correctly do boundary checking/moving to other workspaces when
    moving floating clients via keyboard
  * Bugfix: checked for wrong flag in size hints
  * Bugfix: Correctly render workspace names containing some non-ascii chars
  * Bugfix: Correctly position floating windows sending configure requests
  * Bugfix: Don’t remap stack windows errnously when changing workspaces
  * Bugfix: configure floating windows above tiling windows when moving them
    to another workspace
  * Bugfix: Take window out of fullscreen mode before entering floating mode
  * Bugfix: Don’t enter BIND_A2WS_COND state too early
  * Bugfix: only restore focus if the workspace is focused, not if it is visible
  * Bugfix: numlock state will now be filtered in i3-input and signal handler
  * Bugfix: Don’t unmap windows when current workspace gets reassigned
  * Bugfix: correctly translate coordinates for floating windows when outputs
    change
  * Bugfix: Correctly switch workspace when using the "jump" command
  * Bugfix: Fix rendering of workspace names after "reload"
  * Bugfix: Correctly ignore clicks when in fullscreen mode
  * Bugfix: Don’t allow fullscreen floating windows to be moved
  * Bugfix: Don’t render containers which are not visible on hint changes
  * Some memory leaks/invalid accesses have been fixed

 -- Michael Stapelberg <michael@stapelberg.de>  Tue, 30 Mar 2010 13:11:50 +0200

i3-wm (3.d-bf1-1) unstable; urgency=low

  * Bugfix: Don’t draw window title when titlebar is disabled
  * Bugfix: Correctly switch border types for floating windows
  * Bugfix: Correctly replay pointer if the click handler does not trigger
  * Bugfix: Also allow WORDs as workspace names
  * Bugfix: Correctly clear the urgency hint if a window gets unmapped without
    clearing it
  * Bugfix: Fix resizing of floating windows in borderless/1-px-border mode
  * Bugfix: Accept underscores in bindsym
  * Bugfix: Don’t set the urgency flag if the window is focused
  * Bugfix: Handle stack-limit cols on tabbed containers
  * Bugfix: Resize client after updating base_width/base_height
  * Bugfix: Force render containers after setting the client active
  * Bugfix: Fix two problems in resizing floating windows with right mouse
  * Bugfix: Use more precise floating point arithmetics
  * Bugfix: Correctly place new windows below fullscreen windows

 -- Michael Stapelberg <michael@stapelberg.de>  Mon, 21 Dec 2009 22:33:02 +0100

i3-wm (3.d-2) unstable; urgency=low

  * debian: register in doc-base
  * debian: add watchfile
  * debian: remove unnecessary priority-field from binary packages
  * debian: add missing images to documentation

 -- Michael Stapelberg <michael@stapelberg.de>  Mon, 23 Nov 2009 21:56:04 +0100

i3-wm (3.d-1) unstable; urgency=low

  * Implement tabbing (command "T")
  * Implement horizontal resize of containers (containers! not windows)
  * Implement the urgency hint for windows/workspaces
  * Implement vim-like marks (mark/goto command)
  * Implement stack-limit for further defining how stack windows should look
  * Implement modes which allow you to use a different set of keybindings
    when inside a specific mode
  * Implement changing the default mode of containers
  * Implement long options (--version, --no-autostart, --help, --config)
  * Implement 'bt' to toggle between the different border styles
  * Implement an option to specify the default border style
  * Use a yacc/lex parser/lexer for the configuration file
  * The number of workspaces is now dynamic instead of limited to 10
  * Floating windows (and tiled containers) can now be resized using
    floating_modifier and right mouse button
  * Dock windows can now reconfigure their height
  * Bugfix: Correctly handle multiple messages on the IPC socket
  * Bugfix: Correctly use base_width, base_height and size increment hints
  * Bugfix: Correctly send fake configure_notify events
  * Bugfix: Don’t crash if the numlock symbol cannot be found
  * Bugfix: Don’t display a colon after unnamed workspaces
  * Bugfix: If the pointer is outside of the screen when starting, fall back to
    the first screen.
  * Bugfix: Initialize screens correctly when not using Xinerama
  * Bugfix: Correctly handle unmap_notify events when resizing
  * Bugfix: Correctly warp pointer after rendering the layout
  * Bugfix: Fix NULL pointer dereference when reconfiguring screens
  * Explicitly specify -lxcb when linking (Closes: #554860)

 -- Michael Stapelberg <michael@stapelberg.de>  Mon, 09 Nov 2009 20:53:43 +0100

i3-wm (3.c-2) unstable; urgency=low

  * Fix FTBFS on GNU/kFreeBSD and possibly GNU/Hurd (Closes: #542877)
  * Add manpage for i3-msg

 -- Michael Stapelberg <michael@stapelberg.de>  Mon, 24 Aug 2009 12:23:18 +0200

i3-wm (3.c-1) unstable; urgency=low

  * Implement a reload command
  * Implement keysymbols in configuration file
  * Implement assignments of workspaces to screens
  * Implement named workspaces
  * Implement borderless/1-px-border windows
  * Implement command to focus screens
  * Implement IPC via unix sockets
  * Correctly render decoration of floating windows
  * Map floating windows requesting (0x0) to center of their leader/workspace
  * Optimization: Render stack windows on pixmaps to reduce flickering
  * Optimization: Directly position new windows to their final position
  * Bugfix: Repeatedly try to find screens if none are available
  * Bugfix: Correctly redecorate clients when changing focus
  * Bugfix: Don’t crash when clients reconfigure themselves
  * Bugfix: Fix screen wrapping
  * Bugfix: Fix selecting a different screen with your mouse when not having
    any windows on the current workspace
  * Bugfix: Correctly unmap stack windows and don’t re-map them too early
  * Bugfix: Allow switching layout if there are no clients in the this container
  * Bugfix: Set WM_STATE_WITHDRAWN when unmapping, unmap windows when
    destroying
  * Bugfix: Don’t hide assigned clients to inactive but visible workspaces

 -- Michael Stapelberg <michael@stapelberg.de>  Wed, 19 Aug 2009 13:07:58 +0200

i3-wm (3.b-1) unstable; urgency=low

  * Bugfix: Correctly handle col-/rowspanned containers when setting focus.
  * Bugfix: Correctly handle col-/rowspanned containers when snapping.
  * Bugfix: Force reconfiguration of all windows on workspaces which are
    re-assigned because a screen was detached.
  * Bugfix: Several bugs in resizing table columns fixed.
  * Bugfix: Resizing should now work correctly in all cases.
  * Bugfix: Correctly re-assign dock windows when workspace is destroyed.
  * Bugfix: Correctly handle Mode_switch modifier.
  * Bugfix: Don't raise clients in fullscreen mode.
  * Bugfix: Re-assign dock windows to different workspaces when a workspace
    is detached.
  * Bugfix: Fix crash because of workspace-pointer which did not get updated
  * Bugfix: Correctly initialize screen when Xinerama is disabled.
  * Bugfix: Fullscreen window movement and focus problems fixed
  * Implement jumping to other windows by specifying their position or
    window class/title.
  * Implement jumping back by using the focus stack.
  * Implement autostart (exec-command in configuration file).
  * Implement floating.
  * Implement automatically assigning clients on specific workspaces.
  * Implement variables in configfile.
  * Colors are now configurable.

 -- Michael Stapelberg <michael@stapelberg.de>  Fri, 26 Jun 2009 04:42:23 +0200

i3-wm (3.a-bf2-1) unstable; urgency=low

  * Bugfix: Don't crash when setting focus
  * Bugfix: Reconfigure bar window when changing resolutions

 -- Michael Stapelberg <michael@stapelberg.de>  Sun, 03 May 2009 23:02:24 +0200

i3-wm (3.a-bf1-1) unstable; urgency=low

  * Bugfix: When entering a stack window with the mouse, set focus to the
    active client in the container the stack window belongs to.
  * Bugfix: Correctly filter out the numlock bit. This fixes i3 not reacting
    to any keybindings after pressing numlock once.
  * Bugfix: Don't crash when Xinerama is disabled.
  * Bugfix: Correctly remove client from container when moving to another
    workspace.
  * Bugfix: Set focus to the client which was previously focused instead of
    the next client in container when moving windows out of a container.
  * Bugfix: Correctly set focus when switching between screens.
  * Bugfix: Don't crash anymore moving focus to another screen under the
    following conditions: The screen you switch to has a lower number of cells
    and/or rows than the current one, you switch focus using your mouse, you
    previously were in a column/row which is not available on the destination
    screen.
  * Bugfix: When switching screens, warp the pointer to the correct
    destination window.
  * Bugfix: Store dock clients per screen, not per workspace.
  * Bugfix: Perform bounds checking for snapped containers.
  * Bugfix: Send clients their absolute position/size (on the root window) in
    generated configure events. This fixes problems with xfontsel, xmaple,
    etc.
  * Bugfix: Correctly update state when moving fullscreen windows across
    workspaces.
  * Bugfix: Correctly restart i3 when not using its absolute path
  * Bugfix: Drag & Drop in GTK applications works now
  * Bugfix: Don't hide non-managed windows (libnotify-popups for example)
    when raising clients in stacked containers.
  * Bugfix: Correctly restore focus when leaving fullscreen mode
  * Bugfix: Re-distribute free space when closing customly resized containers,
    re-evaluate for other containers
  * Bugfix: When moving windows into different containers, insert them at the
    correct position.
  * Bugfix: Correctly set focus when moving windows into other containers
  * Implement scrolling on stack windows and on the bottom bar.
  * Create i3-wm-dbg with debug symbols
  * Don't rely on libxcb-wm any longer, as it got removed in libxcb 0.3.4.

 -- Michael Stapelberg <michael@stapelberg.de>  Sat, 02 May 2009 20:55:46 +0200

i3-wm (3.a-1) unstable; urgency=low

  * First release (Closes: #521709)

 -- Michael Stapelberg <michael@stapelberg.de>  Sun, 29 Mar 2009 18:21:30 +0200<|MERGE_RESOLUTION|>--- conflicted
+++ resolved
@@ -1,5 +1,3 @@
-<<<<<<< HEAD
-=======
 i3-wm (4.14.2-1) unstable; urgency=medium
 
   * UNRELEASED
@@ -12,7 +10,6 @@
 
  -- Michael Stapelberg <stapelberg@debian.org>  Sun, 24 Sep 2017 19:21:15 +0200
 
->>>>>>> 999bebc6
 i3-wm (4.14-1) unstable; urgency=medium
 
   * New upstream release.
