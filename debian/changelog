--- conflicted
+++ resolved
@@ -1,5 +1,3 @@
-<<<<<<< HEAD
-=======
 i3-wm (4.12.1-1) unstable; urgency=medium
 
   * UNRELEASED
@@ -14,7 +12,6 @@
 
  -- Michael Stapelberg <stapelberg@debian.org>  Fri, 01 Apr 2016 15:51:23 +0200
 
->>>>>>> a2632fd3
 i3-wm (4.12-1) unstable; urgency=medium
 
   * New upstream release.
