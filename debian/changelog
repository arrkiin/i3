<<<<<<< HEAD
i3-wm (4.14.1-1) unstable; urgency=medium
=======
i3-wm (4.14-1) unstable; urgency=medium
>>>>>>> e1f6a3e3

  * New upstream release.

<<<<<<< HEAD
 -- Michael Stapelberg <stapelberg@debian.org>  Mon, 04 Sep 2017 08:17:05 +0200

i3-wm (4.14-1) unstable; urgency=medium

  * New upstream release.

=======
>>>>>>> e1f6a3e3
 -- Michael Stapelberg <stapelberg@debian.org>  Mon, 04 Sep 2017 07:53:16 +0200

i3-wm (4.13-1) unstable; urgency=medium

  * New upstream release.

 -- Michael Stapelberg <stapelberg@debian.org>  Tue, 08 Nov 2016 19:02:16 +0100

i3-wm (4.12-2) unstable; urgency=medium

  * Override lintian warning desktop-entry-contains-unknown-key for
    DesktopNames, gdm needs that key.
  * Remove i3-wm.menu to conform to the tech-ctte decision on #741573.

 -- Michael Stapelberg <stapelberg@debian.org>  Fri, 01 Apr 2016 15:51:23 +0200

i3-wm (4.12-1) unstable; urgency=medium

  * New upstream release.
  * Move to debhelper 9
  * Bump Standards-Version to 3.9.7 (no changes necessary)
  * debian/watch: verify signature, use https

 -- Michael Stapelberg <stapelberg@debian.org>  Sun, 06 Mar 2016 14:20:38 +0100

i3-wm (4.11-1) unstable; urgency=medium

  * New upstream release.

 -- Michael Stapelberg <stapelberg@debian.org>  Wed, 30 Sep 2015 08:50:13 +0200

i3-wm (4.10.4-1) unstable; urgency=medium

  * New upstream release.

 -- Michael Stapelberg <stapelberg@debian.org>  Tue, 08 Sep 2015 09:15:45 +0200

i3-wm (4.10.3-1) unstable; urgency=medium

  * New upstream release.

 -- Michael Stapelberg <stapelberg@debian.org>  Thu, 30 Jul 2015 21:51:27 +0200

i3-wm (4.10.2-2) unstable; urgency=medium

  * New upstream release.
  * experimental to unstable because i3-wm 4.10.2-1 was only in experimental
    due to the freeze.

 -- Michael Stapelberg <stapelberg@debian.org>  Fri, 01 May 2015 20:21:18 +0200

i3-wm (4.10.2-1) experimental; urgency=medium

  * New upstream release.

 -- Michael Stapelberg <stapelberg@debian.org>  Thu, 16 Apr 2015 09:02:53 +0200

i3-wm (4.10.1-1) experimental; urgency=medium

  * New upstream release.

 -- Michael Stapelberg <stapelberg@debian.org>  Sun, 29 Mar 2015 18:54:07 +0200

i3-wm (4.10-1) experimental; urgency=medium

  * New upstream release.

 -- Michael Stapelberg <stapelberg@debian.org>  Sun, 29 Mar 2015 17:46:09 +0200

i3-wm (4.9.1-1) experimental; urgency=medium

  * New upstream release.

 -- Michael Stapelberg <stapelberg@debian.org>  Sat, 07 Mar 2015 20:01:46 +0100

i3-wm (4.9-1) experimental; urgency=medium

  * New upstream release.

 -- Michael Stapelberg <stapelberg@debian.org>  Sat, 28 Feb 2015 14:53:34 +0100

i3-wm (4.8-2) unstable; urgency=medium

  * Backport two bugfixes:
    - backport-dpi-fix.patch (Closes: #778460)
    - backport-i3bar-tray-fix.patch (Closes: #778461)

 -- Michael Stapelberg <stapelberg@debian.org>  Sun, 15 Feb 2015 13:24:42 +0100

i3-wm (4.8-1) unstable; urgency=medium

  * New upstream release.
  * Bump standards-version to 3.9.5 (no changes necessary)

 -- Michael Stapelberg <stapelberg@debian.org>  Sun, 15 Jun 2014 19:15:29 +0200

i3-wm (4.7.2-1) unstable; urgency=low

  * New upstream release. (Closes: #736396)

 -- Michael Stapelberg <stapelberg@debian.org>  Thu, 23 Jan 2014 23:03:03 +0100

i3-wm (4.7.1-1) unstable; urgency=low

  * New upstream release.

 -- Michael Stapelberg <stapelberg@debian.org>  Tue, 21 Jan 2014 19:29:34 +0100

i3-wm (4.7-1) unstable; urgency=low

  * New upstream release.

 -- Michael Stapelberg <stapelberg@debian.org>  Sun, 22 Dec 2013 21:19:02 +0100

i3-wm (4.6-1) unstable; urgency=low

  * New upstream release.

 -- Michael Stapelberg <stapelberg@debian.org>  Wed, 07 Aug 2013 20:53:26 +0200

i3-wm (4.5.1-2) unstable; urgency=low

  * experimental to unstable because i3-wm 4.5.1 was only in experimental due
    to the freeze.
  * bump standards-version to 3.9.4 (no changes necessary)

 -- Michael Stapelberg <stapelberg@debian.org>  Tue, 14 May 2013 20:48:16 +0200

i3-wm (4.5.1-1) experimental; urgency=low

  * New upstream release

 -- Michael Stapelberg <stapelberg@debian.org>  Mon, 18 Mar 2013 22:50:12 +0100

i3-wm (4.5-1) experimental; urgency=low

  * New upstream release

 -- Michael Stapelberg <stapelberg@debian.org>  Tue, 12 Mar 2013 13:51:04 +0100

i3-wm (4.4-1) experimental; urgency=low

  * New upstream release

 -- Michael Stapelberg <stapelberg@debian.org>  Tue, 11 Dec 2012 22:52:56 +0100

i3-wm (4.3-1) experimental; urgency=low

  * New upstream release

 -- Michael Stapelberg <stapelberg@debian.org>  Wed, 19 Sep 2012 18:13:40 +0200

i3-wm (4.2-1) unstable; urgency=low

  * New upstream release

 -- Michael Stapelberg <stapelberg@debian.org>  Wed, 25 Apr 2012 23:19:44 +0200

i3-wm (4.1.2-3) unstable; urgency=low

  * Disable generation of docs/refcard.pdf (Closes: #666363)
  * Add debian/i3-wm.menu (Closes: #664697)
  * Bump standards-version to 3.9.3 (no changes needed)
  * Fix 'section' field of the i3-wm source package to 'x11'
  * Email change: Michael Stapelberg -> stapelberg@debian.org

 -- Michael Stapelberg <stapelberg@debian.org>  Thu, 12 Apr 2012 16:09:58 +0200

i3-wm (4.1.2-2) unstable; urgency=low

  * Rebuild against libyajl and libxcb from unstable

 -- Michael Stapelberg <michael@stapelberg.de>  Fri, 27 Jan 2012 19:50:29 +0000

i3-wm (4.1.2-1) unstable; urgency=low

  * Bugfix: Don’t lose focus on fullscreen windows when another window gets
    moved to that workspace
  * Bugfix: Open new windows in the correct place when assignments match
  * Bugfix: Fix assignments of floating windows to (yet) unused workspaces
  * Bugfix: Either use SetInputFocus *or* send WM_TAKE_FOCUS, not both
  * Bugfix: Respect WM_HINTS.input for WM_TAKE_FOCUS clients
  * Bugfix: Setup the _NET_SUPPORTING_WM_CHECK atom in a standards-compliant
    way
  * Bugfix: Only ignore EnterNotify events after UnmapNotifies from managed
    windows
  * Bugfix: Force a new sequence number after UnmapNotify
  * Bugfix: Position floating windows exactly where their geometry specified
  * Bugfix: Fix coordinates when the rect of an output changes

 -- Michael Stapelberg <michael@stapelberg.de>  Fri, 27 Jan 2012 19:04:28 +0000

i3-wm (4.1.1-1) unstable; urgency=low

  * Re-add build-arch/build-indep targets to debian/rules (Closes: #648613)
  * Create a secure temp path instead of a predictable one
  * ipc: set CLOEXEC on client file descriptors
  * Fix prototype in include/xcursor.h
  * Bugfix: Skip dock clients when handling FocusIn events
  * Bugfix: Fix fullscreen with floating windows
  * Bugfix: Fix startup when RandR is not present
  * Bugfix: Retain window position and size when changing floating border
  * Bugfix: Disallow focusing dock clients via criteria
  * Bugfix: Don’t create a workspace named 'back_and_forth' on startup
  * Bugfix: Fix wrong focus in complex tabbed/stacked layouts
  * Bugfix: Fix resizing for (e.g.) v-split containers in h-split containers
  * Bugfix: Fix 'resize' command in nested containers
  * Bugfix: Don’t set the _NET_WM_WORKAREA hint at all
  * Bugfix: Skip leading whitespace in variable assignments
  * Bugfix: Make resizing of tiling windows with floating_modifier use absolute
    coordinates
  * Bugfix: Make resizing work when pressing floating_modifier + right mouse
    button on window decorations
  * Bugfix: Fix setting the same mark repeatedly on different windows
  * Bugfix: Disallow focusing other windows when in fullscreen mode
  * Bugfix: Ignore ConfigureRequests with out-of-bound coordinates
  * Bugfix: Correctly check boundaries and reassign floating windows when
    moving
  * Bugfix: Don’t close workspace when there are still floating windows on it

 -- Michael Stapelberg <michael@stapelberg.de>  Sat, 24 Dec 2011 16:23:55 +0100

i3-wm (4.1-1) unstable; urgency=low

  * Switch to dpkg-source 3.0 (quilt) and compat level 7
  * Implement system tray support in i3bar (for NetworkManager, Skype, …)
  * i3bar is now configurable in the i3 configfile
  * Implement support for PCRE regular expressions in criteria
  * Implement a new assign syntax which uses criteria
  * Sort named workspaces whose name starts with a number accordingly
  * Warn on duplicate bindings for the same key
  * Restrict 'resize' command to left/right for horizontal containers, up/down
    for vertical containers
  * Implement support for startup notifications (cursor will change to 'watch',
    started applications show up on the workspace they have been launched on)
  * Implement the GET_MARKS IPC request to get all marks
  * Implement the new_float config option (border style for floating windows)
  * Implement passing IPC sockets to i3 (systemd-style socket activation)
  * Implement the 'move output' command to move containers to a specific output
  * Implement focus switching for floating windows
  * Implement the window_role criterion (for matching multi-window apps)
  * Implement a force_xinerama configuration directive
  * Implement the --get-socketpath, useful for scripts using the IPC interface
  * Implement the 'move workspace next' and 'move workspace prev' commands
  * Implement the 'workspace back_and_forth' command and related configuration
    option
  * Implement the move command for floating windows
  * i3 will now handle arbitrary text arguments by sending them as an IPC
    command, like i3-msg: 'i3 reload' or 'i3 move workspace 3'
  * Introduce the i3-sensible-{pager,editor,terminal} scripts to execute
    $PAGER, $EDITOR or an available terminal emulator
  * i3-input: implement -F (format) option
  * Bugfix: Preserve marks when restarting
  * Bugfix: Correctly free old assignments when reloading
  * Bugfix: Fix flickering when moving floating windows between monitors
  * Bugfix: Correctly handle ConfigureRequests for floating windows in a
    multi-monitor environment.
  * Bugfix: Fix size of floating windows with X11 borders
  * Bugfix: Always adjust floating window position when moving to another
    output
  * Bugfix: Avoid out-of-bounds coordinates when moving floating windows
  * Bugfix: Don’t steal focus when a window gets destroyed
  * Bugfix: Correctly split key/value when parsing variables
  * Bugfix: Correctly revert focus to other floating windows when closing a
    floating window
  * Bugfix: Don’t leak the error logfile file descriptor
  * Bugfix: Don’t steal focus when a window opens on an invisible workspace due
    to assignments
  * Bugfix: Fix handling of Mode_switch in i3-input
  * Bugfix: Close invisible workspaces when they become empty
  * Bugfix: Don’t invoke interactive resizing when clicking on the decoration
    of a split container with more than one child (switch focus instead)
  * Bugfix: Make named workspace assignments work again
  * Bugfix: RandR: Correctly keep focus on the focused workspace when an output
    disappears
  * Bugfix: Insert container at the correct position on workspace level when
    workspace_layout == default

 -- Michael Stapelberg <michael@stapelberg.de>  Fri, 11 Nov 2011 21:28:15 +0000

i3-wm (4.0.2-1) unstable; urgency=low

  * i3-config-wizard: handle mouse button clicks on <win> and <alt> texts
  * i3-config-wizard: check the modifier mapping to decide whether to use Mod1
    or Mod4
  * migrate-config: use \s, be a bit more whitespace tolerant
  * userguide: s/mod+h/mod+s for stacking
  * userguide: provide the default colors in the colors example
  * userguide: document force_focus_wrapping directive
  * userguide: properly document the resize command
  * userguide: properly document command chaining and criteria
  * Bugfix: Correctly bind on multiple keycodes if a symbol has more than one
  * Bugfix: Allow multiple criteria in 'for_window'
  * Bugfix: Ensure a minimum size when using the 'resize' command
  * Bugfix: Start on the first named workspace, not always on '1'
  * Bugfix: Fix resize command with direction != up for floating windows
  * Bugfix: Correctly set the _NET_CLIENT_LIST_STACKING hint (chromium tabbar)
  * Bugfix: 'workspace <next|prev>' now takes all outputs into account
  * Bugfix: i3-wsbar: make workspace names clickable again
  * Bugfix: i3-wsbar: correctly handle EOF on stdin
  * Bugfix: i3-wsbar: display a separator between workspaces of each output
  * Bugfix: Correctly handle the 'instance' criterion (WM_CLASS)
  * Bugfix: Use correct format string in load_layout (fixes crash in restart)
  * Bugfix: Fix border rendering (border lines were "cutting" through)
  * Bugfix: Raise floating windows immediately when dragging/resizing
  * Bugfix: Make focus switching work accross outputs again
  * Bugfix: migration-script: handle resize top/bottom correctly
  * Bugfix: Fix focus issue when moving containers to workspaces
  * Bugfix: Warp cursor when changing outputs again
  * Bugfix: i3bar: fix switching to workspaces with extremely long names
  * Bugfix: i3bar: fix switching to workspaces "next" and "prev"
  * Bugfix: i3bar: Correctly allocate pixmap for statuslines which are longer
    than the screen
  * Bugfix: i3bar: set statusline = NULL on EOF / SIGCHLD
  * Bugfix: Correctly initialize the verbose flag
  * Bugfix: Don’t start with workspace 'next' when the command 'workspace next'
    is bound in the config file
  * Bugfix: Set focus to where the mouse pointer is when starting
  * Bugfix: Don’t change focus when assigned windows start on invisible
    workspaces
  * Bugfix: Don’t use absolute paths for exec in the config file
  * Bugfix: Fix crash when using 'focus mode_toggle' on an empty workspace
  * Bugfix: Make the 'resize' command work inside tabbed/stacked cons
  * Bugfix: Correctly place floating windows on their appropriate output
  * Bugfix: Fix coordinates when moving a floating window to a different output
  * Bugfix: Correctly keep focus when moving non-leaf windows
  * Bugfix: Accept '\t' in the set command
  * Bugfix: Only consider tiling windows when attaching tiling windows to a
    workspace
  * Bugfix: Correctly render containers when a split container is focused
  * Bugfix: Correctly recognize duplicate workspace assignments
  * Bugfix: Re-enable X11 Eventmask *after* pushing all the X11 changes
  * Bugfix: Fix focus stealing with assignments of floating windows
  * Bugfix: Re-implement reconfiguring height of dock windows
  * Bugfix: IPC: return name_json if available
  * Bugfix: Make 'floating enable' check for dock windows

 -- Michael Stapelberg <michael@stapelberg.de>  Sun, 28 Aug 2011 19:07:43 +0200

i3-wm (4.0.1-1) unstable; urgency=low

  * Fix the build process of i3bar (Closes: #636274)
  * Fix the build process on Mac OS X
  * i3-config-wizard: also start i3bar in the keycode config template
  * userguide: Remove the obsolete bar.* colors
  * userguide: Use i3bar instead of dzen2 in the 'exec' example

 -- Michael Stapelberg <michael@stapelberg.de>  Mon, 01 Aug 2011 23:31:06 +0200

i3-wm (4.0-1) unstable; urgency=low

  * In addition to the proper flex/bison based parser for the config file
    introduced in 3.δ, we now also have a flex/bison parser for commands. What
    this means is that we can have more human-readable, beautiful command names
    instead of cryptic commands like 'f' for fullscreen or 'mh' for move left.
    In fact, the commands for the aforementioned functions *are* 'fullscreen'
    and 'move left'!
  * You can now chain commands using ';' (a semicolon). One example for that is
    'workspace 3 ; exec /usr/bin/urxvt' to switch to a new workspace and open a
    terminal.
  * You can specify which windows should be affected by your command by using
    different criteria. A good example is '[class="Firefox"] kill' to get rid
    of all Firefox windows.
  * As the configuration file needs new commands (and a few options are
    obsolete), you need to change it. To make this process a little bit easier
    for you, this release comes with the script i3-migrate-config-to-v4. Just
    run it on your current config file and it will spit out a v4 config file to
    stdout. To make things even better, i3 automatically detects v3 config files
    and calls that script, so you never end up with a non-working config :).
  * Similarly to the criteria when using commands, we now have a 'for_window'
    configuration directive, which lets you automatically apply certain commands
    to certain windows. Use it to set border styles per window, for example with
    'for_window [class="XTerm"] border 1pixel'.
  * Since dock clients (like dzen2) are now part of the layout tree (as opposed
    to a custom data structure as before), it was easy to implement top and
    bottom dock areas. Programs which properly specify the dock hint get placed
    on the edge of the screen they request. i3bar has the -dtop and -dbottom
    parameters, for example.
  * The internal workspace bar is obsolete. Use i3bar instead.
  * Resizing now works between all windows!
  * Fullscreen now works for everything!
  * Floating now works for everything!
  * Your layout is now preserved when doing an inplace restart.
  * When you have an error in your config file, a new program called i3-nagbar
    will tell you so. It offers you two buttons: One to view the error in your
    $PAGER and one to edit your config in your $EDITOR.
  * The default config used key symbols (like 'bind Mod1+f fullscreen') instead
    of key codes. If you use a non-qwerty layout, the program i3-config-wizard
    can create a key symbol based config file based on your current layout. You
    can also chose between Windows (Mod4) and Alt (Mod1) as your default
    modifier. i3-config-wizard will automatically be started as long as you
    don’t have a configuration file for i3.
  * Custom X cursor themes are now supported.
  * The RandR backend now respects the primary output.
  * A wrong 'font' configuration in your config file will no longer make i3
    exit. Instead, it will fall back to a different font and tell you about the
    error in its log.
  * The default split direction (whether a new window gets placed right next to
    the current one or below the current one) is now automatically set to
    horizontal if you have a monitor that is wider than high or vertical if you
    a monitor which is higher than wide. This works great with rotated monitors.
  * Sockets and temporary files are now placed in XDG_RUNTIME_DIR, if set (this
    is used on systemd based systems).
  * Tools like i3bar, i3-msg etc. use the I3_SOCKET_PATH property which is set
    to the X11 root window, so you don’t have to configure your socket path
    anywhere.
  * The kill command kills single windows by default now. To kill a whole
    application, use 'kill client'.
  * IPC: Commands can now have custom replies. When the parser encounters an
    error, a proper error reply is sent.
  * There is now an 'exec_always' configuration directive which works like
    'exec' but will also be run when restarting.

 -- Michael Stapelberg <michael@stapelberg.de>  Sun, 31 Jul 2011 22:34:26 +0200

i3-wm (3.e-bf1-3) unstable; urgency=low

  * include keyboard-layer{1,2}.png in docs (Closes: #595295)

 -- Michael Stapelberg <michael@stapelberg.de>  Wed, 03 Nov 2010 20:32:42 +0100

i3-wm (3.e-bf1-2) unstable; urgency=low

  * debian: call dh_installwm to register as alternative for x-window-manager

 -- Michael Stapelberg <michael@stapelberg.de>  Wed, 23 Jun 2010 18:23:10 +0200

i3-wm (3.e-bf1-1) unstable; urgency=low

  * Bugfix: Correctly initialize workspaces if RandR is not available
  * Bugfix: Correctly handle asprintf() return value
  * Bugfix: Update _NET_WM_STATE when clients request changes via ClientMessage
  * Bugfix: Don’t invert directions when resizing floating clients (top/left)
  * Bugfix: Don’t leak file descriptors

 -- Michael Stapelberg <michael@stapelberg.de>  Wed, 09 Jun 2010 09:51:10 +0200

i3-wm (3.e-3) unstable; urgency=low

  * Bump debian policy version
  * Add Recommends: libanyevent-i3-perl, libanyevent-perl, libipc-run-perl
    which are necessary to use i3-wsbar (which is not core functionality,
    thus no Depends:) (Closes: #577287)

 -- Michael Stapelberg <michael@stapelberg.de>  Sat, 24 Apr 2010 11:20:19 +0200

i3-wm (3.e-2) unstable; urgency=low

  * Use x-terminal-emulator instead of hard-coded urxvt

 -- Michael Stapelberg <michael@stapelberg.de>  Sun, 04 Apr 2010 19:30:46 +0200

i3-wm (3.e-1) unstable; urgency=low

  * Implement RandR instead of Xinerama
  * Obey the XDG Base Directory Specification for config file paths
  * lexer/parser: proper error messages
  * Add new options -V for verbose mode and -d <loglevel> for debug log levels
  * Implement resize command for floating clients
  * Include date of the last commit in version string
  * Fixed cursor orientation when resizing
  * Added focus_follows_mouse config option
  * Feature: Cycle through workspaces
  * Fix bindings using the cursor keys in default config
  * added popup for handling SIGSEGV or SIGFPE
  * Correctly exit when another window manager is already running
  * Take into account the window’s base_{width,height} when resizing
  * Disable XKB instead of quitting with an error
  * Make containers containing exactly one window behave like default containers
  * Also warp the pointer when moving a window to a another visible workspace
  * work around clients setting 0xFFFF as resize increments
  * Move autostart after creating the IPC socket in start process
  * Restore geometry of all windows before exiting/restarting
  * When in fullscreen mode, focus whole screens instead of denying to focus
  * draw consistent borders for each frame in a tabbed/stacked container
  * Update fullscreen client position/size when an output changes
  * i3-input: Bugfix: repeatedly grab the keyboard if it does not succeed
  * put windows with WM_CLIENT_LEADER on the workspace of their leader
  * use real functions instead of nested functions (enables compilation with
    llvm-clang)
  * implement screen-spanning fullscreen mode
  * floating resize now uses arbitrary corners
  * floating resize now works proportionally when pressing shift
  * Don’t use SYNC key bindings for mode_switch but re-grab keys
  * support PREFIX and SYSCONFDIR in Makefile
  * make pointer follow the focus when moving to a different screen also for
    floating clients
  * start dock clients on the output they request to be started on according
    to their geometry
  * handle destroy notify events like unmap notify events
  * ewmh: correctly set _NET_CURRENT_DESKTOP to the number of the active
    workspace
  * ewmh: correctly set _NET_ACTIVE_WINDOW
  * ewmh: implement support for _NET_WORKAREA (rdesktop can use that)
  * default ipc-socket path is now ~/.i3/ipc.sock, enabled in the default config
  * Bugfix: Containers could lose their snap state
  * Bugfix: Use ev_loop_new to not block SIGCHLD
  * Bugfix: if a font provides no per-char info for width, fall back to default
  * Bugfix: lexer: return to INITIAL state after floating_modifier
  * Bugfix: Don’t leak IPC socket to launched processes
  * Bugfix: Use both parts of WM_CLASS (it contains instance and class)
  * Bugfix: Correctly do boundary checking/moving to other workspaces when
    moving floating clients via keyboard
  * Bugfix: checked for wrong flag in size hints
  * Bugfix: Correctly render workspace names containing some non-ascii chars
  * Bugfix: Correctly position floating windows sending configure requests
  * Bugfix: Don’t remap stack windows errnously when changing workspaces
  * Bugfix: configure floating windows above tiling windows when moving them
    to another workspace
  * Bugfix: Take window out of fullscreen mode before entering floating mode
  * Bugfix: Don’t enter BIND_A2WS_COND state too early
  * Bugfix: only restore focus if the workspace is focused, not if it is visible
  * Bugfix: numlock state will now be filtered in i3-input and signal handler
  * Bugfix: Don’t unmap windows when current workspace gets reassigned
  * Bugfix: correctly translate coordinates for floating windows when outputs
    change
  * Bugfix: Correctly switch workspace when using the "jump" command
  * Bugfix: Fix rendering of workspace names after "reload"
  * Bugfix: Correctly ignore clicks when in fullscreen mode
  * Bugfix: Don’t allow fullscreen floating windows to be moved
  * Bugfix: Don’t render containers which are not visible on hint changes
  * Some memory leaks/invalid accesses have been fixed

 -- Michael Stapelberg <michael@stapelberg.de>  Tue, 30 Mar 2010 13:11:50 +0200

i3-wm (3.d-bf1-1) unstable; urgency=low

  * Bugfix: Don’t draw window title when titlebar is disabled
  * Bugfix: Correctly switch border types for floating windows
  * Bugfix: Correctly replay pointer if the click handler does not trigger
  * Bugfix: Also allow WORDs as workspace names
  * Bugfix: Correctly clear the urgency hint if a window gets unmapped without
    clearing it
  * Bugfix: Fix resizing of floating windows in borderless/1-px-border mode
  * Bugfix: Accept underscores in bindsym
  * Bugfix: Don’t set the urgency flag if the window is focused
  * Bugfix: Handle stack-limit cols on tabbed containers
  * Bugfix: Resize client after updating base_width/base_height
  * Bugfix: Force render containers after setting the client active
  * Bugfix: Fix two problems in resizing floating windows with right mouse
  * Bugfix: Use more precise floating point arithmetics
  * Bugfix: Correctly place new windows below fullscreen windows

 -- Michael Stapelberg <michael@stapelberg.de>  Mon, 21 Dec 2009 22:33:02 +0100

i3-wm (3.d-2) unstable; urgency=low

  * debian: register in doc-base
  * debian: add watchfile
  * debian: remove unnecessary priority-field from binary packages
  * debian: add missing images to documentation

 -- Michael Stapelberg <michael@stapelberg.de>  Mon, 23 Nov 2009 21:56:04 +0100

i3-wm (3.d-1) unstable; urgency=low

  * Implement tabbing (command "T")
  * Implement horizontal resize of containers (containers! not windows)
  * Implement the urgency hint for windows/workspaces
  * Implement vim-like marks (mark/goto command)
  * Implement stack-limit for further defining how stack windows should look
  * Implement modes which allow you to use a different set of keybindings
    when inside a specific mode
  * Implement changing the default mode of containers
  * Implement long options (--version, --no-autostart, --help, --config)
  * Implement 'bt' to toggle between the different border styles
  * Implement an option to specify the default border style
  * Use a yacc/lex parser/lexer for the configuration file
  * The number of workspaces is now dynamic instead of limited to 10
  * Floating windows (and tiled containers) can now be resized using
    floating_modifier and right mouse button
  * Dock windows can now reconfigure their height
  * Bugfix: Correctly handle multiple messages on the IPC socket
  * Bugfix: Correctly use base_width, base_height and size increment hints
  * Bugfix: Correctly send fake configure_notify events
  * Bugfix: Don’t crash if the numlock symbol cannot be found
  * Bugfix: Don’t display a colon after unnamed workspaces
  * Bugfix: If the pointer is outside of the screen when starting, fall back to
    the first screen.
  * Bugfix: Initialize screens correctly when not using Xinerama
  * Bugfix: Correctly handle unmap_notify events when resizing
  * Bugfix: Correctly warp pointer after rendering the layout
  * Bugfix: Fix NULL pointer dereference when reconfiguring screens
  * Explicitly specify -lxcb when linking (Closes: #554860)

 -- Michael Stapelberg <michael@stapelberg.de>  Mon, 09 Nov 2009 20:53:43 +0100

i3-wm (3.c-2) unstable; urgency=low

  * Fix FTBFS on GNU/kFreeBSD and possibly GNU/Hurd (Closes: #542877)
  * Add manpage for i3-msg

 -- Michael Stapelberg <michael@stapelberg.de>  Mon, 24 Aug 2009 12:23:18 +0200

i3-wm (3.c-1) unstable; urgency=low

  * Implement a reload command
  * Implement keysymbols in configuration file
  * Implement assignments of workspaces to screens
  * Implement named workspaces
  * Implement borderless/1-px-border windows
  * Implement command to focus screens
  * Implement IPC via unix sockets
  * Correctly render decoration of floating windows
  * Map floating windows requesting (0x0) to center of their leader/workspace
  * Optimization: Render stack windows on pixmaps to reduce flickering
  * Optimization: Directly position new windows to their final position
  * Bugfix: Repeatedly try to find screens if none are available
  * Bugfix: Correctly redecorate clients when changing focus
  * Bugfix: Don’t crash when clients reconfigure themselves
  * Bugfix: Fix screen wrapping
  * Bugfix: Fix selecting a different screen with your mouse when not having
    any windows on the current workspace
  * Bugfix: Correctly unmap stack windows and don’t re-map them too early
  * Bugfix: Allow switching layout if there are no clients in the this container
  * Bugfix: Set WM_STATE_WITHDRAWN when unmapping, unmap windows when
    destroying
  * Bugfix: Don’t hide assigned clients to inactive but visible workspaces

 -- Michael Stapelberg <michael@stapelberg.de>  Wed, 19 Aug 2009 13:07:58 +0200

i3-wm (3.b-1) unstable; urgency=low

  * Bugfix: Correctly handle col-/rowspanned containers when setting focus.
  * Bugfix: Correctly handle col-/rowspanned containers when snapping.
  * Bugfix: Force reconfiguration of all windows on workspaces which are
    re-assigned because a screen was detached.
  * Bugfix: Several bugs in resizing table columns fixed.
  * Bugfix: Resizing should now work correctly in all cases.
  * Bugfix: Correctly re-assign dock windows when workspace is destroyed.
  * Bugfix: Correctly handle Mode_switch modifier.
  * Bugfix: Don't raise clients in fullscreen mode.
  * Bugfix: Re-assign dock windows to different workspaces when a workspace
    is detached.
  * Bugfix: Fix crash because of workspace-pointer which did not get updated
  * Bugfix: Correctly initialize screen when Xinerama is disabled.
  * Bugfix: Fullscreen window movement and focus problems fixed
  * Implement jumping to other windows by specifying their position or
    window class/title.
  * Implement jumping back by using the focus stack.
  * Implement autostart (exec-command in configuration file).
  * Implement floating.
  * Implement automatically assigning clients on specific workspaces.
  * Implement variables in configfile.
  * Colors are now configurable.

 -- Michael Stapelberg <michael@stapelberg.de>  Fri, 26 Jun 2009 04:42:23 +0200

i3-wm (3.a-bf2-1) unstable; urgency=low

  * Bugfix: Don't crash when setting focus
  * Bugfix: Reconfigure bar window when changing resolutions

 -- Michael Stapelberg <michael@stapelberg.de>  Sun, 03 May 2009 23:02:24 +0200

i3-wm (3.a-bf1-1) unstable; urgency=low

  * Bugfix: When entering a stack window with the mouse, set focus to the
    active client in the container the stack window belongs to.
  * Bugfix: Correctly filter out the numlock bit. This fixes i3 not reacting
    to any keybindings after pressing numlock once.
  * Bugfix: Don't crash when Xinerama is disabled.
  * Bugfix: Correctly remove client from container when moving to another
    workspace.
  * Bugfix: Set focus to the client which was previously focused instead of
    the next client in container when moving windows out of a container.
  * Bugfix: Correctly set focus when switching between screens.
  * Bugfix: Don't crash anymore moving focus to another screen under the
    following conditions: The screen you switch to has a lower number of cells
    and/or rows than the current one, you switch focus using your mouse, you
    previously were in a column/row which is not available on the destination
    screen.
  * Bugfix: When switching screens, warp the pointer to the correct
    destination window.
  * Bugfix: Store dock clients per screen, not per workspace.
  * Bugfix: Perform bounds checking for snapped containers.
  * Bugfix: Send clients their absolute position/size (on the root window) in
    generated configure events. This fixes problems with xfontsel, xmaple,
    etc.
  * Bugfix: Correctly update state when moving fullscreen windows across
    workspaces.
  * Bugfix: Correctly restart i3 when not using its absolute path
  * Bugfix: Drag & Drop in GTK applications works now
  * Bugfix: Don't hide non-managed windows (libnotify-popups for example)
    when raising clients in stacked containers.
  * Bugfix: Correctly restore focus when leaving fullscreen mode
  * Bugfix: Re-distribute free space when closing customly resized containers,
    re-evaluate for other containers
  * Bugfix: When moving windows into different containers, insert them at the
    correct position.
  * Bugfix: Correctly set focus when moving windows into other containers
  * Implement scrolling on stack windows and on the bottom bar.
  * Create i3-wm-dbg with debug symbols
  * Don't rely on libxcb-wm any longer, as it got removed in libxcb 0.3.4.

 -- Michael Stapelberg <michael@stapelberg.de>  Sat, 02 May 2009 20:55:46 +0200

i3-wm (3.a-1) unstable; urgency=low

  * First release (Closes: #521709)

 -- Michael Stapelberg <michael@stapelberg.de>  Sun, 29 Mar 2009 18:21:30 +0200<|MERGE_RESOLUTION|>--- conflicted
+++ resolved
@@ -1,20 +1,7 @@
-<<<<<<< HEAD
-i3-wm (4.14.1-1) unstable; urgency=medium
-=======
 i3-wm (4.14-1) unstable; urgency=medium
->>>>>>> e1f6a3e3
-
-  * New upstream release.
-
-<<<<<<< HEAD
- -- Michael Stapelberg <stapelberg@debian.org>  Mon, 04 Sep 2017 08:17:05 +0200
-
-i3-wm (4.14-1) unstable; urgency=medium
-
-  * New upstream release.
-
-=======
->>>>>>> e1f6a3e3
+
+  * New upstream release.
+
  -- Michael Stapelberg <stapelberg@debian.org>  Mon, 04 Sep 2017 07:53:16 +0200
 
 i3-wm (4.13-1) unstable; urgency=medium
