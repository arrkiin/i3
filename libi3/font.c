--- conflicted
+++ resolved
@@ -106,13 +106,8 @@
         pango_layout_set_text(layout, text, text_len);
 
     /* Do the drawing */
-<<<<<<< HEAD
     cairo_set_source_rgba(cr, pango_font_red, pango_font_green, pango_font_blue, pango_font_alpha);
-    cairo_set_operator(cr, CAIRO_OPERATOR_SOURCE);
-=======
     cairo_set_operator(cr, CAIRO_OPERATOR_OVER);
-    cairo_set_source_rgb(cr, pango_font_red, pango_font_green, pango_font_blue);
->>>>>>> 1b18f894
     pango_cairo_update_layout(cr, layout);
     pango_layout_get_pixel_size(layout, NULL, &height);
     /* Center the piece of text vertically if its height is smaller than the
