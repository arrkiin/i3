--- conflicted
+++ resolved
@@ -328,16 +328,10 @@
 #if PANGO_SUPPORT
         case FONT_TYPE_PANGO:
             /* Save the foreground font */
-<<<<<<< HEAD
-            pango_font_red = ((foreground >> 16) & 0xff) / 255.0;
-            pango_font_green = ((foreground >> 8) & 0xff) / 255.0;
-            pango_font_blue = (foreground & 0xff) / 255.0;
-            pango_font_alpha = ((foreground >> 24) & 0xff) / 255.0;
-=======
             pango_font_red = foreground.red;
             pango_font_green = foreground.green;
             pango_font_blue = foreground.blue;
->>>>>>> 98875fda
+            pango_font_alpha = foreground.alpha;
             break;
 #endif
         default:
