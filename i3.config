--- conflicted
+++ resolved
@@ -15,125 +15,6 @@
 # use Mouse+Mod1 to drag floating windows to their wanted position
 floating_modifier Mod1
 
-<<<<<<< HEAD
-# Fullscreen (Mod1+f)
-bind Mod1+41 f
-
-# Stacking (Mod1+h)
-bind Mod1+43 s
-
-# Tabbed (Mod1+w)
-bind Mod1+25 T
-
-# Default (Mod1+e)
-bind Mod1+26 d
-
-# Toggle tiling/floating of the current window (Mod1+Shift+Space)
-bind Mod1+Shift+65 t
-
-# Go into the tiling layer / floating layer, depending on whether
-# the current window is tiling / floating (Mod1+t)
-bind Mod1+28 focus ft
-
-# Focus (Mod1+j/k/l/;)
-bind Mod1+44 h
-bind Mod1+45 j
-bind Mod1+46 k
-bind Mod1+47 l
-# (alternatively, you can use the cursor keys:)
-bindsym Mod1+Left h
-bindsym Mod1+Down j
-bindsym Mod1+Up k
-bindsym Mod1+Right l
-
-# Focus Container (Mod3+j/k/l/;)
-bind Mod3+44 wch
-bind Mod3+45 wcj
-bind Mod3+46 wck
-bind Mod3+47 wcl
-# (alternatively, you can use the cursor keys:)
-bindsym Mod3+Left wch
-bindsym Mod3+Down wcj
-bindsym Mod3+Up wck
-bindsym Mod3+Right wcl
-
-# Snap (Mod1+Control+j/k/l/;)
-bind Mod1+Control+44 sh
-bind Mod1+Control+45 sj
-bind Mod1+Control+46 sk
-bind Mod1+Control+47 sl
-# (alternatively, you can use the cursor keys:)
-bindsym Mod1+Control+Left sh
-bindsym Mod1+Control+Down sj
-bindsym Mod1+Control+Up sk
-bindsym Mod1+Control+Right sl
-
-# Move (Mod1+Shift+j/k/l/;)
-bind Mod1+Shift+44 mh
-bind Mod1+Shift+45 mj
-bind Mod1+Shift+46 mk
-bind Mod1+Shift+47 ml
-# (alternatively, you can use the cursor keys:)
-bindsym Mod1+Shift+Left mh
-bindsym Mod1+Shift+Down mj
-bindsym Mod1+Shift+Up mk
-bindsym Mod1+Shift+Right ml
-
-# Move Container (Mod3+Shift+j/k/l/;)
-bind Mod3+Shift+44 wcmh
-bind Mod3+Shift+45 wcmj
-bind Mod3+Shift+46 wcmk
-bind Mod3+Shift+47 wcml
-
-# Workspaces (Mod1+1/2/…)
-bind Mod1+10 1
-bind Mod1+11 2
-bind Mod1+12 3
-bind Mod1+13 4
-bind Mod1+14 5
-bind Mod1+15 6
-bind Mod1+16 7
-bind Mod1+17 8
-bind Mod1+18 9
-bind Mod1+19 10
-
-# Move to Workspaces
-bind Mod1+Shift+10 m1
-bind Mod1+Shift+11 m2
-bind Mod1+Shift+12 m3
-bind Mod1+Shift+13 m4
-bind Mod1+Shift+14 m5
-bind Mod1+Shift+15 m6
-bind Mod1+Shift+16 m7
-bind Mod1+Shift+17 m8
-bind Mod1+Shift+18 m9
-bind Mod1+Shift+19 m10
-
-# Mod1+Enter starts a new terminal
-bind Mod1+36 exec /usr/bin/urxvt
-
-# Mod1+Shift+q kills the current client
-bind Mod1+Shift+24 kill
-
-# Mod1+v starts dmenu and launches the selected application
-# for now, we don’t have a launcher of our own.
-bind Mod1+55 exec /usr/bin/dmenu_run
-
-# Mod1+Shift+e exits i3
-bind Mod1+Shift+26 exit
-
-# Mod1+Shift+r restarts i3 inplace
-bind Mod1+Shift+27 restart
-
-# The IPC interface allows programs like an external workspace bar
-# (i3-wsbar) or i3-msg (can be used to "remote-control" i3) to work.
-ipc-socket ~/.i3/ipc.sock
-
-#############################################################
-# DELETE THE FOLLOWING LINES TO DISABLE THE WELCOME MESSAGE #
-#############################################################
-exec xmessage -file /etc/i3/welcome
-=======
 # start a terminal
 bindsym Mod1+Return exec /usr/bin/urxvt
 
@@ -277,5 +158,4 @@
 #
 # Please remove the following exec line:
 #######################################################################
-exec i3-config-wizard
->>>>>>> c5810970
+exec i3-config-wizard