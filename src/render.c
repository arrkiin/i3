#undef I3__FILE__
#define I3__FILE__ "render.c"
/*
 * vim:ts=4:sw=4:expandtab
 *
 * i3 - an improved dynamic tiling window manager
 * © 2009-2011 Michael Stapelberg and contributors (see also: LICENSE)
 *
 * render.c: Renders (determines position/sizes) the layout tree, updating the
 *           various rects. Needs to be pushed to X11 (see x.c) to be visible.
 *
 */
#include "all.h"

/* change this to 'true' if you want to have additional borders around every
 * container (for debugging purposes) */
static bool show_debug_borders = false;

/*
 * Returns the height for the decorations
 */
int render_deco_height(void) {
    int deco_height = config.font.height + 4;
    if (config.font.height & 0x01)
        ++deco_height;
    return deco_height;
}

/*
 * Renders a container with layout L_OUTPUT. In this layout, all CT_DOCKAREAs
 * get the height of their content and the remaining CT_CON gets the rest.
 *
 */
static void render_l_output(Con *con) {
    Con *child, *dockchild;

    int x = con->rect.x;
    int y = con->rect.y;
    int height = con->rect.height;

    /* Find the content container and ensure that there is exactly one. Also
     * check for any non-CT_DOCKAREA clients. */
    Con *content = NULL;
    TAILQ_FOREACH(child, &(con->nodes_head), nodes) {
        if (child->type == CT_CON) {
            if (content != NULL) {
                DLOG("More than one CT_CON on output container\n");
                assert(false);
            }
            content = child;
        } else if (child->type != CT_DOCKAREA) {
            DLOG("Child %p of type %d is inside the OUTPUT con\n", child, child->type);
            assert(false);
        }
    }

    if (content == NULL) {
        DLOG("Skipping this output because it is currently being destroyed.\n");
        return;
    }

    /* We need to find out if there is a fullscreen con on the current workspace
     * and take the short-cut to render it directly (the user does not want to
     * see the dockareas in that case) */
    Con *ws = con_get_fullscreen_con(content, CF_OUTPUT);
    if (!ws) {
        DLOG("Skipping this output because it is currently being destroyed.\n");
        return;
    }
    Con *fullscreen = con_get_fullscreen_con(ws, CF_OUTPUT);
    if (fullscreen) {
        fullscreen->rect = con->rect;
        x_raise_con(fullscreen);
        render_con(fullscreen, true, false);
        return;
    }

    /* First pass: determine the height of all CT_DOCKAREAs (the sum of their
     * children) and figure out how many pixels we have left for the rest */
    TAILQ_FOREACH(child, &(con->nodes_head), nodes) {
        if (child->type != CT_DOCKAREA)
            continue;

        child->rect.height = 0;
        TAILQ_FOREACH(dockchild, &(child->nodes_head), nodes)
        child->rect.height += dockchild->geometry.height;

        height -= child->rect.height;
    }

    /* Second pass: Set the widths/heights */
    TAILQ_FOREACH(child, &(con->nodes_head), nodes) {
        if (child->type == CT_CON) {
            child->rect.x = x;
            child->rect.y = y;
            child->rect.width = con->rect.width;
            child->rect.height = height;
        }

        child->rect.x = x;
        child->rect.y = y;
        child->rect.width = con->rect.width;

        child->deco_rect.x = 0;
        child->deco_rect.y = 0;
        child->deco_rect.width = 0;
        child->deco_rect.height = 0;

        y += child->rect.height;

        DLOG("child at (%d, %d) with (%d x %d)\n",
             child->rect.x, child->rect.y, child->rect.width, child->rect.height);
        x_raise_con(child);
        render_con(child, false, child->type == CT_DOCKAREA);
    }
}

/*
 * Decides whether the container should be inset.
 */
bool should_inset_con(Con *con, int children) {
    /* Don't inset floating containers and workspaces. */
    if (con->type == CT_FLOATING_CON || con->type == CT_WORKSPACE)
        return false;

    if (con_is_leaf(con))
        return true;

    return (con->layout == L_STACKED || con->layout == L_TABBED)
        && children > 0;
}

/*
 * Returns whether the given container has an adjacent container in the
 * specified direction. In other words, this returns true if and only if
 * the container is not touching the edge of the screen in that direction.
 */
bool has_adjacent_container(Con *con, direction_t direction) {
    Con *first = con;
    Con *tmp = NULL;
    return resize_find_tiling_participants(&first, &tmp, direction);
}

/*
 * "Renders" the given container (and its children), meaning that all rects are
 * updated correctly. Note that this function does not call any xcb_*
 * functions, so the changes are completely done in memory only (and
 * side-effect free). As soon as you call x_push_changes(), the changes will be
 * updated in X11.
 *
 */
void render_con(Con *con, bool render_fullscreen, bool already_inset) {
    int children = con_num_children(con);
    DLOG("Rendering %snode %p / %s / layout %d / children %d\n",
         (render_fullscreen ? "fullscreen " : ""), con, con->name, con->layout,
         children);

    /* Copy container rect, subtract container border */
    /* This is the actually usable space inside this container for clients */
    Rect rect = con->rect;

    /* Display a border if this is a leaf node. For container nodes, we don’t
     * draw borders (except when in debug mode) */
    if (show_debug_borders) {
        rect.x += 2;
        rect.y += 2;
        rect.width -= 2 * 2;
        rect.height -= 2 * 2;
    }

    bool should_inset = should_inset_con(con, children);
    if (!already_inset && should_inset) {
        gap_config_t gaps = calculate_effective_gaps(con);
        Rect inset = (Rect) {
            has_adjacent_container(con, D_LEFT)  ?  gaps.inner :  gaps.outer,
            has_adjacent_container(con, D_UP)    ?  gaps.inner :  gaps.outer,
            has_adjacent_container(con, D_RIGHT) ? -gaps.inner : -gaps.outer,
            has_adjacent_container(con, D_DOWN)  ? -gaps.inner : -gaps.outer
        };
        inset.width -= inset.x;
        inset.height -= inset.y;

        rect = rect_add(rect, inset);
        if (!render_fullscreen) {
            con->rect = rect_add(con->rect, inset);
            if (con->window) {
                con->window_rect = rect_add(con->window_rect, inset);
            }
        }
        inset.height = -inset.y;
        con->deco_rect = rect_add(con->deco_rect, inset);
    }

    int x = rect.x;
    int y = rect.y;

    int i = 0;

    con->mapped = true;

    /* if this container contains a window, set the coordinates */
    if (con->window) {
        /* depending on the border style, the rect of the child window
         * needs to be smaller */
        Rect *inset = &(con->window_rect);
        *inset = (Rect) {0, 0, con->rect.width, con->rect.height};
        if (!render_fullscreen)
            *inset = rect_add(*inset, con_border_style_rect(con));

        /* Obey x11 border */
        inset->width -= (2 * con->border_width);
        inset->height -= (2 * con->border_width);

        /* Obey the aspect ratio, if any, unless we are in fullscreen mode.
         *
         * The spec isn’t explicit on whether the aspect ratio hints should be
         * respected during fullscreen mode. Other WMs such as Openbox don’t do
         * that, and this post suggests that this is the correct way to do it:
         * http://mail.gnome.org/archives/wm-spec-list/2003-May/msg00007.html
         *
         * Ignoring aspect ratio during fullscreen was necessary to fix MPlayer
         * subtitle rendering, see http://bugs.i3wm.org/594 */
        if (!render_fullscreen &&
            con->aspect_ratio > 0.0) {
            DLOG("aspect_ratio = %f, current width/height are %d/%d\n",
                 con->aspect_ratio, inset->width, inset->height);
            double new_height = inset->height + 1;
            int new_width = inset->width;

            while (new_height > inset->height) {
                new_height = (1.0 / con->aspect_ratio) * new_width;

                if (new_height > inset->height)
                    new_width--;
            }
            /* Center the window */
            inset->y += ceil(inset->height / 2) - floor((new_height + .5) / 2);
            inset->x += ceil(inset->width / 2) - floor(new_width / 2);

            inset->height = new_height + .5;
            inset->width = new_width;
        }

        /* NB: We used to respect resize increment size hints for tiling
         * windows up until commit 0db93d9 here. However, since all terminal
         * emulators cope with ignoring the size hints in a better way than we
         * can (by providing their fake-transparency or background color), this
         * code was removed. See also http://bugs.i3wm.org/540 */

        DLOG("child will be at %dx%d with size %dx%d\n", inset->x, inset->y, inset->width, inset->height);
    }

    /* Check for fullscreen nodes */
    Con *fullscreen = NULL;
    if (con->type != CT_OUTPUT) {
        fullscreen = con_get_fullscreen_con(con, (con->type == CT_ROOT ? CF_GLOBAL : CF_OUTPUT));
    }
    if (fullscreen) {
        fullscreen->rect = rect;
        x_raise_con(fullscreen);
        render_con(fullscreen, true, false);
        /* Fullscreen containers are either global (underneath the CT_ROOT
         * container) or per-output (underneath the CT_CONTENT container). For
         * global fullscreen containers, we cannot abort rendering here yet,
         * because the floating windows (with popup_during_fullscreen smart)
         * have not yet been rendered (see the CT_ROOT code path below). See
         * also http://bugs.i3wm.org/1393 */
        if (con->type != CT_ROOT) {
            return;
        }
    }

    /* find the height for the decorations */
    int deco_height = render_deco_height();

    /* precalculate the sizes to be able to correct rounding errors */
    int sizes[children];
    memset(sizes, 0, children * sizeof(int));
    if ((con->layout == L_SPLITH || con->layout == L_SPLITV) && children > 0) {
        assert(!TAILQ_EMPTY(&con->nodes_head));
        Con *child;
        int i = 0, assigned = 0;
        int total = con_orientation(con) == HORIZ ? rect.width : rect.height;
        TAILQ_FOREACH(child, &(con->nodes_head), nodes) {
            double percentage = child->percent > 0.0 ? child->percent : 1.0 / children;
            assigned += sizes[i++] = percentage * total;
        }
        assert(assigned == total ||
               (assigned > total && assigned - total <= children * 2) ||
               (assigned < total && total - assigned <= children * 2));
        int signal = assigned < total ? 1 : -1;
        while (assigned != total) {
            for (i = 0; i < children && assigned != total; ++i) {
                sizes[i] += signal;
                assigned += signal;
            }
        }
    }

    if (con->layout == L_OUTPUT) {
        /* Skip i3-internal outputs */
        if (con_is_internal(con))
            return;
        render_l_output(con);
    } else if (con->type == CT_ROOT) {
        Con *output;
        if (!fullscreen) {
<<<<<<< HEAD
            TAILQ_FOREACH(output, &(con->nodes_head), nodes) {
=======
            TAILQ_FOREACH (output, &(con->nodes_head), nodes) {
>>>>>>> b934a9a6
                render_con(output, false, false);
            }
        }

        /* We need to render floating windows after rendering all outputs’
         * tiling windows because they need to be on top of *every* output at
         * all times. This is important when the user places floating
         * windows/containers so that they overlap on another output. */
        DLOG("Rendering floating windows:\n");
        TAILQ_FOREACH(output, &(con->nodes_head), nodes) {
            if (con_is_internal(output))
                continue;
            /* Get the active workspace of that output */
            Con *content = output_get_content(output);
            if (!content || TAILQ_EMPTY(&(content->focus_head))) {
                DLOG("Skipping this output because it is currently being destroyed.\n");
                continue;
            }
            Con *workspace = TAILQ_FIRST(&(content->focus_head));
            Con *fullscreen = con_get_fullscreen_con(workspace, CF_OUTPUT);
            Con *child;
            TAILQ_FOREACH(child, &(workspace->floating_head), floating_windows) {
                /* Don’t render floating windows when there is a fullscreen window
                 * on that workspace. Necessary to make floating fullscreen work
                 * correctly (ticket #564). */
                /* If there is no fullscreen->window, this cannot be a
                 * transient window, so we _know_ we need to skip it. This
                 * happens during restarts where the container already exists,
                 * but the window was not yet associated. */
                if (fullscreen != NULL && fullscreen->window == NULL)
                    continue;
                if (fullscreen != NULL && fullscreen->window != NULL) {
                    Con *floating_child = con_descend_focused(child);
                    Con *transient_con = floating_child;
                    bool is_transient_for = false;
                    /* Exception to the above rule: smart
                     * popup_during_fullscreen handling (popups belonging to
                     * the fullscreen app will be rendered). */
                    while (transient_con != NULL &&
                           transient_con->window != NULL &&
                           transient_con->window->transient_for != XCB_NONE) {
                        DLOG("transient_con = 0x%08x, transient_con->window->transient_for = 0x%08x, fullscreen_id = 0x%08x\n",
                                transient_con->window->id, transient_con->window->transient_for, fullscreen->window->id);
                        if (transient_con->window->transient_for == fullscreen->window->id) {
                            is_transient_for = true;
                            break;
                        }
                        Con *next_transient = con_by_window_id(transient_con->window->transient_for);
                        if (next_transient == NULL)
                            break;
                        /* Some clients (e.g. x11-ssh-askpass) actually set
                         * WM_TRANSIENT_FOR to their own window id, so break instead of
                         * looping endlessly. */
                        if (transient_con == next_transient)
                            break;
                        transient_con = next_transient;
                    }

                    if (!is_transient_for)
                        continue;
                    else {
                        DLOG("Rendering floating child even though in fullscreen mode: "
                             "floating->transient_for (0x%08x) --> fullscreen->id (0x%08x)\n",
                             floating_child->window->transient_for, fullscreen->window->id);
                    }
                }
                DLOG("floating child at (%d,%d) with %d x %d\n",
                     child->rect.x, child->rect.y, child->rect.width, child->rect.height);
                x_raise_con(child);
                render_con(child, false, true);
            }
        }

    } else {
        /* FIXME: refactor this into separate functions: */
        Con *child;
        TAILQ_FOREACH(child, &(con->nodes_head), nodes) {
            assert(children > 0);

            /* default layout */
            if (con->layout == L_SPLITH || con->layout == L_SPLITV) {
                if (con->layout == L_SPLITH) {
                    child->rect.x = x;
                    child->rect.y = y;
                    child->rect.width = sizes[i];
                    child->rect.height = rect.height;
                    x += child->rect.width;
                } else {
                    child->rect.x = x;
                    child->rect.y = y;
                    child->rect.width = rect.width;
                    child->rect.height = sizes[i];
                    y += child->rect.height;
                }

                /* first we have the decoration, if this is a leaf node */
                if (con_is_leaf(child)) {
                    if (child->border_style == BS_NORMAL) {
                        /* TODO: make a function for relative coords? */
                        child->deco_rect.x = child->rect.x - con->rect.x;
                        child->deco_rect.y = child->rect.y - con->rect.y;

                        child->rect.y += deco_height;
                        child->rect.height -= deco_height;

                        child->deco_rect.width = child->rect.width;
                        child->deco_rect.height = deco_height;
                    } else {
                        child->deco_rect.x = 0;
                        child->deco_rect.y = 0;
                        child->deco_rect.width = 0;
                        child->deco_rect.height = 0;
                    }
                }
            }

            /* stacked layout */
            else if (con->layout == L_STACKED) {
                child->rect.x = x;
                child->rect.y = y;
                child->rect.width = rect.width;
                child->rect.height = rect.height;

                child->deco_rect.x = x - con->rect.x;
                child->deco_rect.y = y - con->rect.y + (i * deco_height);
                child->deco_rect.width = child->rect.width;
                child->deco_rect.height = deco_height;

                if (children > 1 || (child->border_style != BS_PIXEL && child->border_style != BS_NONE)) {
                    child->rect.y += (deco_height * children);
                    child->rect.height -= (deco_height * children);
                }
            }

            /* tabbed layout */
            else if (con->layout == L_TABBED) {
                child->rect.x = x;
                child->rect.y = y;
                child->rect.width = rect.width;
                child->rect.height = rect.height;

                child->deco_rect.width = floor((float)child->rect.width / children);
                child->deco_rect.x = x - con->rect.x + i * child->deco_rect.width;
                child->deco_rect.y = y - con->rect.y;

                /* Since the tab width may be something like 31,6 px per tab, we
             * let the last tab have all the extra space (0,6 * children). */
                if (i == (children - 1)) {
                    child->deco_rect.width += (child->rect.width - (child->deco_rect.x + child->deco_rect.width));
                }

                if (children > 1 || (child->border_style != BS_PIXEL && child->border_style != BS_NONE)) {
                    child->rect.y += deco_height;
                    child->rect.height -= deco_height;
                    child->deco_rect.height = deco_height;
                } else {
                    child->deco_rect.height = (child->border_style == BS_PIXEL ? 1 : 0);
                }
            }

            /* dockarea layout */
            else if (con->layout == L_DOCKAREA) {
                child->rect.x = x;
                child->rect.y = y;
                child->rect.width = rect.width;
                child->rect.height = child->geometry.height;

                child->deco_rect.x = 0;
                child->deco_rect.y = 0;
                child->deco_rect.width = 0;
                child->deco_rect.height = 0;
                y += child->rect.height;
            }

            DLOG("child at (%d, %d) with (%d x %d)\n",
                 child->rect.x, child->rect.y, child->rect.width, child->rect.height);
            x_raise_con(child);
            render_con(child, false, should_inset || already_inset);
            i++;
        }

        /* in a stacking or tabbed container, we ensure the focused client is raised */
        if (con->layout == L_STACKED || con->layout == L_TABBED) {
            TAILQ_FOREACH_REVERSE(child, &(con->focus_head), focus_head, focused)
            x_raise_con(child);
            if ((child = TAILQ_FIRST(&(con->focus_head)))) {
                /* By rendering the stacked container again, we handle the case
             * that we have a non-leaf-container inside the stack. In that
             * case, the children of the non-leaf-container need to be raised
             * aswell. */
                render_con(child, false, true);
            }

            if (children != 1)
                /* Raise the stack con itself. This will put the stack decoration on
             * top of every stack window. That way, when a new window is opened in
             * the stack, the old window will not obscure part of the decoration
             * (it’s unmapped afterwards). */
                x_raise_con(con);
        }
    }
}<|MERGE_RESOLUTION|>--- conflicted
+++ resolved
@@ -305,11 +305,7 @@
     } else if (con->type == CT_ROOT) {
         Con *output;
         if (!fullscreen) {
-<<<<<<< HEAD
-            TAILQ_FOREACH(output, &(con->nodes_head), nodes) {
-=======
             TAILQ_FOREACH (output, &(con->nodes_head), nodes) {
->>>>>>> b934a9a6
                 render_con(output, false, false);
             }
         }
