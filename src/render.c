--- conflicted
+++ resolved
@@ -20,6 +20,8 @@
 static void render_con_stacked(Con *con, Con *child, render_params *p, int i);
 static void render_con_tabbed(Con *con, Con *child, render_params *p, int i);
 static void render_con_dockarea(Con *con, Con *child, render_params *p);
+bool should_inset_con(Con *con, int children);
+bool has_adjacent_container(Con *con, direction_t direction);
 
 /* change this to 'true' if you want to have additional borders around every
  * container (for debugging purposes) */
@@ -36,141 +38,6 @@
 }
 
 /*
-<<<<<<< HEAD
- * Renders a container with layout L_OUTPUT. In this layout, all CT_DOCKAREAs
- * get the height of their content and the remaining CT_CON gets the rest.
- *
- */
-static void render_l_output(Con *con) {
-    Con *child, *dockchild;
-
-    int x = con->rect.x;
-    int y = con->rect.y;
-    int height = con->rect.height;
-
-    /* Find the content container and ensure that there is exactly one. Also
-     * check for any non-CT_DOCKAREA clients. */
-    Con *content = NULL;
-    TAILQ_FOREACH(child, &(con->nodes_head), nodes) {
-        if (child->type == CT_CON) {
-            if (content != NULL) {
-                DLOG("More than one CT_CON on output container\n");
-                assert(false);
-            }
-            content = child;
-        } else if (child->type != CT_DOCKAREA) {
-            DLOG("Child %p of type %d is inside the OUTPUT con\n", child, child->type);
-            assert(false);
-        }
-    }
-
-    if (content == NULL) {
-        DLOG("Skipping this output because it is currently being destroyed.\n");
-        return;
-    }
-
-    /* We need to find out if there is a fullscreen con on the current workspace
-     * and take the short-cut to render it directly (the user does not want to
-     * see the dockareas in that case) */
-    Con *ws = con_get_fullscreen_con(content, CF_OUTPUT);
-    if (!ws) {
-        DLOG("Skipping this output because it is currently being destroyed.\n");
-        return;
-    }
-    Con *fullscreen = con_get_fullscreen_con(ws, CF_OUTPUT);
-    if (fullscreen) {
-        fullscreen->rect = con->rect;
-        x_raise_con(fullscreen);
-        render_con(fullscreen, true, false);
-        return;
-    }
-
-    /* First pass: determine the height of all CT_DOCKAREAs (the sum of their
-     * children) and figure out how many pixels we have left for the rest */
-    TAILQ_FOREACH(child, &(con->nodes_head), nodes) {
-        if (child->type != CT_DOCKAREA)
-            continue;
-
-        child->rect.height = 0;
-        TAILQ_FOREACH(dockchild, &(child->nodes_head), nodes)
-        child->rect.height += dockchild->geometry.height;
-
-        height -= child->rect.height;
-    }
-
-    /* Second pass: Set the widths/heights */
-    TAILQ_FOREACH(child, &(con->nodes_head), nodes) {
-        if (child->type == CT_CON) {
-            child->rect.x = x;
-            child->rect.y = y;
-            child->rect.width = con->rect.width;
-            child->rect.height = height;
-        }
-
-        child->rect.x = x;
-        child->rect.y = y;
-        child->rect.width = con->rect.width;
-
-        child->deco_rect.x = 0;
-        child->deco_rect.y = 0;
-        child->deco_rect.width = 0;
-        child->deco_rect.height = 0;
-
-        y += child->rect.height;
-
-        DLOG("child at (%d, %d) with (%d x %d)\n",
-             child->rect.x, child->rect.y, child->rect.width, child->rect.height);
-        x_raise_con(child);
-        render_con(child, false, child->type == CT_DOCKAREA);
-    }
-}
-
-/*
- * Decides whether the container should be inset.
- */
-bool should_inset_con(Con *con, int children) {
-    /* Don't inset floating containers and workspaces. */
-    if (con->type == CT_FLOATING_CON || con->type == CT_WORKSPACE)
-        return false;
-
-    if (con_is_leaf(con))
-        return true;
-
-    return (con->layout == L_STACKED || con->layout == L_TABBED) && children > 0;
-}
-
-/*
- * Returns whether the given container has an adjacent container in the
- * specified direction. In other words, this returns true if and only if
- * the container is not touching the edge of the screen in that direction.
- */
-bool has_adjacent_container(Con *con, direction_t direction) {
-    Con *workspace = con_get_workspace(con);
-    Con *fullscreen = con_get_fullscreen_con(workspace, CF_GLOBAL);
-    if (fullscreen == NULL)
-        fullscreen = con_get_fullscreen_con(workspace, CF_OUTPUT);
-
-    /* If this container is fullscreen by itself, there's no adjacent container. */
-    if (con == fullscreen)
-        return false;
-
-    Con *first = con;
-    Con *second = NULL;
-    bool found_neighbor = resize_find_tiling_participants(&first, &second, direction);
-    if (!found_neighbor)
-        return false;
-
-    /* If we have an adjacent container and nothing is fullscreen, we consider it. */
-    if (fullscreen == NULL)
-        return true;
-
-    /* For fullscreen containers, only consider the adjacent container if it is also fullscreen. */
-    return con_has_parent(fullscreen, con) && con_has_parent(fullscreen, second);
-}
-
-/*
-=======
->>>>>>> 2248085c
  * "Renders" the given container (and its children), meaning that all rects are
  * updated correctly. Note that this function does not call any xcb_*
  * functions, so the changes are completely done in memory only (and
@@ -178,18 +45,13 @@
  * updated in X11.
  *
  */
-<<<<<<< HEAD
 void render_con(Con *con, bool render_fullscreen, bool already_inset) {
-    int children = con_num_children(con);
-=======
-void render_con(Con *con, bool render_fullscreen) {
     render_params params = {
         .rect = con->rect,
         .x = con->rect.x,
         .y = con->rect.y,
         .children = con_num_children(con)};
 
->>>>>>> 2248085c
     DLOG("Rendering %snode %p / %s / layout %d / children %d\n",
          (render_fullscreen ? "fullscreen " : ""), con, con->name, con->layout,
          params.children);
@@ -203,19 +65,18 @@
         params.rect.height -= 2 * 2;
     }
 
-<<<<<<< HEAD
-    bool should_inset = should_inset_con(con, children);
+    bool should_inset = should_inset_con(con, params.children);
     if (!already_inset && should_inset) {
         gaps_t gaps = calculate_effective_gaps(con);
         Rect inset = (Rect){
             has_adjacent_container(con, D_LEFT) ? gaps.inner : gaps.outer,
-            has_adjacent_container(con, D_UP) ? gaps.inner : gaps.outer,
-            has_adjacent_container(con, D_RIGHT) ? -gaps.inner : -gaps.outer,
-            has_adjacent_container(con, D_DOWN) ? -gaps.inner : -gaps.outer};
+                has_adjacent_container(con, D_UP) ? gaps.inner : gaps.outer,
+                has_adjacent_container(con, D_RIGHT) ? -gaps.inner : -gaps.outer,
+                has_adjacent_container(con, D_DOWN) ? -gaps.inner : -gaps.outer};
         inset.width -= inset.x;
         inset.height -= inset.y;
 
-        rect = rect_add(rect, inset);
+        params.rect = rect_add(params.rect, inset);
         if (!render_fullscreen) {
             con->rect = rect_add(con->rect, inset);
             if (con->window) {
@@ -226,11 +87,6 @@
         con->deco_rect = rect_add(con->deco_rect, inset);
     }
 
-    int x = rect.x;
-    int y = rect.y;
-
-=======
->>>>>>> 2248085c
     int i = 0;
     con->mapped = true;
 
@@ -317,86 +173,7 @@
             goto free_params;
         render_output(con);
     } else if (con->type == CT_ROOT) {
-<<<<<<< HEAD
-        Con *output;
-        if (!fullscreen) {
-            TAILQ_FOREACH(output, &(con->nodes_head), nodes) {
-                render_con(output, false, false);
-            }
-        }
-
-        /* We need to render floating windows after rendering all outputs’
-         * tiling windows because they need to be on top of *every* output at
-         * all times. This is important when the user places floating
-         * windows/containers so that they overlap on another output. */
-        DLOG("Rendering floating windows:\n");
-        TAILQ_FOREACH(output, &(con->nodes_head), nodes) {
-            if (con_is_internal(output))
-                continue;
-            /* Get the active workspace of that output */
-            Con *content = output_get_content(output);
-            if (!content || TAILQ_EMPTY(&(content->focus_head))) {
-                DLOG("Skipping this output because it is currently being destroyed.\n");
-                continue;
-            }
-            Con *workspace = TAILQ_FIRST(&(content->focus_head));
-            Con *fullscreen = con_get_fullscreen_con(workspace, CF_OUTPUT);
-            Con *child;
-            TAILQ_FOREACH(child, &(workspace->floating_head), floating_windows) {
-                /* Don’t render floating windows when there is a fullscreen window
-                 * on that workspace. Necessary to make floating fullscreen work
-                 * correctly (ticket #564). */
-                /* If there is no fullscreen->window, this cannot be a
-                 * transient window, so we _know_ we need to skip it. This
-                 * happens during restarts where the container already exists,
-                 * but the window was not yet associated. */
-                if (fullscreen != NULL && fullscreen->window == NULL)
-                    continue;
-                if (fullscreen != NULL && fullscreen->window != NULL) {
-                    Con *floating_child = con_descend_focused(child);
-                    Con *transient_con = floating_child;
-                    bool is_transient_for = false;
-                    /* Exception to the above rule: smart
-                     * popup_during_fullscreen handling (popups belonging to
-                     * the fullscreen app will be rendered). */
-                    while (transient_con != NULL &&
-                           transient_con->window != NULL &&
-                           transient_con->window->transient_for != XCB_NONE) {
-                        DLOG("transient_con = 0x%08x, transient_con->window->transient_for = 0x%08x, fullscreen_id = 0x%08x\n",
-                             transient_con->window->id, transient_con->window->transient_for, fullscreen->window->id);
-                        if (transient_con->window->transient_for == fullscreen->window->id) {
-                            is_transient_for = true;
-                            break;
-                        }
-                        Con *next_transient = con_by_window_id(transient_con->window->transient_for);
-                        if (next_transient == NULL)
-                            break;
-                        /* Some clients (e.g. x11-ssh-askpass) actually set
-                         * WM_TRANSIENT_FOR to their own window id, so break instead of
-                         * looping endlessly. */
-                        if (transient_con == next_transient)
-                            break;
-                        transient_con = next_transient;
-                    }
-
-                    if (!is_transient_for)
-                        continue;
-                    else {
-                        DLOG("Rendering floating child even though in fullscreen mode: "
-                             "floating->transient_for (0x%08x) --> fullscreen->id (0x%08x)\n",
-                             floating_child->window->transient_for, fullscreen->window->id);
-                    }
-                }
-                DLOG("floating child at (%d,%d) with %d x %d\n",
-                     child->rect.x, child->rect.y, child->rect.width, child->rect.height);
-                x_raise_con(child);
-                render_con(child, false, true);
-            }
-        }
-
-=======
         render_root(con, fullscreen);
->>>>>>> 2248085c
     } else {
         Con *child;
         TAILQ_FOREACH(child, &(con->nodes_head), nodes) {
@@ -425,9 +202,9 @@
             x_raise_con(child);
             if ((child = TAILQ_FIRST(&(con->focus_head)))) {
                 /* By rendering the stacked container again, we handle the case
-             * that we have a non-leaf-container inside the stack. In that
-             * case, the children of the non-leaf-container need to be raised
-             * aswell. */
+                 * that we have a non-leaf-container inside the stack. In that
+                 * case, the children of the non-leaf-container need to be raised
+                 * aswell. */
                 render_con(child, false, true);
             }
 
@@ -475,7 +252,7 @@
     Con *output;
     if (!fullscreen) {
         TAILQ_FOREACH(output, &(con->nodes_head), nodes) {
-            render_con(output, false);
+            render_con(output, false, false);
         }
     }
 
@@ -544,7 +321,7 @@
             DLOG("floating child at (%d,%d) with %d x %d\n",
                  child->rect.x, child->rect.y, child->rect.width, child->rect.height);
             x_raise_con(child);
-            render_con(child, false);
+            render_con(child, false, true);
         }
     }
 }
@@ -594,7 +371,7 @@
     if (fullscreen) {
         fullscreen->rect = con->rect;
         x_raise_con(fullscreen);
-        render_con(fullscreen, true);
+        render_con(fullscreen, true, false);
         return;
     }
 
@@ -634,7 +411,7 @@
         DLOG("child at (%d, %d) with (%d x %d)\n",
              child->rect.x, child->rect.y, child->rect.width, child->rect.height);
         x_raise_con(child);
-        render_con(child, false);
+        render_con(child, false, child->type == CT_DOCKAREA);
     }
 }
 
@@ -735,4 +512,47 @@
     child->deco_rect.width = 0;
     child->deco_rect.height = 0;
     p->y += child->rect.height;
+}
+
+/*
+ * Decides whether the container should be inset.
+ */
+bool should_inset_con(Con *con, int children) {
+    /* Don't inset floating containers and workspaces. */
+    if (con->type == CT_FLOATING_CON || con->type == CT_WORKSPACE)
+        return false;
+
+    if (con_is_leaf(con))
+        return true;
+
+    return (con->layout == L_STACKED || con->layout == L_TABBED) && children > 0;
+}
+
+/*
+ * Returns whether the given container has an adjacent container in the
+ * specified direction. In other words, this returns true if and only if
+ * the container is not touching the edge of the screen in that direction.
+ */
+bool has_adjacent_container(Con *con, direction_t direction) {
+    Con *workspace = con_get_workspace(con);
+    Con *fullscreen = con_get_fullscreen_con(workspace, CF_GLOBAL);
+    if (fullscreen == NULL)
+        fullscreen = con_get_fullscreen_con(workspace, CF_OUTPUT);
+
+    /* If this container is fullscreen by itself, there's no adjacent container. */
+    if (con == fullscreen)
+        return false;
+
+    Con *first = con;
+    Con *second = NULL;
+    bool found_neighbor = resize_find_tiling_participants(&first, &second, direction);
+    if (!found_neighbor)
+        return false;
+
+    /* If we have an adjacent container and nothing is fullscreen, we consider it. */
+    if (fullscreen == NULL)
+        return true;
+
+    /* For fullscreen containers, only consider the adjacent container if it is also fullscreen. */
+    return con_has_parent(fullscreen, con) && con_has_parent(fullscreen, second);
 }