#undef I3__FILE__
#define I3__FILE__ "render.c"
/*
 * vim:ts=4:sw=4:expandtab
 *
 * i3 - an improved dynamic tiling window manager
 * © 2009 Michael Stapelberg and contributors (see also: LICENSE)
 *
 * render.c: Renders (determines position/sizes) the layout tree, updating the
 *           various rects. Needs to be pushed to X11 (see x.c) to be visible.
 *
 */
#include "all.h"

/* Forward declarations */
static int *precalculate_sizes(Con *con, render_params *p);
static void render_root(Con *con, Con *fullscreen);
static void render_output(Con *con);
static void render_con_split(Con *con, Con *child, render_params *p, int i);
static void render_con_stacked(Con *con, Con *child, render_params *p, int i);
static void render_con_tabbed(Con *con, Con *child, render_params *p, int i);
static void render_con_dockarea(Con *con, Con *child, render_params *p);
bool should_inset_con(Con *con, int children);
bool has_adjacent_container(Con *con, direction_t direction);

/*
 * Returns the height for the decorations
 */
int render_deco_height(void) {
    int deco_height = config.font.height + 4;
    if (config.font.height & 0x01)
        ++deco_height;
    return deco_height;
}

/*
 * "Renders" the given container (and its children), meaning that all rects are
 * updated correctly. Note that this function does not call any xcb_*
 * functions, so the changes are completely done in memory only (and
 * side-effect free). As soon as you call x_push_changes(), the changes will be
 * updated in X11.
 *
 */
void render_con(Con *con, bool render_fullscreen, bool already_inset) {
    render_params params = {
        .rect = con->rect,
        .x = con->rect.x,
        .y = con->rect.y,
        .children = con_num_children(con)};

    DLOG("Rendering %snode %p / %s / layout %d / children %d\n",
         (render_fullscreen ? "fullscreen " : ""), con, con->name, con->layout,
         params.children);

<<<<<<< HEAD
    /* Display a border if this is a leaf node. For container nodes, we don’t
     * draw borders (except when in debug mode) */
    if (show_debug_borders) {
        params.rect.x += 2;
        params.rect.y += 2;
        params.rect.width -= 2 * 2;
        params.rect.height -= 2 * 2;
    }

    bool should_inset = should_inset_con(con, params.children);
    if (!already_inset && should_inset) {
        gaps_t gaps = calculate_effective_gaps(con);
        Rect inset = (Rect){
            has_adjacent_container(con, D_LEFT) ? gaps.inner : gaps.outer,
            has_adjacent_container(con, D_UP) ? gaps.inner : gaps.outer,
            has_adjacent_container(con, D_RIGHT) ? -gaps.inner : -gaps.outer,
            has_adjacent_container(con, D_DOWN) ? -gaps.inner : -gaps.outer};
        inset.width -= inset.x;
        inset.height -= inset.y;

        params.rect = rect_add(params.rect, inset);
        if (!render_fullscreen) {
            con->rect = rect_add(con->rect, inset);
            if (con->window) {
                con->window_rect = rect_add(con->window_rect, inset);
            }
        }
        inset.height = -inset.y;
        con->deco_rect = rect_add(con->deco_rect, inset);

        params.x = con->rect.x;
        params.y = con->rect.y;
    }

=======
>>>>>>> 185a2f24
    int i = 0;
    con->mapped = true;

    /* if this container contains a window, set the coordinates */
    if (con->window) {
        /* depending on the border style, the rect of the child window
         * needs to be smaller */
        Rect *inset = &(con->window_rect);
        *inset = (Rect){0, 0, con->rect.width, con->rect.height};
        if (!render_fullscreen)
            *inset = rect_add(*inset, con_border_style_rect(con));

        /* Obey x11 border */
        inset->width -= (2 * con->border_width);
        inset->height -= (2 * con->border_width);

        /* Obey the aspect ratio, if any, unless we are in fullscreen mode.
         *
         * The spec isn’t explicit on whether the aspect ratio hints should be
         * respected during fullscreen mode. Other WMs such as Openbox don’t do
         * that, and this post suggests that this is the correct way to do it:
         * http://mail.gnome.org/archives/wm-spec-list/2003-May/msg00007.html
         *
         * Ignoring aspect ratio during fullscreen was necessary to fix MPlayer
         * subtitle rendering, see http://bugs.i3wm.org/594 */
        if (!render_fullscreen && con->window->aspect_ratio > 0.0) {
            DLOG("aspect_ratio = %f, current width/height are %d/%d\n",
                 con->window->aspect_ratio, inset->width, inset->height);
            double new_height = inset->height + 1;
            int new_width = inset->width;

            while (new_height > inset->height) {
                new_height = (1.0 / con->window->aspect_ratio) * new_width;

                if (new_height > inset->height)
                    new_width--;
            }
            /* Center the window */
            inset->y += ceil(inset->height / 2) - floor((new_height + .5) / 2);
            inset->x += ceil(inset->width / 2) - floor(new_width / 2);

            inset->height = new_height + .5;
            inset->width = new_width;
        }

        /* NB: We used to respect resize increment size hints for tiling
         * windows up until commit 0db93d9 here. However, since all terminal
         * emulators cope with ignoring the size hints in a better way than we
         * can (by providing their fake-transparency or background color), this
         * code was removed. See also http://bugs.i3wm.org/540 */

        DLOG("child will be at %dx%d with size %dx%d\n", inset->x, inset->y, inset->width, inset->height);
    }

    /* Check for fullscreen nodes */
    Con *fullscreen = NULL;
    if (con->type != CT_OUTPUT) {
        fullscreen = con_get_fullscreen_con(con, (con->type == CT_ROOT ? CF_GLOBAL : CF_OUTPUT));
    }
    if (fullscreen) {
        fullscreen->rect = params.rect;
        x_raise_con(fullscreen);
        render_con(fullscreen, true, false);
        /* Fullscreen containers are either global (underneath the CT_ROOT
         * container) or per-output (underneath the CT_CONTENT container). For
         * global fullscreen containers, we cannot abort rendering here yet,
         * because the floating windows (with popup_during_fullscreen smart)
         * have not yet been rendered (see the CT_ROOT code path below). See
         * also http://bugs.i3wm.org/1393 */
        if (con->type != CT_ROOT) {
            return;
        }
    }

    /* find the height for the decorations */
    params.deco_height = render_deco_height();

    /* precalculate the sizes to be able to correct rounding errors */
    params.sizes = precalculate_sizes(con, &params);

    if (con->layout == L_OUTPUT) {
        /* Skip i3-internal outputs */
        if (con_is_internal(con))
            goto free_params;
        render_output(con);
    } else if (con->type == CT_ROOT) {
        render_root(con, fullscreen);
    } else {
        Con *child;
        TAILQ_FOREACH(child, &(con->nodes_head), nodes) {
            assert(params.children > 0);

            if (con->layout == L_SPLITH || con->layout == L_SPLITV) {
                render_con_split(con, child, &params, i);
            } else if (con->layout == L_STACKED) {
                render_con_stacked(con, child, &params, i);
            } else if (con->layout == L_TABBED) {
                render_con_tabbed(con, child, &params, i);
            } else if (con->layout == L_DOCKAREA) {
                render_con_dockarea(con, child, &params);
            }

            DLOG("child at (%d, %d) with (%d x %d)\n",
                 child->rect.x, child->rect.y, child->rect.width, child->rect.height);
            x_raise_con(child);
            render_con(child, false, should_inset || already_inset);
            i++;
        }

        /* in a stacking or tabbed container, we ensure the focused client is raised */
        if (con->layout == L_STACKED || con->layout == L_TABBED) {
            TAILQ_FOREACH_REVERSE(child, &(con->focus_head), focus_head, focused)
            x_raise_con(child);
            if ((child = TAILQ_FIRST(&(con->focus_head)))) {
                /* By rendering the stacked container again, we handle the case
                 * that we have a non-leaf-container inside the stack. In that
                 * case, the children of the non-leaf-container need to be raised
                 * aswell. */
                render_con(child, false, true);
            }

            if (params.children != 1)
                /* Raise the stack con itself. This will put the stack decoration on
             * top of every stack window. That way, when a new window is opened in
             * the stack, the old window will not obscure part of the decoration
             * (it’s unmapped afterwards). */
                x_raise_con(con);
        }
    }

free_params:
    FREE(params.sizes);
}

static int *precalculate_sizes(Con *con, render_params *p) {
    int *sizes = smalloc(p->children * sizeof(int));
    if ((con->layout == L_SPLITH || con->layout == L_SPLITV) && p->children > 0) {
        assert(!TAILQ_EMPTY(&con->nodes_head));

        Con *child;
        int i = 0, assigned = 0;
        int total = con_orientation(con) == HORIZ ? p->rect.width : p->rect.height;
        TAILQ_FOREACH(child, &(con->nodes_head), nodes) {
            double percentage = child->percent > 0.0 ? child->percent : 1.0 / p->children;
            assigned += sizes[i++] = percentage * total;
        }
        assert(assigned == total ||
               (assigned > total && assigned - total <= p->children * 2) ||
               (assigned < total && total - assigned <= p->children * 2));
        int signal = assigned < total ? 1 : -1;
        while (assigned != total) {
            for (i = 0; i < p->children && assigned != total; ++i) {
                sizes[i] += signal;
                assigned += signal;
            }
        }
    }

    return sizes;
}

static void render_root(Con *con, Con *fullscreen) {
    Con *output;
    if (!fullscreen) {
        TAILQ_FOREACH(output, &(con->nodes_head), nodes) {
            render_con(output, false, false);
        }
    }

    /* We need to render floating windows after rendering all outputs’
     * tiling windows because they need to be on top of *every* output at
     * all times. This is important when the user places floating
     * windows/containers so that they overlap on another output. */
    DLOG("Rendering floating windows:\n");
    TAILQ_FOREACH(output, &(con->nodes_head), nodes) {
        if (con_is_internal(output))
            continue;
        /* Get the active workspace of that output */
        Con *content = output_get_content(output);
        if (!content || TAILQ_EMPTY(&(content->focus_head))) {
            DLOG("Skipping this output because it is currently being destroyed.\n");
            continue;
        }
        Con *workspace = TAILQ_FIRST(&(content->focus_head));
        Con *fullscreen = con_get_fullscreen_con(workspace, CF_OUTPUT);
        Con *child;
        TAILQ_FOREACH(child, &(workspace->floating_head), floating_windows) {
            /* Don’t render floating windows when there is a fullscreen window
             * on that workspace. Necessary to make floating fullscreen work
             * correctly (ticket #564). */
            /* If there is no fullscreen->window, this cannot be a
             * transient window, so we _know_ we need to skip it. This
             * happens during restarts where the container already exists,
             * but the window was not yet associated. */
            if (fullscreen != NULL && fullscreen->window == NULL)
                continue;
            if (fullscreen != NULL && fullscreen->window != NULL) {
                Con *floating_child = con_descend_focused(child);
                Con *transient_con = floating_child;
                bool is_transient_for = false;
                /* Exception to the above rule: smart
                 * popup_during_fullscreen handling (popups belonging to
                 * the fullscreen app will be rendered). */
                while (transient_con != NULL &&
                       transient_con->window != NULL &&
                       transient_con->window->transient_for != XCB_NONE) {
                    DLOG("transient_con = 0x%08x, transient_con->window->transient_for = 0x%08x, fullscreen_id = 0x%08x\n",
                         transient_con->window->id, transient_con->window->transient_for, fullscreen->window->id);
                    if (transient_con->window->transient_for == fullscreen->window->id) {
                        is_transient_for = true;
                        break;
                    }
                    Con *next_transient = con_by_window_id(transient_con->window->transient_for);
                    if (next_transient == NULL)
                        break;
                    /* Some clients (e.g. x11-ssh-askpass) actually set
                     * WM_TRANSIENT_FOR to their own window id, so break instead of
                     * looping endlessly. */
                    if (transient_con == next_transient)
                        break;
                    transient_con = next_transient;
                }

                if (!is_transient_for)
                    continue;
                else {
                    DLOG("Rendering floating child even though in fullscreen mode: "
                         "floating->transient_for (0x%08x) --> fullscreen->id (0x%08x)\n",
                         floating_child->window->transient_for, fullscreen->window->id);
                }
            }
            DLOG("floating child at (%d,%d) with %d x %d\n",
                 child->rect.x, child->rect.y, child->rect.width, child->rect.height);
            x_raise_con(child);
            render_con(child, false, true);
        }
    }
}

/*
 * Renders a container with layout L_OUTPUT. In this layout, all CT_DOCKAREAs
 * get the height of their content and the remaining CT_CON gets the rest.
 *
 */
static void render_output(Con *con) {
    Con *child, *dockchild;

    int x = con->rect.x;
    int y = con->rect.y;
    int height = con->rect.height;

    /* Find the content container and ensure that there is exactly one. Also
     * check for any non-CT_DOCKAREA clients. */
    Con *content = NULL;
    TAILQ_FOREACH(child, &(con->nodes_head), nodes) {
        if (child->type == CT_CON) {
            if (content != NULL) {
                DLOG("More than one CT_CON on output container\n");
                assert(false);
            }
            content = child;
        } else if (child->type != CT_DOCKAREA) {
            DLOG("Child %p of type %d is inside the OUTPUT con\n", child, child->type);
            assert(false);
        }
    }

    if (content == NULL) {
        DLOG("Skipping this output because it is currently being destroyed.\n");
        return;
    }

    /* We need to find out if there is a fullscreen con on the current workspace
     * and take the short-cut to render it directly (the user does not want to
     * see the dockareas in that case) */
    Con *ws = con_get_fullscreen_con(content, CF_OUTPUT);
    if (!ws) {
        DLOG("Skipping this output because it is currently being destroyed.\n");
        return;
    }
    Con *fullscreen = con_get_fullscreen_con(ws, CF_OUTPUT);
    if (fullscreen) {
        fullscreen->rect = con->rect;
        x_raise_con(fullscreen);
        render_con(fullscreen, true, false);
        return;
    }

    /* First pass: determine the height of all CT_DOCKAREAs (the sum of their
     * children) and figure out how many pixels we have left for the rest */
    TAILQ_FOREACH(child, &(con->nodes_head), nodes) {
        if (child->type != CT_DOCKAREA)
            continue;

        child->rect.height = 0;
        TAILQ_FOREACH(dockchild, &(child->nodes_head), nodes)
        child->rect.height += dockchild->geometry.height;

        height -= child->rect.height;
    }

    /* Second pass: Set the widths/heights */
    TAILQ_FOREACH(child, &(con->nodes_head), nodes) {
        if (child->type == CT_CON) {
            child->rect.x = x;
            child->rect.y = y;
            child->rect.width = con->rect.width;
            child->rect.height = height;
        }

        child->rect.x = x;
        child->rect.y = y;
        child->rect.width = con->rect.width;

        child->deco_rect.x = 0;
        child->deco_rect.y = 0;
        child->deco_rect.width = 0;
        child->deco_rect.height = 0;

        y += child->rect.height;

        DLOG("child at (%d, %d) with (%d x %d)\n",
             child->rect.x, child->rect.y, child->rect.width, child->rect.height);
        x_raise_con(child);
        render_con(child, false, child->type == CT_DOCKAREA);
    }
}

static void render_con_split(Con *con, Con *child, render_params *p, int i) {
    assert(con->layout == L_SPLITH || con->layout == L_SPLITV);

    if (con->layout == L_SPLITH) {
        child->rect.x = p->x;
        child->rect.y = p->y;
        child->rect.width = p->sizes[i];
        child->rect.height = p->rect.height;
        p->x += child->rect.width;
    } else {
        child->rect.x = p->x;
        child->rect.y = p->y;
        child->rect.width = p->rect.width;
        child->rect.height = p->sizes[i];
        p->y += child->rect.height;
    }

    /* first we have the decoration, if this is a leaf node */
    if (con_is_leaf(child)) {
        if (child->border_style == BS_NORMAL) {
            /* TODO: make a function for relative coords? */
            child->deco_rect.x = child->rect.x - con->rect.x;
            child->deco_rect.y = child->rect.y - con->rect.y;

            child->rect.y += p->deco_height;
            child->rect.height -= p->deco_height;

            child->deco_rect.width = child->rect.width;
            child->deco_rect.height = p->deco_height;
        } else {
            child->deco_rect.x = 0;
            child->deco_rect.y = 0;
            child->deco_rect.width = 0;
            child->deco_rect.height = 0;
        }
    }
}

static void render_con_stacked(Con *con, Con *child, render_params *p, int i) {
    assert(con->layout == L_STACKED);

    child->rect.x = p->x;
    child->rect.y = p->y;
    child->rect.width = p->rect.width;
    child->rect.height = p->rect.height;

    child->deco_rect.x = p->x - con->rect.x;
    child->deco_rect.y = p->y - con->rect.y + (i * p->deco_height);
    child->deco_rect.width = child->rect.width;
    child->deco_rect.height = p->deco_height;

    if (p->children > 1 || (child->border_style != BS_PIXEL && child->border_style != BS_NONE)) {
        child->rect.y += (p->deco_height * p->children);
        child->rect.height -= (p->deco_height * p->children);
    }
}

static void render_con_tabbed(Con *con, Con *child, render_params *p, int i) {
    assert(con->layout == L_TABBED);

    child->rect.x = p->x;
    child->rect.y = p->y;
    child->rect.width = p->rect.width;
    child->rect.height = p->rect.height;

    child->deco_rect.width = floor((float)child->rect.width / p->children);
    child->deco_rect.x = p->x - con->rect.x + i * child->deco_rect.width;
    child->deco_rect.y = p->y - con->rect.y;

    /* Since the tab width may be something like 31,6 px per tab, we
     * let the last tab have all the extra space (0,6 * children). */
    if (i == (p->children - 1)) {
        child->deco_rect.width += (child->rect.width - (child->deco_rect.x + child->deco_rect.width));
    }

    if (p->children > 1 || (child->border_style != BS_PIXEL && child->border_style != BS_NONE)) {
        child->rect.y += p->deco_height;
        child->rect.height -= p->deco_height;
        child->deco_rect.height = p->deco_height;
    } else {
        child->deco_rect.height = (child->border_style == BS_PIXEL ? 1 : 0);
    }
}

static void render_con_dockarea(Con *con, Con *child, render_params *p) {
    assert(con->layout == L_DOCKAREA);

    child->rect.x = p->x;
    child->rect.y = p->y;
    child->rect.width = p->rect.width;
    child->rect.height = child->geometry.height;

    child->deco_rect.x = 0;
    child->deco_rect.y = 0;
    child->deco_rect.width = 0;
    child->deco_rect.height = 0;
    p->y += child->rect.height;
}

/*
 * Decides whether the container should be inset.
 */
bool should_inset_con(Con *con, int children) {
    /* Don't inset floating containers and workspaces. */
    if (con->type == CT_FLOATING_CON || con->type == CT_WORKSPACE)
        return false;

    if (con_is_leaf(con))
        return true;

    return (con->layout == L_STACKED || con->layout == L_TABBED) && children > 0;
}

/*
 * Returns whether the given container has an adjacent container in the
 * specified direction. In other words, this returns true if and only if
 * the container is not touching the edge of the screen in that direction.
 */
bool has_adjacent_container(Con *con, direction_t direction) {
    Con *workspace = con_get_workspace(con);
    Con *fullscreen = con_get_fullscreen_con(workspace, CF_GLOBAL);
    if (fullscreen == NULL)
        fullscreen = con_get_fullscreen_con(workspace, CF_OUTPUT);

    /* If this container is fullscreen by itself, there's no adjacent container. */
    if (con == fullscreen)
        return false;

    Con *first = con;
    Con *second = NULL;
    bool found_neighbor = resize_find_tiling_participants(&first, &second, direction);
    if (!found_neighbor)
        return false;

    /* If we have an adjacent container and nothing is fullscreen, we consider it. */
    if (fullscreen == NULL)
        return true;

    /* For fullscreen containers, only consider the adjacent container if it is also fullscreen. */
    return con_has_parent(fullscreen, con) && con_has_parent(fullscreen, second);
}<|MERGE_RESOLUTION|>--- conflicted
+++ resolved
@@ -52,16 +52,6 @@
          (render_fullscreen ? "fullscreen " : ""), con, con->name, con->layout,
          params.children);
 
-<<<<<<< HEAD
-    /* Display a border if this is a leaf node. For container nodes, we don’t
-     * draw borders (except when in debug mode) */
-    if (show_debug_borders) {
-        params.rect.x += 2;
-        params.rect.y += 2;
-        params.rect.width -= 2 * 2;
-        params.rect.height -= 2 * 2;
-    }
-
     bool should_inset = should_inset_con(con, params.children);
     if (!already_inset && should_inset) {
         gaps_t gaps = calculate_effective_gaps(con);
@@ -87,8 +77,6 @@
         params.y = con->rect.y;
     }
 
-=======
->>>>>>> 185a2f24
     int i = 0;
     con->mapped = true;
 
