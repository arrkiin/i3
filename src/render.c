--- conflicted
+++ resolved
@@ -194,17 +194,10 @@
             x_raise_con(child);
             if ((child = TAILQ_FIRST(&(con->focus_head)))) {
                 /* By rendering the stacked container again, we handle the case
-<<<<<<< HEAD
                  * that we have a non-leaf-container inside the stack. In that
                  * case, the children of the non-leaf-container need to be raised
-                 * aswell. */
+                 * as well. */
                 render_con(child, false, true);
-=======
-             * that we have a non-leaf-container inside the stack. In that
-             * case, the children of the non-leaf-container need to be raised
-             * as well. */
-                render_con(child, false);
->>>>>>> 66d9c983
             }
 
             if (params.children != 1)
