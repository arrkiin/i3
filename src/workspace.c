/*
 * vim:ts=4:sw=4:expandtab
 *
 * i3 - an improved dynamic tiling window manager
 * © 2009-2010 Michael Stapelberg and contributors (see also: LICENSE)
 *
 * workspace.c: Functions for modifying workspaces
 *
 */
#include <limits.h>

#include "all.h"

/*
 * Returns a pointer to the workspace with the given number (starting at 0),
 * creating the workspace if necessary (by allocating the necessary amount of
 * memory and initializing the data structures correctly).
 *
 */
Con *workspace_get(const char *num, bool *created) {
    Con *output, *workspace = NULL;

    TAILQ_FOREACH(output, &(croot->nodes_head), nodes)
        GREP_FIRST(workspace, output_get_content(output), !strcasecmp(child->name, num));

    if (workspace == NULL) {
        LOG("Creating new workspace \"%s\"\n", num);
        /* unless an assignment is found, we will create this workspace on the current output */
        output = con_get_output(focused);
        /* look for assignments */
        struct Workspace_Assignment *assignment;
        TAILQ_FOREACH(assignment, &ws_assignments, ws_assignments) {
            if (strcmp(assignment->name, num) != 0)
                continue;

            LOG("Found workspace assignment to output \"%s\"\n", assignment->output);
            GREP_FIRST(output, croot, !strcmp(child->name, assignment->output));
            break;
        }
        Con *content = output_get_content(output);
        LOG("got output %p with content %p\n", output, content);
        /* We need to attach this container after setting its type. con_attach
         * will handle CT_WORKSPACEs differently */
        workspace = con_new(NULL, NULL);
        char *name;
        asprintf(&name, "[i3 con] workspace %s", num);
        x_set_name(workspace, name);
        free(name);
        workspace->type = CT_WORKSPACE;
        FREE(workspace->name);
        workspace->name = sstrdup(num);
        /* We set ->num to the number if this workspace’s name consists only of
         * a positive number. Otherwise it’s a named ws and num will be -1. */
        char *end;
        long parsed_num = strtol(num, &end, 10);
        if (parsed_num == LONG_MIN ||
            parsed_num == LONG_MAX ||
            parsed_num < 0 ||
            (end && *end != '\0'))
            workspace->num = -1;
        else workspace->num = parsed_num;
        LOG("num = %d\n", workspace->num);

        /* If default_orientation is set to NO_ORIENTATION we
         * determine workspace orientation from workspace size.
         * Otherwise we just set the orientation to default_orientation. */
        if (config.default_orientation == NO_ORIENTATION) {
            workspace->orientation = (output->rect.height > output->rect.width) ? VERT : HORIZ;
            DLOG("Auto orientation. Output resolution set to (%d,%d), setting orientation to %d.\n",
                 workspace->rect.width, workspace->rect.height, workspace->orientation);
        } else {
            workspace->orientation = config.default_orientation;
        }

        con_attach(workspace, content, false);

        ipc_send_event("workspace", I3_IPC_EVENT_WORKSPACE, "{\"change\":\"init\"}");
        if (created != NULL)
            *created = true;
    }
    else if (created != NULL) {
        *created = false;
    }

    return workspace;
}

/*
 * Returns true if the workspace is currently visible. Especially important for
 * multi-monitor environments, as they can have multiple currenlty active
 * workspaces.
 *
 */
bool workspace_is_visible(Con *ws) {
    Con *output = con_get_output(ws);
    if (output == NULL)
        return false;
    Con *fs = con_get_fullscreen_con(output, CF_OUTPUT);
    LOG("workspace visible? fs = %p, ws = %p\n", fs, ws);
    return (fs == ws);
}

/*
 * XXX: we need to clean up all this recursive walking code.
 *
 */
<<<<<<< HEAD
void workspace_show(xcb_connection_t *conn, int workspace) {
        bool need_warp = false;
        /* t_ws (to workspace) is just a convenience pointer to the workspace we’re switching to */
        Workspace *t_ws = workspace_get(workspace-1);

        DLOG("show_workspace(%d)\n", workspace);

        /* Store current_row/current_col */
        c_ws->current_row = current_row;
        c_ws->current_col = current_col;

        /* Check if the workspace has not been used yet */
        workspace_initialize(t_ws, c_ws->output, false);

        if (c_ws->output != t_ws->output) {
                /* We need to switch to the other output first */
                DLOG("moving over to other output.\n");

                /* Store the old client */
                Client *old_client = CUR_CELL->currently_focused;

                c_ws = t_ws->output->current_workspace;
                current_col = c_ws->current_col;
                current_row = c_ws->current_row;
                if (CUR_CELL->currently_focused != NULL)
                        need_warp = true;
                else {
                        Rect *dims = &(c_ws->output->rect);
                        xcb_warp_pointer(conn, XCB_NONE, root, 0, 0, 0, 0,
                                         dims->x + (dims->width / 2), dims->y + (dims->height / 2));
                }

                /* Re-decorate the old client, it’s not focused anymore */
                if ((old_client != NULL) && !old_client->dock)
                        redecorate_window(conn, old_client);
                else xcb_flush(conn);

                /* We need to check if a global fullscreen-client is blocking
                 * the t_ws and if necessary switch that to local fullscreen */
                Client* client = c_ws->fullscreen_client;
                if (client != NULL && client->workspace != c_ws) {
                        if (c_ws->fullscreen_client->workspace != c_ws)
                                c_ws->fullscreen_client = NULL;
                        client_enter_fullscreen(conn, client, false);
                }
        }

        /* Check if we need to change something or if we’re already there */
        if (c_ws->output->current_workspace->num == (workspace-1)) {
                Client *last_focused = SLIST_FIRST(&(c_ws->focus_stack));
                if (last_focused != SLIST_END(&(c_ws->focus_stack)))
                        set_focus(conn, last_focused, true);
                if (need_warp) {
                        client_warp_pointer_into(conn, last_focused);
                        xcb_flush(conn);
                }

                ipc_send_event("workspace", I3_IPC_EVENT_WORKSPACE, "{\"change\":\"focus\"}");

                return;
        }

        Workspace *old_workspace = c_ws;
        c_ws = t_ws->output->current_workspace = workspace_get(workspace-1);

        /* Unmap all clients of the old workspace */
        workspace_unmap_clients(conn, old_workspace);

        current_row = c_ws->current_row;
        current_col = c_ws->current_col;
        DLOG("new current row = %d, current col = %d\n", current_row, current_col);

        ipc_send_event("workspace", I3_IPC_EVENT_WORKSPACE, "{\"change\":\"focus\"}");

        workspace_map_clients(conn, c_ws);

        /* POTENTIAL TO IMPROVE HERE: due to the call to _map_clients first and
         * render_layout afterwards, there is a short flickering on the source
         * workspace (assign ws 3 to output 0, ws 4 to output 1, create single
         * client on ws 4, move it to ws 3, switch to ws 3, you’ll see the
         * flickering). */

        /* Restore focus on the new workspace */
        Client *last_focused = SLIST_FIRST(&(c_ws->focus_stack));
        if (last_focused != SLIST_END(&(c_ws->focus_stack)))
                set_focus(conn, last_focused, true);
        else xcb_set_input_focus(conn, XCB_INPUT_FOCUS_POINTER_ROOT, root, XCB_CURRENT_TIME);

        render_layout(conn);

        /* We can warp the pointer only after the window has been
         * reconfigured in render_layout, otherwise the pointer will
         * be warped to the old position, which will not work when we
         * moved it to another output. */
        if (last_focused != SLIST_END(&(c_ws->focus_stack)) && need_warp) {
                client_warp_pointer_into(conn, last_focused);
                xcb_flush(conn);
        }
=======
Con *_get_sticky(Con *con, const char *sticky_group, Con *exclude) {
    Con *current;

    TAILQ_FOREACH(current, &(con->nodes_head), nodes) {
        if (current != exclude &&
            current->sticky_group != NULL &&
            current->window != NULL &&
            strcmp(current->sticky_group, sticky_group) == 0)
            return current;

        Con *recurse = _get_sticky(current, sticky_group, exclude);
        if (recurse != NULL)
            return recurse;
    }

    TAILQ_FOREACH(current, &(con->floating_head), floating_windows) {
        if (current != exclude &&
            current->sticky_group != NULL &&
            current->window != NULL &&
            strcmp(current->sticky_group, sticky_group) == 0)
            return current;

        Con *recurse = _get_sticky(current, sticky_group, exclude);
        if (recurse != NULL)
            return recurse;
    }

    return NULL;
>>>>>>> 2728c024
}

/*
 * Reassigns all child windows in sticky containers. Called when the user
 * changes workspaces.
 *
 * XXX: what about sticky containers which contain containers?
 *
 */
static void workspace_reassign_sticky(Con *con) {
    Con *current;
    /* 1: go through all containers */

    /* handle all children and floating windows of this node */
    TAILQ_FOREACH(current, &(con->nodes_head), nodes) {
        if (current->sticky_group == NULL) {
            workspace_reassign_sticky(current);
            continue;
        }

        LOG("Ah, this one is sticky: %s / %p\n", current->name, current);
        /* 2: find a window which we can re-assign */
        Con *output = con_get_output(current);
        Con *src = _get_sticky(output, current->sticky_group, current);

        if (src == NULL) {
            LOG("No window found for this sticky group\n");
            workspace_reassign_sticky(current);
            continue;
        }

        x_move_win(src, current);
        current->window = src->window;
        current->mapped = true;
        src->window = NULL;
        src->mapped = false;

        x_reparent_child(current, src);

        LOG("re-assigned window from src %p to dest %p\n", src, current);
    }

    TAILQ_FOREACH(current, &(con->floating_head), floating_windows)
        workspace_reassign_sticky(current);
}

/*
 * Switches to the given workspace
 *
 */
void workspace_show(const char *num) {
    Con *workspace, *current, *old = NULL;

    bool changed_num_workspaces;
    workspace = workspace_get(num, &changed_num_workspaces);

    /* disable fullscreen for the other workspaces and get the workspace we are
     * currently on. */
    TAILQ_FOREACH(current, &(workspace->parent->nodes_head), nodes) {
        if (current->fullscreen_mode == CF_OUTPUT)
            old = current;
        current->fullscreen_mode = CF_NONE;
    }

    /* enable fullscreen for the target workspace. If it happens to be the
     * same one we are currently on anyways, we can stop here. */
    workspace->fullscreen_mode = CF_OUTPUT;
    if (workspace == con_get_workspace(focused)) {
        DLOG("Not switching, already there.\n");
        return;
    }

    workspace_reassign_sticky(workspace);

    LOG("switching to %p\n", workspace);
    Con *next = con_descend_focused(workspace);

    if (old && TAILQ_EMPTY(&(old->nodes_head)) && TAILQ_EMPTY(&(old->floating_head))) {
        /* check if this workspace is currently visible */
        if (!workspace_is_visible(old)) {
            LOG("Closing old workspace (%p / %s), it is empty\n", old, old->name);
            tree_close(old, DONT_KILL_WINDOW, false);
            ipc_send_event("workspace", I3_IPC_EVENT_WORKSPACE, "{\"change\":\"empty\"}");
            changed_num_workspaces = true;
        }
    }

    con_focus(next);
    workspace->fullscreen_mode = CF_OUTPUT;
    LOG("focused now = %p / %s\n", focused, focused->name);

    /* Update the EWMH hints */
    if (changed_num_workspaces)
        ewmh_update_workarea();
    ewmh_update_current_desktop();

    ipc_send_event("workspace", I3_IPC_EVENT_WORKSPACE, "{\"change\":\"focus\"}");
}

/*
 * Focuses the next workspace.
 *
 */
void workspace_next() {
    Con *ws = con_get_workspace(focused);
    Con *next = TAILQ_NEXT(ws, nodes);
    if (!next)
        next = TAILQ_FIRST(&(ws->parent->nodes_head));

    workspace_show(next->name);
}

/*
 * Focuses the previous workspace.
 *
 */
void workspace_prev() {
    Con *ws = con_get_workspace(focused);
    Con *prev = TAILQ_PREV(ws, nodes_head, nodes);
    if (!prev)
        prev = TAILQ_LAST(&(ws->parent->nodes_head), nodes_head);

    workspace_show(prev->name);
}

static bool get_urgency_flag(Con *con) {
    Con *child;
    TAILQ_FOREACH(child, &(con->nodes_head), nodes)
        if (child->urgent || get_urgency_flag(child))
            return true;

    TAILQ_FOREACH(child, &(con->floating_head), floating_windows)
        if (child->urgent || get_urgency_flag(child))
            return true;

    return false;
}

/*
 * Goes through all clients on the given workspace and updates the workspace’s
 * urgent flag accordingly.
 *
 */
void workspace_update_urgent_flag(Con *ws) {
    bool old_flag = ws->urgent;
    ws->urgent = get_urgency_flag(ws);
    DLOG("Workspace urgency flag changed from %d to %d\n", old_flag, ws->urgent);

    if (old_flag != ws->urgent)
        ipc_send_event("workspace", I3_IPC_EVENT_WORKSPACE, "{\"change\":\"urgent\"}");
}

/*
 * 'Forces' workspace orientation by moving all cons into a new split-con with
 * the same orientation as the workspace and then changing the workspace
 * orientation.
 *
 */
void ws_force_orientation(Con *ws, orientation_t orientation) {
    /* 1: create a new split container */
    Con *split = con_new(NULL, NULL);
    split->parent = ws;

    /* 2: copy layout and orientation from workspace */
    split->layout = ws->layout;
    split->orientation = ws->orientation;

    Con *old_focused = TAILQ_FIRST(&(ws->focus_head));

    /* 3: move the existing cons of this workspace below the new con */
    DLOG("Moving cons\n");
    while (!TAILQ_EMPTY(&(ws->nodes_head))) {
        Con *child = TAILQ_FIRST(&(ws->nodes_head));
        con_detach(child);
        con_attach(child, split, true);
    }

    /* 4: switch workspace orientation */
    ws->orientation = orientation;

    /* 5: attach the new split container to the workspace */
    DLOG("Attaching new split to ws\n");
    con_attach(split, ws, false);

    /* 6: fix the percentages */
    con_fix_percent(ws);

    if (old_focused)
        con_focus(old_focused);
}

/*
 * Called when a new con (with a window, not an empty or split con) should be
 * attached to the workspace (for example when managing a new window or when
 * moving an existing window to the workspace level).
 *
 * Depending on the workspace_layout setting, this function either returns the
 * workspace itself (default layout) or creates a new stacked/tabbed con and
 * returns that.
 *
 */
Con *workspace_attach_to(Con *ws) {
    DLOG("Attaching a window to workspace %p / %s\n", ws, ws->name);

    if (config.default_layout == L_DEFAULT) {
        DLOG("Default layout, just attaching it to the workspace itself.\n");
        return ws;
    }

    DLOG("Non-default layout, creating a new split container\n");
    /* 1: create a new split container */
    Con *new = con_new(NULL, NULL);
    new->parent = ws;

    /* 2: set the requested layout on the split con */
    new->layout = config.default_layout;

    /* 3: While the layout is irrelevant in stacked/tabbed mode, it needs
     * to be set. Otherwise, this con will not be interpreted as a split
     * container. */
    if (config.default_orientation == NO_ORIENTATION) {
        new->orientation = (ws->rect.height > ws->rect.width) ? VERT : HORIZ;
    } else {
        new->orientation = config.default_orientation;
    }

    /* 4: attach the new split container to the workspace */
    DLOG("Attaching new split %p to workspace %p\n", new, ws);
    con_attach(new, ws, false);

    return new;
}<|MERGE_RESOLUTION|>--- conflicted
+++ resolved
@@ -104,106 +104,6 @@
  * XXX: we need to clean up all this recursive walking code.
  *
  */
-<<<<<<< HEAD
-void workspace_show(xcb_connection_t *conn, int workspace) {
-        bool need_warp = false;
-        /* t_ws (to workspace) is just a convenience pointer to the workspace we’re switching to */
-        Workspace *t_ws = workspace_get(workspace-1);
-
-        DLOG("show_workspace(%d)\n", workspace);
-
-        /* Store current_row/current_col */
-        c_ws->current_row = current_row;
-        c_ws->current_col = current_col;
-
-        /* Check if the workspace has not been used yet */
-        workspace_initialize(t_ws, c_ws->output, false);
-
-        if (c_ws->output != t_ws->output) {
-                /* We need to switch to the other output first */
-                DLOG("moving over to other output.\n");
-
-                /* Store the old client */
-                Client *old_client = CUR_CELL->currently_focused;
-
-                c_ws = t_ws->output->current_workspace;
-                current_col = c_ws->current_col;
-                current_row = c_ws->current_row;
-                if (CUR_CELL->currently_focused != NULL)
-                        need_warp = true;
-                else {
-                        Rect *dims = &(c_ws->output->rect);
-                        xcb_warp_pointer(conn, XCB_NONE, root, 0, 0, 0, 0,
-                                         dims->x + (dims->width / 2), dims->y + (dims->height / 2));
-                }
-
-                /* Re-decorate the old client, it’s not focused anymore */
-                if ((old_client != NULL) && !old_client->dock)
-                        redecorate_window(conn, old_client);
-                else xcb_flush(conn);
-
-                /* We need to check if a global fullscreen-client is blocking
-                 * the t_ws and if necessary switch that to local fullscreen */
-                Client* client = c_ws->fullscreen_client;
-                if (client != NULL && client->workspace != c_ws) {
-                        if (c_ws->fullscreen_client->workspace != c_ws)
-                                c_ws->fullscreen_client = NULL;
-                        client_enter_fullscreen(conn, client, false);
-                }
-        }
-
-        /* Check if we need to change something or if we’re already there */
-        if (c_ws->output->current_workspace->num == (workspace-1)) {
-                Client *last_focused = SLIST_FIRST(&(c_ws->focus_stack));
-                if (last_focused != SLIST_END(&(c_ws->focus_stack)))
-                        set_focus(conn, last_focused, true);
-                if (need_warp) {
-                        client_warp_pointer_into(conn, last_focused);
-                        xcb_flush(conn);
-                }
-
-                ipc_send_event("workspace", I3_IPC_EVENT_WORKSPACE, "{\"change\":\"focus\"}");
-
-                return;
-        }
-
-        Workspace *old_workspace = c_ws;
-        c_ws = t_ws->output->current_workspace = workspace_get(workspace-1);
-
-        /* Unmap all clients of the old workspace */
-        workspace_unmap_clients(conn, old_workspace);
-
-        current_row = c_ws->current_row;
-        current_col = c_ws->current_col;
-        DLOG("new current row = %d, current col = %d\n", current_row, current_col);
-
-        ipc_send_event("workspace", I3_IPC_EVENT_WORKSPACE, "{\"change\":\"focus\"}");
-
-        workspace_map_clients(conn, c_ws);
-
-        /* POTENTIAL TO IMPROVE HERE: due to the call to _map_clients first and
-         * render_layout afterwards, there is a short flickering on the source
-         * workspace (assign ws 3 to output 0, ws 4 to output 1, create single
-         * client on ws 4, move it to ws 3, switch to ws 3, you’ll see the
-         * flickering). */
-
-        /* Restore focus on the new workspace */
-        Client *last_focused = SLIST_FIRST(&(c_ws->focus_stack));
-        if (last_focused != SLIST_END(&(c_ws->focus_stack)))
-                set_focus(conn, last_focused, true);
-        else xcb_set_input_focus(conn, XCB_INPUT_FOCUS_POINTER_ROOT, root, XCB_CURRENT_TIME);
-
-        render_layout(conn);
-
-        /* We can warp the pointer only after the window has been
-         * reconfigured in render_layout, otherwise the pointer will
-         * be warped to the old position, which will not work when we
-         * moved it to another output. */
-        if (last_focused != SLIST_END(&(c_ws->focus_stack)) && need_warp) {
-                client_warp_pointer_into(conn, last_focused);
-                xcb_flush(conn);
-        }
-=======
 Con *_get_sticky(Con *con, const char *sticky_group, Con *exclude) {
     Con *current;
 
@@ -232,7 +132,6 @@
     }
 
     return NULL;
->>>>>>> 2728c024
 }
 
 /*
