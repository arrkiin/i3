--- conflicted
+++ resolved
@@ -199,12 +199,8 @@
         bool assigned = false;
         struct Workspace_Assignment *assignment;
         TAILQ_FOREACH(assignment, &ws_assignments, ws_assignments) {
-<<<<<<< HEAD
-            if (strcmp(assignment->name, ws->name) != 0 ||
+            if (strcmp(assignment->name, target_name) != 0 ||
                 assignment->output == NULL ||
-=======
-            if (strcmp(assignment->name, target_name) != 0 ||
->>>>>>> 840ce51b
                 strcmp(assignment->output, output->name) == 0)
                 continue;
 
