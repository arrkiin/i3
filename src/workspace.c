--- conflicted
+++ resolved
@@ -199,12 +199,8 @@
         struct Workspace_Assignment *assignment;
         TAILQ_FOREACH(assignment, &ws_assignments, ws_assignments) {
             if (strcmp(assignment->name, target_name) != 0 ||
-<<<<<<< HEAD
                 assignment->output == NULL ||
-                strcmp(assignment->output, output->name) == 0)
-=======
                 strcmp(assignment->output, output_primary_name(output)) == 0)
->>>>>>> 83a62267
                 continue;
 
             assigned = true;
