--- conflicted
+++ resolved
@@ -621,27 +621,7 @@
                 }
         }
 
-<<<<<<< HEAD
-        /* Configure the window above all tiling windows (or below a fullscreen
-         * window, if any) */
-        if (t_ws->fullscreen_client != NULL) {
-                uint32_t values[] = { t_ws->fullscreen_client->frame, XCB_STACK_MODE_BELOW };
-                xcb_configure_window(conn, client->frame, XCB_CONFIG_WINDOW_SIBLING | XCB_CONFIG_WINDOW_STACK_MODE, values);
-        } else {
-                Client *last_tiling;
-                SLIST_FOREACH(last_tiling, &(t_ws->focus_stack), focus_clients)
-                        if (!client_is_floating(last_tiling))
-                                break;
-                if (last_tiling != SLIST_END(&(t_ws->focus_stack))) {
-                        uint32_t values[] = { last_tiling->frame, XCB_STACK_MODE_ABOVE };
-                        xcb_configure_window(conn, client->frame, XCB_CONFIG_WINDOW_SIBLING | XCB_CONFIG_WINDOW_STACK_MODE, values);
-                }
-        }
-
-        LOG("done\n");
-=======
         DLOG("done\n");
->>>>>>> 86e196c5
 
         render_layout(conn);
 
