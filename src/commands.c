#undef I3__FILE__
#define I3__FILE__ "commands.c"
/*
 * vim:ts=4:sw=4:expandtab
 *
 * i3 - an improved dynamic tiling window manager
 * © 2009 Michael Stapelberg and contributors (see also: LICENSE)
 *
 * commands.c: all command functions (see commands_parser.c)
 *
 */
#include <float.h>
#include <stdarg.h>

#ifdef I3_ASAN_ENABLED
#include <sanitizer/lsan_interface.h>
#endif

#include "all.h"
#include "shmlog.h"

// Macros to make the YAJL API a bit easier to use.
#define y(x, ...) (cmd_output->json_gen != NULL ? yajl_gen_##x(cmd_output->json_gen, ##__VA_ARGS__) : 0)
#define ystr(str) (cmd_output->json_gen != NULL ? yajl_gen_string(cmd_output->json_gen, (unsigned char *)str, strlen(str)) : 0)
#define ysuccess(success)                   \
    do {                                    \
        if (cmd_output->json_gen != NULL) { \
            y(map_open);                    \
            ystr("success");                \
            y(bool, success);               \
            y(map_close);                   \
        }                                   \
    } while (0)
#define yerror(format, ...)                             \
    do {                                                \
        if (cmd_output->json_gen != NULL) {             \
            char *message;                              \
            sasprintf(&message, format, ##__VA_ARGS__); \
            y(map_open);                                \
            ystr("success");                            \
            y(bool, false);                             \
            ystr("error");                              \
            ystr(message);                              \
            y(map_close);                               \
            free(message);                              \
        }                                               \
    } while (0)

/** If an error occured during parsing of the criteria, we want to exit instead
 * of relying on fallback behavior. See #2091. */
#define HANDLE_INVALID_MATCH                                   \
    do {                                                       \
        if (current_match->error != NULL) {                    \
            yerror("Invalid match: %s", current_match->error); \
            return;                                            \
        }                                                      \
    } while (0)

/** When the command did not include match criteria (!), we use the currently
 * focused container. Do not confuse this case with a command which included
 * criteria but which did not match any windows. This macro has to be called in
 * every command.
 */
#define HANDLE_EMPTY_MATCH                              \
    do {                                                \
        HANDLE_INVALID_MATCH;                           \
                                                        \
        if (match_is_empty(current_match)) {            \
            while (!TAILQ_EMPTY(&owindows)) {           \
                owindow *ow = TAILQ_FIRST(&owindows);   \
                TAILQ_REMOVE(&owindows, ow, owindows);  \
                free(ow);                               \
            }                                           \
            owindow *ow = smalloc(sizeof(owindow));     \
            ow->con = focused;                          \
            TAILQ_INIT(&owindows);                      \
            TAILQ_INSERT_TAIL(&owindows, ow, owindows); \
        }                                               \
    } while (0)

/*
 * Returns true if a is definitely greater than b (using the given epsilon)
 *
 */
static bool definitelyGreaterThan(float a, float b, float epsilon) {
    return (a - b) > ((fabs(a) < fabs(b) ? fabs(b) : fabs(a)) * epsilon);
}

/*
 * Returns the output containing the given container.
 */
static Output *get_output_of_con(Con *con) {
    Con *output_con = con_get_output(con);
    Output *output = get_output_by_name(output_con->name);
    assert(output != NULL);

    return output;
}

/*
 * Checks whether we switched to a new workspace and returns false in that case,
 * signaling that further workspace switching should be done by the calling function
 * If not, calls workspace_back_and_forth() if workspace_auto_back_and_forth is set
 * and return true, signaling that no further workspace switching should occur in the calling function.
 *
 */
static bool maybe_back_and_forth(struct CommandResultIR *cmd_output, const char *name) {
    Con *ws = con_get_workspace(focused);

    /* If we switched to a different workspace, do nothing */
    if (strcmp(ws->name, name) != 0)
        return false;

    DLOG("This workspace is already focused.\n");
    if (config.workspace_auto_back_and_forth) {
        workspace_back_and_forth();
        cmd_output->needs_tree_render = true;
    }
    return true;
}

/*
 * Return the passed workspace unless it is the current one and auto back and
 * forth is enabled, in which case the back_and_forth workspace is returned.
 */
static Con *maybe_auto_back_and_forth_workspace(Con *workspace) {
    Con *current, *baf;

    if (!config.workspace_auto_back_and_forth)
        return workspace;

    current = con_get_workspace(focused);

    if (current == workspace) {
        baf = workspace_back_and_forth_get();
        if (baf != NULL) {
            DLOG("Substituting workspace with back_and_forth, as it is focused.\n");
            return baf;
        }
    }

    return workspace;
}

/*******************************************************************************
 * Criteria functions.
 ******************************************************************************/

/*
 * Helper data structure for an operation window (window on which the operation
 * will be performed). Used to build the TAILQ owindows.
 *
 */
typedef struct owindow {
    Con *con;
    TAILQ_ENTRY(owindow) owindows;
} owindow;

typedef TAILQ_HEAD(owindows_head, owindow) owindows_head;

static owindows_head owindows;

/*
 * Initializes the specified 'Match' data structure and the initial state of
 * commands.c for matching target windows of a command.
 *
 */
void cmd_criteria_init(I3_CMD) {
    Con *con;
    owindow *ow;

    DLOG("Initializing criteria, current_match = %p\n", current_match);
    match_free(current_match);
    match_init(current_match);
    while (!TAILQ_EMPTY(&owindows)) {
        ow = TAILQ_FIRST(&owindows);
        TAILQ_REMOVE(&owindows, ow, owindows);
        free(ow);
    }
    TAILQ_INIT(&owindows);
    /* copy all_cons */
    TAILQ_FOREACH(con, &all_cons, all_cons) {
        ow = smalloc(sizeof(owindow));
        ow->con = con;
        TAILQ_INSERT_TAIL(&owindows, ow, owindows);
    }
}

/*
 * A match specification just finished (the closing square bracket was found),
 * so we filter the list of owindows.
 *
 */
void cmd_criteria_match_windows(I3_CMD) {
    owindow *next, *current;

    DLOG("match specification finished, matching...\n");
    /* copy the old list head to iterate through it and start with a fresh
     * list which will contain only matching windows */
    struct owindows_head old = owindows;
    TAILQ_INIT(&owindows);
    for (next = TAILQ_FIRST(&old); next != TAILQ_END(&old);) {
        /* make a copy of the next pointer and advance the pointer to the
         * next element as we are going to invalidate the element’s
         * next/prev pointers by calling TAILQ_INSERT_TAIL later */
        current = next;
        next = TAILQ_NEXT(next, owindows);

        DLOG("checking if con %p / %s matches\n", current->con, current->con->name);

        /* We use this flag to prevent matching on window-less containers if
         * only window-specific criteria were specified. */
        bool accept_match = false;

        if (current_match->con_id != NULL) {
            accept_match = true;

            if (current_match->con_id == current->con) {
                DLOG("con_id matched.\n");
            } else {
                DLOG("con_id does not match.\n");
                FREE(current);
                continue;
            }
        }

        if (current_match->mark != NULL && !TAILQ_EMPTY(&(current->con->marks_head))) {
            accept_match = true;
            bool matched_by_mark = false;

            mark_t *mark;
            TAILQ_FOREACH(mark, &(current->con->marks_head), marks) {
                if (!regex_matches(current_match->mark, mark->name))
                    continue;

                DLOG("match by mark\n");
                matched_by_mark = true;
                break;
            }

            if (!matched_by_mark) {
                DLOG("mark does not match.\n");
                FREE(current);
                continue;
            }
        }

        if (current->con->window != NULL) {
            if (match_matches_window(current_match, current->con->window)) {
                DLOG("matches window!\n");
                accept_match = true;
            } else {
                DLOG("doesn't match\n");
                FREE(current);
                continue;
            }
        }

        if (accept_match) {
            TAILQ_INSERT_TAIL(&owindows, current, owindows);
        } else {
            FREE(current);
            continue;
        }
    }

    TAILQ_FOREACH(current, &owindows, owindows) {
        DLOG("matching: %p / %s\n", current->con, current->con->name);
    }
}

/*
 * Interprets a ctype=cvalue pair and adds it to the current match
 * specification.
 *
 */
void cmd_criteria_add(I3_CMD, const char *ctype, const char *cvalue) {
    match_parse_property(current_match, ctype, cvalue);
}

/*
 * Implementation of 'move [window|container] [to] workspace
 * next|prev|next_on_output|prev_on_output|current'.
 *
 */
void cmd_move_con_to_workspace(I3_CMD, const char *which) {
    owindow *current;

    DLOG("which=%s\n", which);

    /* We have nothing to move:
     *  when criteria was specified but didn't match any window or
     *  when criteria wasn't specified and we don't have any window focused. */
    if ((!match_is_empty(current_match) && TAILQ_EMPTY(&owindows)) ||
        (match_is_empty(current_match) && focused->type == CT_WORKSPACE &&
         !con_has_children(focused))) {
        ysuccess(false);
        return;
    }

    HANDLE_EMPTY_MATCH;

    /* get the workspace */
    Con *ws;
    if (strcmp(which, "next") == 0)
        ws = workspace_next();
    else if (strcmp(which, "prev") == 0)
        ws = workspace_prev();
    else if (strcmp(which, "next_on_output") == 0)
        ws = workspace_next_on_output();
    else if (strcmp(which, "prev_on_output") == 0)
        ws = workspace_prev_on_output();
    else if (strcmp(which, "current") == 0)
        ws = con_get_workspace(focused);
    else {
        ELOG("BUG: called with which=%s\n", which);
        ysuccess(false);
        return;
    }

    TAILQ_FOREACH(current, &owindows, owindows) {
        DLOG("matching: %p / %s\n", current->con, current->con->name);
        con_move_to_workspace(current->con, ws, true, false, false);
    }

    cmd_output->needs_tree_render = true;
    // XXX: default reply for now, make this a better reply
    ysuccess(true);
}

/**
 * Implementation of 'move [window|container] [to] workspace back_and_forth'.
 *
 */
void cmd_move_con_to_workspace_back_and_forth(I3_CMD) {
    owindow *current;
    Con *ws;

    ws = workspace_back_and_forth_get();

    if (ws == NULL) {
        yerror("No workspace was previously active.");
        return;
    }

    HANDLE_EMPTY_MATCH;

    TAILQ_FOREACH(current, &owindows, owindows) {
        DLOG("matching: %p / %s\n", current->con, current->con->name);
        con_move_to_workspace(current->con, ws, true, false, false);
    }

    cmd_output->needs_tree_render = true;
    // XXX: default reply for now, make this a better reply
    ysuccess(true);
}

/*
 * Implementation of 'move [--no-auto-back-and-forth] [window|container] [to] workspace <name>'.
 *
 */
<<<<<<< HEAD
void cmd_move_con_to_workspace_name(I3_CMD, const char *name) {
=======
void cmd_move_con_to_workspace_name(I3_CMD, const char *name, const char *_no_auto_back_and_forth) {
>>>>>>> 62844ffa
    if (strncasecmp(name, "__", strlen("__")) == 0) {
        LOG("You cannot move containers to i3-internal workspaces (\"%s\").\n", name);
        ysuccess(false);
        return;
    }

    const bool no_auto_back_and_forth = (_no_auto_back_and_forth != NULL);
    owindow *current;

    /* We have nothing to move:
     *  when criteria was specified but didn't match any window or
     *  when criteria wasn't specified and we don't have any window focused. */
    if (!match_is_empty(current_match) && TAILQ_EMPTY(&owindows)) {
        ELOG("No windows match your criteria, cannot move.\n");
        ysuccess(false);
        return;
    } else if (match_is_empty(current_match) && focused->type == CT_WORKSPACE &&
               !con_has_children(focused)) {
        ysuccess(false);
        return;
    }

    LOG("should move window to workspace %s\n", name);
    /* get the workspace */
    Con *ws = workspace_get(name, NULL);

    if (!no_auto_back_and_forth)
        ws = maybe_auto_back_and_forth_workspace(ws);

    HANDLE_EMPTY_MATCH;

    TAILQ_FOREACH(current, &owindows, owindows) {
        DLOG("matching: %p / %s\n", current->con, current->con->name);
        con_move_to_workspace(current->con, ws, true, false, false);
    }

    cmd_output->needs_tree_render = true;
    // XXX: default reply for now, make this a better reply
    ysuccess(true);
}

/*
 * Implementation of 'move [--no-auto-back-and-forth] [window|container] [to] workspace number <name>'.
 *
 */
<<<<<<< HEAD
void cmd_move_con_to_workspace_number(I3_CMD, const char *which) {
=======
void cmd_move_con_to_workspace_number(I3_CMD, const char *which, const char *_no_auto_back_and_forth) {
    const bool no_auto_back_and_forth = (_no_auto_back_and_forth != NULL);
>>>>>>> 62844ffa
    owindow *current;

    /* We have nothing to move:
     *  when criteria was specified but didn't match any window or
     *  when criteria wasn't specified and we don't have any window focused. */
    if ((!match_is_empty(current_match) && TAILQ_EMPTY(&owindows)) ||
        (match_is_empty(current_match) && focused->type == CT_WORKSPACE &&
         !con_has_children(focused))) {
        ysuccess(false);
        return;
    }

    LOG("should move window to workspace %s\n", which);
    /* get the workspace */
    Con *output, *workspace = NULL;

    long parsed_num = ws_name_to_number(which);

    if (parsed_num == -1) {
        LOG("Could not parse initial part of \"%s\" as a number.\n", which);
        yerror("Could not parse number \"%s\"", which);
        return;
    }

    TAILQ_FOREACH(output, &(croot->nodes_head), nodes)
    GREP_FIRST(workspace, output_get_content(output),
               child->num == parsed_num);

    if (!workspace) {
        workspace = workspace_get(which, NULL);
    }

    if (!no_auto_back_and_forth)
        workspace = maybe_auto_back_and_forth_workspace(workspace);

    HANDLE_EMPTY_MATCH;

    TAILQ_FOREACH(current, &owindows, owindows) {
        DLOG("matching: %p / %s\n", current->con, current->con->name);
        con_move_to_workspace(current->con, workspace, true, false, false);
    }

    cmd_output->needs_tree_render = true;
    // XXX: default reply for now, make this a better reply
    ysuccess(true);
}

static void cmd_resize_floating(I3_CMD, const char *way, const char *direction, Con *floating_con, int px) {
    LOG("floating resize\n");
    Rect old_rect = floating_con->rect;
    Con *focused_con = con_descend_focused(floating_con);

    /* ensure that resize will take place even if pixel increment is smaller than
     * height increment or width increment.
     * fixes #1011 */
    const i3Window *window = focused_con->window;
    if (window != NULL) {
        if (strcmp(direction, "up") == 0 || strcmp(direction, "down") == 0 ||
            strcmp(direction, "height") == 0) {
            if (px < 0)
                px = (-px < window->height_increment) ? -window->height_increment : px;
            else
                px = (px < window->height_increment) ? window->height_increment : px;
        } else if (strcmp(direction, "left") == 0 || strcmp(direction, "right") == 0) {
            if (px < 0)
                px = (-px < window->width_increment) ? -window->width_increment : px;
            else
                px = (px < window->width_increment) ? window->width_increment : px;
        }
    }

    if (strcmp(direction, "up") == 0) {
        floating_con->rect.height += px;
    } else if (strcmp(direction, "down") == 0 || strcmp(direction, "height") == 0) {
        floating_con->rect.height += px;
    } else if (strcmp(direction, "left") == 0) {
        floating_con->rect.width += px;
    } else {
        floating_con->rect.width += px;
    }

    floating_check_size(floating_con);

    /* Did we actually resize anything or did the size constraints prevent us?
     * If we could not resize, exit now to not move the window. */
    if (memcmp(&old_rect, &(floating_con->rect), sizeof(Rect)) == 0)
        return;

    if (strcmp(direction, "up") == 0) {
        floating_con->rect.y -= (floating_con->rect.height - old_rect.height);
    } else if (strcmp(direction, "left") == 0) {
        floating_con->rect.x -= (floating_con->rect.width - old_rect.width);
    }

    /* If this is a scratchpad window, don't auto center it from now on. */
    if (floating_con->scratchpad_state == SCRATCHPAD_FRESH)
        floating_con->scratchpad_state = SCRATCHPAD_CHANGED;
}

static bool cmd_resize_tiling_direction(I3_CMD, Con *current, const char *way, const char *direction, int ppt) {
    LOG("tiling resize\n");
    Con *second = NULL;
    Con *first = current;
    direction_t search_direction;
    if (!strcmp(direction, "left"))
        search_direction = D_LEFT;
    else if (!strcmp(direction, "right"))
        search_direction = D_RIGHT;
    else if (!strcmp(direction, "up"))
        search_direction = D_UP;
    else
        search_direction = D_DOWN;

    bool res = resize_find_tiling_participants(&first, &second, search_direction);
    if (!res) {
        LOG("No second container in this direction found.\n");
        ysuccess(false);
        return false;
    }

    /* get the default percentage */
    int children = con_num_children(first->parent);
    LOG("ins. %d children\n", children);
    double percentage = 1.0 / children;
    LOG("default percentage = %f\n", percentage);

    /* resize */
    LOG("second->percent = %f\n", second->percent);
    LOG("first->percent before = %f\n", first->percent);
    if (first->percent == 0.0)
        first->percent = percentage;
    if (second->percent == 0.0)
        second->percent = percentage;
    double new_first_percent = first->percent + ((double)ppt / 100.0);
    double new_second_percent = second->percent - ((double)ppt / 100.0);
    LOG("new_first_percent = %f\n", new_first_percent);
    LOG("new_second_percent = %f\n", new_second_percent);
    /* Ensure that the new percentages are positive and greater than
     * 0.05 to have a reasonable minimum size. */
    if (definitelyGreaterThan(new_first_percent, 0.05, DBL_EPSILON) &&
        definitelyGreaterThan(new_second_percent, 0.05, DBL_EPSILON)) {
        first->percent += ((double)ppt / 100.0);
        second->percent -= ((double)ppt / 100.0);
        LOG("first->percent after = %f\n", first->percent);
        LOG("second->percent after = %f\n", second->percent);
    } else {
        LOG("Not resizing, already at minimum size\n");
    }

    return true;
}

static bool cmd_resize_tiling_width_height(I3_CMD, Con *current, const char *way, const char *direction, int ppt) {
    LOG("width/height resize\n");
    /* get the appropriate current container (skip stacked/tabbed cons) */
    while (current->parent->layout == L_STACKED ||
           current->parent->layout == L_TABBED)
        current = current->parent;

    /* Then further go up until we find one with the matching orientation. */
    orientation_t search_orientation =
        (strcmp(direction, "width") == 0 ? HORIZ : VERT);

    while (current->type != CT_WORKSPACE &&
           current->type != CT_FLOATING_CON &&
           (con_orientation(current->parent) != search_orientation || con_num_children(current->parent) == 1))
        current = current->parent;

    /* get the default percentage */
    int children = con_num_children(current->parent);
    LOG("ins. %d children\n", children);
    double percentage = 1.0 / children;
    LOG("default percentage = %f\n", percentage);

    orientation_t orientation = con_orientation(current->parent);

    if ((orientation == HORIZ &&
         strcmp(direction, "height") == 0) ||
        (orientation == VERT &&
         strcmp(direction, "width") == 0)) {
        LOG("You cannot resize in that direction. Your focus is in a %s split container currently.\n",
            (orientation == HORIZ ? "horizontal" : "vertical"));
        ysuccess(false);
        return false;
    }

    if (children == 1) {
        LOG("This is the only container, cannot resize.\n");
        ysuccess(false);
        return false;
    }

    /* Ensure all the other children have a percentage set. */
    Con *child;
    TAILQ_FOREACH(child, &(current->parent->nodes_head), nodes) {
        LOG("child->percent = %f (child %p)\n", child->percent, child);
        if (child->percent == 0.0)
            child->percent = percentage;
    }

    double new_current_percent = current->percent + ((double)ppt / 100.0);
    double subtract_percent = ((double)ppt / 100.0) / (children - 1);
    LOG("new_current_percent = %f\n", new_current_percent);
    LOG("subtract_percent = %f\n", subtract_percent);
    /* Ensure that the new percentages are positive and greater than
     * 0.05 to have a reasonable minimum size. */
    TAILQ_FOREACH(child, &(current->parent->nodes_head), nodes) {
        if (child == current)
            continue;
        if (!definitelyGreaterThan(child->percent - subtract_percent, 0.05, DBL_EPSILON)) {
            LOG("Not resizing, already at minimum size (child %p would end up with a size of %.f\n", child, child->percent - subtract_percent);
            ysuccess(false);
            return false;
        }
    }
    if (!definitelyGreaterThan(new_current_percent, 0.05, DBL_EPSILON)) {
        LOG("Not resizing, already at minimum size\n");
        ysuccess(false);
        return false;
    }

    current->percent += ((double)ppt / 100.0);
    LOG("current->percent after = %f\n", current->percent);

    TAILQ_FOREACH(child, &(current->parent->nodes_head), nodes) {
        if (child == current)
            continue;
        child->percent -= subtract_percent;
        LOG("child->percent after (%p) = %f\n", child, child->percent);
    }

    return true;
}

/*
 * Implementation of 'resize grow|shrink <direction> [<px> px] [or <ppt> ppt]'.
 *
 */
void cmd_resize(I3_CMD, const char *way, const char *direction, long resize_px, long resize_ppt) {
    DLOG("resizing in way %s, direction %s, px %ld or ppt %ld\n", way, direction, resize_px, resize_ppt);
    if (strcmp(way, "shrink") == 0) {
        resize_px *= -1;
        resize_ppt *= -1;
    }

    HANDLE_EMPTY_MATCH;

    owindow *current;
    TAILQ_FOREACH(current, &owindows, owindows) {
        /* Don't handle dock windows (issue #1201) */
        if (current->con->window && current->con->window->dock) {
            DLOG("This is a dock window. Not resizing (con = %p)\n)", current->con);
            continue;
        }

        Con *floating_con;
        if ((floating_con = con_inside_floating(current->con))) {
            cmd_resize_floating(current_match, cmd_output, way, direction, floating_con, resize_px);
        } else {
            if (strcmp(direction, "width") == 0 ||
                strcmp(direction, "height") == 0) {
                if (!cmd_resize_tiling_width_height(current_match, cmd_output,
                                                    current->con, way, direction, resize_ppt))
                    return;
            } else {
                if (!cmd_resize_tiling_direction(current_match, cmd_output,
                                                 current->con, way, direction, resize_ppt))
                    return;
            }
        }
    }

    cmd_output->needs_tree_render = true;
    // XXX: default reply for now, make this a better reply
    ysuccess(true);
}

/*
 * Implementation of 'resize set <px> [px] <px> [px]'.
 *
 */
void cmd_resize_set(I3_CMD, long cwidth, long cheight) {
    DLOG("resizing to %ldx%ld px\n", cwidth, cheight);
    if (cwidth <= 0 || cheight <= 0) {
        ELOG("Resize failed: dimensions cannot be negative (was %ldx%ld)\n", cwidth, cheight);
        return;
    }

    HANDLE_EMPTY_MATCH;

    owindow *current;
    TAILQ_FOREACH(current, &owindows, owindows) {
        Con *floating_con;
        if ((floating_con = con_inside_floating(current->con))) {
            floating_resize(floating_con, cwidth, cheight);
        } else {
            ELOG("Resize failed: %p not a floating container\n", current->con);
        }
    }

    cmd_output->needs_tree_render = true;
    // XXX: default reply for now, make this a better reply
    ysuccess(true);
}

/*
 * Implementation of 'border normal|pixel [<n>]', 'border none|1pixel|toggle'.
 *
 */
<<<<<<< HEAD
void cmd_border(I3_CMD, const char *border_style_str, const char *border_width) {
    DLOG("border style should be changed to %s with border width %s\n", border_style_str, border_width);
=======
void cmd_border(I3_CMD, const char *border_style_str, long border_width) {
    DLOG("border style should be changed to %s with border width %ld\n", border_style_str, border_width);
>>>>>>> 62844ffa
    owindow *current;

    HANDLE_EMPTY_MATCH;

    TAILQ_FOREACH(current, &owindows, owindows) {
        DLOG("matching: %p / %s\n", current->con, current->con->name);
        int border_style = current->con->border_style;
        int con_border_width = border_width;

        if (strcmp(border_style_str, "toggle") == 0) {
            border_style++;
            border_style %= 3;
            if (border_style == BS_NORMAL)
                con_border_width = 2;
            else if (border_style == BS_NONE)
                con_border_width = 0;
            else if (border_style == BS_PIXEL)
                con_border_width = 1;
        } else {
            if (strcmp(border_style_str, "normal") == 0) {
                border_style = BS_NORMAL;
            } else if (strcmp(border_style_str, "pixel") == 0) {
                border_style = BS_PIXEL;
            } else if (strcmp(border_style_str, "1pixel") == 0) {
                border_style = BS_PIXEL;
                con_border_width = 1;
            } else if (strcmp(border_style_str, "none") == 0) {
                border_style = BS_NONE;
            } else {
                ELOG("BUG: called with border_style=%s\n", border_style_str);
                ysuccess(false);
                return;
            }
        }

        con_set_border_style(current->con, border_style, logical_px(con_border_width));
    }

    cmd_output->needs_tree_render = true;
    // XXX: default reply for now, make this a better reply
    ysuccess(true);
}

/*
 * Implementation of 'nop <comment>'.
 *
 */
void cmd_nop(I3_CMD, const char *comment) {
    LOG("-------------------------------------------------\n");
    LOG("  NOP: %s\n", comment);
    LOG("-------------------------------------------------\n");
}

/*
 * Implementation of 'append_layout <path>'.
 *
 */
void cmd_append_layout(I3_CMD, const char *cpath) {
    char *path = sstrdup(cpath);
    LOG("Appending layout \"%s\"\n", path);

    /* Make sure we allow paths like '~/.i3/layout.json' */
    path = resolve_tilde(path);

    json_content_t content = json_determine_content(path);
    LOG("JSON content = %d\n", content);
    if (content == JSON_CONTENT_UNKNOWN) {
        ELOG("Could not determine the contents of \"%s\", not loading.\n", path);
        yerror("Could not determine the contents of \"%s\".", path);
        free(path);
        return;
    }

    Con *parent = focused;
    if (content == JSON_CONTENT_WORKSPACE) {
        parent = output_get_content(con_get_output(parent));
    } else {
        /* We need to append the layout to a split container, since a leaf
         * container must not have any children (by definition).
         * Note that we explicitly check for workspaces, since they are okay for
         * this purpose, but con_accepts_window() returns false for workspaces. */
        while (parent->type != CT_WORKSPACE && !con_accepts_window(parent))
            parent = parent->parent;
    }
    DLOG("Appending to parent=%p instead of focused=%p\n", parent, focused);
    char *errormsg = NULL;
    tree_append_json(parent, path, &errormsg);
    if (errormsg != NULL) {
        yerror(errormsg);
        free(errormsg);
        /* Note that we continue executing since tree_append_json() has
         * side-effects — user-provided layouts can be partly valid, partly
         * invalid, leading to half of the placeholder containers being
         * created. */
    } else {
        ysuccess(true);
    }

    // XXX: This is a bit of a kludge. Theoretically, render_con(parent,
    // false); should be enough, but when sending 'workspace 4; append_layout
    // /tmp/foo.json', the needs_tree_render == true of the workspace command
    // is not executed yet and will be batched with append_layout’s
    // needs_tree_render after the parser finished. We should check if that is
    // necessary at all.
    render_con(croot, false, false);

    restore_open_placeholder_windows(parent);

    if (content == JSON_CONTENT_WORKSPACE)
        ipc_send_workspace_event("restored", parent, NULL);

    free(path);
    cmd_output->needs_tree_render = true;
}

/*
 * Implementation of 'workspace next|prev|next_on_output|prev_on_output'.
 *
 */
void cmd_workspace(I3_CMD, const char *which) {
    Con *ws;

    DLOG("which=%s\n", which);

    if (con_get_fullscreen_con(croot, CF_GLOBAL)) {
        LOG("Cannot switch workspace while in global fullscreen\n");
        ysuccess(false);
        return;
    }

    if (strcmp(which, "next") == 0)
        ws = workspace_next();
    else if (strcmp(which, "prev") == 0)
        ws = workspace_prev();
    else if (strcmp(which, "next_on_output") == 0)
        ws = workspace_next_on_output();
    else if (strcmp(which, "prev_on_output") == 0)
        ws = workspace_prev_on_output();
    else {
        ELOG("BUG: called with which=%s\n", which);
        ysuccess(false);
        return;
    }

    workspace_show(ws);

    cmd_output->needs_tree_render = true;
    // XXX: default reply for now, make this a better reply
    ysuccess(true);
}

/*
 * Implementation of 'workspace [--no-auto-back-and-forth] number <name>'
 *
 */
<<<<<<< HEAD
void cmd_workspace_number(I3_CMD, const char *which) {
=======
void cmd_workspace_number(I3_CMD, const char *which, const char *_no_auto_back_and_forth) {
    const bool no_auto_back_and_forth = (_no_auto_back_and_forth != NULL);
>>>>>>> 62844ffa
    Con *output, *workspace = NULL;

    if (con_get_fullscreen_con(croot, CF_GLOBAL)) {
        LOG("Cannot switch workspace while in global fullscreen\n");
        ysuccess(false);
        return;
    }

    long parsed_num = ws_name_to_number(which);

    if (parsed_num == -1) {
        LOG("Could not parse initial part of \"%s\" as a number.\n", which);
        yerror("Could not parse number \"%s\"", which);
        return;
    }

    TAILQ_FOREACH(output, &(croot->nodes_head), nodes)
    GREP_FIRST(workspace, output_get_content(output),
               child->num == parsed_num);

    if (!workspace) {
        LOG("There is no workspace with number %ld, creating a new one.\n", parsed_num);
        ysuccess(true);
        workspace_show_by_name(which);
        cmd_output->needs_tree_render = true;
        return;
    }
    if (!no_auto_back_and_forth && maybe_back_and_forth(cmd_output, workspace->name))
        return;
    workspace_show(workspace);

    cmd_output->needs_tree_render = true;
    // XXX: default reply for now, make this a better reply
    ysuccess(true);
}

/*
 * Implementation of 'workspace back_and_forth'.
 *
 */
void cmd_workspace_back_and_forth(I3_CMD) {
    if (con_get_fullscreen_con(croot, CF_GLOBAL)) {
        LOG("Cannot switch workspace while in global fullscreen\n");
        ysuccess(false);
        return;
    }

    workspace_back_and_forth();

    cmd_output->needs_tree_render = true;
    // XXX: default reply for now, make this a better reply
    ysuccess(true);
}

/*
 * Implementation of 'workspace [--no-auto-back-and-forth] <name>'
 *
 */
<<<<<<< HEAD
void cmd_workspace_name(I3_CMD, const char *name) {
=======
void cmd_workspace_name(I3_CMD, const char *name, const char *_no_auto_back_and_forth) {
    const bool no_auto_back_and_forth = (_no_auto_back_and_forth != NULL);

>>>>>>> 62844ffa
    if (strncasecmp(name, "__", strlen("__")) == 0) {
        LOG("You cannot switch to the i3-internal workspaces (\"%s\").\n", name);
        ysuccess(false);
        return;
    }

    if (con_get_fullscreen_con(croot, CF_GLOBAL)) {
        LOG("Cannot switch workspace while in global fullscreen\n");
        ysuccess(false);
        return;
    }

    DLOG("should switch to workspace %s\n", name);
    if (!no_auto_back_and_forth && maybe_back_and_forth(cmd_output, name))
        return;
    workspace_show_by_name(name);

    cmd_output->needs_tree_render = true;
    // XXX: default reply for now, make this a better reply
    ysuccess(true);
}

/*
 * Implementation of 'mark [--add|--replace] [--toggle] <mark>'
 *
 */
<<<<<<< HEAD
void cmd_mark(I3_CMD, const char *mark, const char *toggle) {
=======
void cmd_mark(I3_CMD, const char *mark, const char *mode, const char *toggle) {
>>>>>>> 62844ffa
    HANDLE_EMPTY_MATCH;

    owindow *current = TAILQ_FIRST(&owindows);
    if (current == NULL) {
        ysuccess(false);
        return;
    }

    /* Marks must be unique, i.e., no two windows must have the same mark. */
    if (current != TAILQ_LAST(&owindows, owindows_head)) {
        yerror("A mark must not be put onto more than one window");
        return;
    }

    DLOG("matching: %p / %s\n", current->con, current->con->name);

    mark_mode_t mark_mode = (mode == NULL || strcmp(mode, "--replace") == 0) ? MM_REPLACE : MM_ADD;
    if (toggle != NULL) {
        con_mark_toggle(current->con, mark, mark_mode);
    } else {
        con_mark(current->con, mark, mark_mode);
    }

    cmd_output->needs_tree_render = true;
    // XXX: default reply for now, make this a better reply
    ysuccess(true);
}

/*
 * Implementation of 'unmark [mark]'
 *
 */
void cmd_unmark(I3_CMD, const char *mark) {
<<<<<<< HEAD
    con_unmark(mark);
=======
    if (match_is_empty(current_match)) {
        con_unmark(NULL, mark);
    } else {
        owindow *current;
        TAILQ_FOREACH(current, &owindows, owindows) {
            con_unmark(current->con, mark);
        }
    }
>>>>>>> 62844ffa

    cmd_output->needs_tree_render = true;
    // XXX: default reply for now, make this a better reply
    ysuccess(true);
}

/*
 * Implementation of 'mode <string>'.
 *
 */
void cmd_mode(I3_CMD, const char *mode) {
    DLOG("mode=%s\n", mode);
    switch_mode(mode);

    // XXX: default reply for now, make this a better reply
    ysuccess(true);
}

/*
 * Implementation of 'move [window|container] [to] output <str>'.
 *
 */
void cmd_move_con_to_output(I3_CMD, const char *name) {
    DLOG("Should move window to output \"%s\".\n", name);
    HANDLE_EMPTY_MATCH;

    owindow *current;
    bool had_error = false;
    TAILQ_FOREACH(current, &owindows, owindows) {
        DLOG("matching: %p / %s\n", current->con, current->con->name);

        Output *current_output = get_output_of_con(current->con);
        assert(current_output != NULL);

        Output *output = get_output_from_string(current_output, name);
        if (output == NULL) {
            ELOG("Could not find output \"%s\", skipping.\n", name);
            had_error = true;
            continue;
        }

        Con *ws = NULL;
        GREP_FIRST(ws, output_get_content(output->con), workspace_is_visible(child));
        if (ws == NULL) {
            ELOG("Could not find a visible workspace on output %p.\n", output);
            had_error = true;
            continue;
        }

        con_move_to_workspace(current->con, ws, true, false, false);
    }

    cmd_output->needs_tree_render = true;
    ysuccess(!had_error);
}

/*
 * Implementation of 'move [container|window] [to] mark <str>'.
 *
 */
void cmd_move_con_to_mark(I3_CMD, const char *mark) {
    DLOG("moving window to mark \"%s\"\n", mark);

    HANDLE_EMPTY_MATCH;

    bool result = true;
    owindow *current;
    TAILQ_FOREACH(current, &owindows, owindows) {
        DLOG("moving matched window %p / %s to mark \"%s\"\n", current->con, current->con->name, mark);
        result &= con_move_to_mark(current->con, mark);
    }

    cmd_output->needs_tree_render = true;
    ysuccess(result);
}

/*
 * Implementation of 'floating enable|disable|toggle'
 *
 */
void cmd_floating(I3_CMD, const char *floating_mode) {
    owindow *current;

    DLOG("floating_mode=%s\n", floating_mode);

    HANDLE_EMPTY_MATCH;

    TAILQ_FOREACH(current, &owindows, owindows) {
        DLOG("matching: %p / %s\n", current->con, current->con->name);
        if (strcmp(floating_mode, "toggle") == 0) {
            DLOG("should toggle mode\n");
            toggle_floating_mode(current->con, false);
        } else {
            DLOG("should switch mode to %s\n", floating_mode);
            if (strcmp(floating_mode, "enable") == 0) {
                floating_enable(current->con, false);
            } else {
                floating_disable(current->con, false);
            }
        }
    }

    cmd_output->needs_tree_render = true;
    // XXX: default reply for now, make this a better reply
    ysuccess(true);
}

/*
 * Implementation of 'move workspace to [output] <str>'.
 *
 */
void cmd_move_workspace_to_output(I3_CMD, const char *name) {
    DLOG("should move workspace to output %s\n", name);

    HANDLE_EMPTY_MATCH;

    owindow *current;
    TAILQ_FOREACH(current, &owindows, owindows) {
        Con *ws = con_get_workspace(current->con);
        bool success = workspace_move_to_output(ws, name);
        if (!success) {
            ELOG("Failed to move workspace to output.\n");
            ysuccess(false);
            return;
        }
    }

    cmd_output->needs_tree_render = true;
    // XXX: default reply for now, make this a better reply
    ysuccess(true);
}

/*
 * Implementation of 'split v|h|t|vertical|horizontal|toggle'.
 *
 */
void cmd_split(I3_CMD, const char *direction) {
    HANDLE_EMPTY_MATCH;

    owindow *current;
    LOG("splitting in direction %c\n", direction[0]);
    TAILQ_FOREACH(current, &owindows, owindows) {
        if (con_is_docked(current->con)) {
            ELOG("Cannot split a docked container, skipping.\n");
            continue;
<<<<<<< HEAD
=======
        }

        DLOG("matching: %p / %s\n", current->con, current->con->name);
        if (direction[0] == 't') {
            layout_t current_layout;
            if (current->con->type == CT_WORKSPACE) {
                current_layout = current->con->layout;
            } else {
                current_layout = current->con->parent->layout;
            }
            /* toggling split orientation */
            if (current_layout == L_SPLITH) {
                tree_split(current->con, VERT);
            } else {
                tree_split(current->con, HORIZ);
            }
        } else {
            tree_split(current->con, (direction[0] == 'v' ? VERT : HORIZ));
>>>>>>> 62844ffa
        }

        DLOG("matching: %p / %s\n", current->con, current->con->name);
        tree_split(current->con, (direction[0] == 'v' ? VERT : HORIZ));
    }

    cmd_output->needs_tree_render = true;
    // XXX: default reply for now, make this a better reply
    ysuccess(true);
}

/*
 * Implementation of 'kill [window|client]'.
 *
 */
void cmd_kill(I3_CMD, const char *kill_mode_str) {
    if (kill_mode_str == NULL)
        kill_mode_str = "window";

    DLOG("kill_mode=%s\n", kill_mode_str);

    int kill_mode;
    if (strcmp(kill_mode_str, "window") == 0)
        kill_mode = KILL_WINDOW;
    else if (strcmp(kill_mode_str, "client") == 0)
        kill_mode = KILL_CLIENT;
    else {
        ELOG("BUG: called with kill_mode=%s\n", kill_mode_str);
        ysuccess(false);
        return;
    }

    HANDLE_EMPTY_MATCH;

    owindow *current;
    TAILQ_FOREACH(current, &owindows, owindows) {
        con_close(current->con, kill_mode);
    }

    cmd_output->needs_tree_render = true;
    // XXX: default reply for now, make this a better reply
    ysuccess(true);
}

/*
 * Implementation of 'exec [--no-startup-id] <command>'.
 *
 */
void cmd_exec(I3_CMD, const char *nosn, const char *command) {
    bool no_startup_id = (nosn != NULL);

    DLOG("should execute %s, no_startup_id = %d\n", command, no_startup_id);
    start_application(command, no_startup_id);

    // XXX: default reply for now, make this a better reply
    ysuccess(true);
}

/*
 * Implementation of 'focus left|right|up|down'.
 *
 */
void cmd_focus_direction(I3_CMD, const char *direction) {
    DLOG("direction = *%s*\n", direction);

    if (strcmp(direction, "left") == 0)
        tree_next('p', HORIZ);
    else if (strcmp(direction, "right") == 0)
        tree_next('n', HORIZ);
    else if (strcmp(direction, "up") == 0)
        tree_next('p', VERT);
    else if (strcmp(direction, "down") == 0)
        tree_next('n', VERT);
    else {
        ELOG("Invalid focus direction (%s)\n", direction);
        ysuccess(false);
        return;
    }

    cmd_output->needs_tree_render = true;
    // XXX: default reply for now, make this a better reply
    ysuccess(true);
}

/*
 * Implementation of 'focus tiling|floating|mode_toggle'.
 *
 */
void cmd_focus_window_mode(I3_CMD, const char *window_mode) {
    DLOG("window_mode = %s\n", window_mode);

    Con *ws = con_get_workspace(focused);
    if (ws != NULL) {
        if (strcmp(window_mode, "mode_toggle") == 0) {
            if (con_inside_floating(focused))
                window_mode = "tiling";
            else
                window_mode = "floating";
        }
        Con *current;
        TAILQ_FOREACH(current, &(ws->focus_head), focused) {
            if ((strcmp(window_mode, "floating") == 0 && current->type != CT_FLOATING_CON) ||
                (strcmp(window_mode, "tiling") == 0 && current->type == CT_FLOATING_CON))
                continue;

            con_focus(con_descend_focused(current));
            break;
        }
    }

    cmd_output->needs_tree_render = true;
    // XXX: default reply for now, make this a better reply
    ysuccess(true);
}

/*
 * Implementation of 'focus parent|child'.
 *
 */
void cmd_focus_level(I3_CMD, const char *level) {
    DLOG("level = %s\n", level);
    bool success = false;

    /* Focusing the parent can only be allowed if the newly
     * focused container won't escape the fullscreen container. */
    if (strcmp(level, "parent") == 0) {
        if (focused && focused->parent) {
            if (con_fullscreen_permits_focusing(focused->parent))
                success = level_up();
            else
                ELOG("'focus parent': Currently in fullscreen, not going up\n");
        }
    }

    /* Focusing a child should always be allowed. */
    else
        success = level_down();

    cmd_output->needs_tree_render = success;
    // XXX: default reply for now, make this a better reply
    ysuccess(success);
}

/*
 * Implementation of 'focus'.
 *
 */
void cmd_focus(I3_CMD) {
    DLOG("current_match = %p\n", current_match);

    if (match_is_empty(current_match)) {
        ELOG("You have to specify which window/container should be focused.\n");
        ELOG("Example: [class=\"urxvt\" title=\"irssi\"] focus\n");

        yerror("You have to specify which window/container should be focused");

        return;
    }

    Con *__i3_scratch = workspace_get("__i3_scratch", NULL);
    int count = 0;
    owindow *current;
    TAILQ_FOREACH(current, &owindows, owindows) {
        Con *ws = con_get_workspace(current->con);
        /* If no workspace could be found, this was a dock window.
         * Just skip it, you cannot focus dock windows. */
        if (!ws)
            continue;

        /* Check the fullscreen focus constraints. */
        if (!con_fullscreen_permits_focusing(current->con)) {
            LOG("Cannot change focus while in fullscreen mode (fullscreen rules).\n");
            ysuccess(false);
            return;
        }

        /* In case this is a scratchpad window, call scratchpad_show(). */
        if (ws == __i3_scratch) {
            scratchpad_show(current->con);
            count++;
            /* While for the normal focus case we can change focus multiple
             * times and only a single window ends up focused, we could show
             * multiple scratchpad windows. So, rather break here. */
            break;
        }

        /* If the container is not on the current workspace,
         * workspace_show() will switch to a different workspace and (if
         * enabled) trigger a mouse pointer warp to the currently focused
         * container (!) on the target workspace.
         *
         * Therefore, before calling workspace_show(), we make sure that
         * 'current' will be focused on the workspace. However, we cannot
         * just con_focus(current) because then the pointer will not be
         * warped at all (the code thinks we are already there).
         *
         * So we focus 'current' to make it the currently focused window of
         * the target workspace, then revert focus. */
        Con *currently_focused = focused;
        con_focus(current->con);
        con_focus(currently_focused);

        /* Now switch to the workspace, then focus */
        workspace_show(ws);
        LOG("focusing %p / %s\n", current->con, current->con->name);
        con_focus(current->con);
        count++;
    }

    if (count > 1)
        LOG("WARNING: Your criteria for the focus command matches %d containers, "
            "while only exactly one container can be focused at a time.\n",
            count);

    cmd_output->needs_tree_render = true;
    ysuccess(count > 0);
}

/*
 * Implementation of 'fullscreen enable|toggle [global]' and
 *                   'fullscreen disable'
 *
 */
void cmd_fullscreen(I3_CMD, const char *action, const char *fullscreen_mode) {
    fullscreen_mode_t mode = strcmp(fullscreen_mode, "global") == 0 ? CF_GLOBAL : CF_OUTPUT;
    DLOG("%s fullscreen, mode = %s\n", action, fullscreen_mode);
    owindow *current;

    HANDLE_EMPTY_MATCH;

    TAILQ_FOREACH(current, &owindows, owindows) {
        DLOG("matching: %p / %s\n", current->con, current->con->name);
        if (strcmp(action, "toggle") == 0) {
            con_toggle_fullscreen(current->con, mode);
        } else if (strcmp(action, "enable") == 0) {
            con_enable_fullscreen(current->con, mode);
        } else if (strcmp(action, "disable") == 0) {
            con_disable_fullscreen(current->con);
        }
    }

    cmd_output->needs_tree_render = true;
    // XXX: default reply for now, make this a better reply
    ysuccess(true);
}

/*
 * Implementation of 'sticky enable|disable|toggle'.
 *
 */
void cmd_sticky(I3_CMD, const char *action) {
    DLOG("%s sticky on window\n", action);
    HANDLE_EMPTY_MATCH;

    owindow *current;
    TAILQ_FOREACH(current, &owindows, owindows) {
        if (current->con->window == NULL) {
            ELOG("only containers holding a window can be made sticky, skipping con = %p\n", current->con);
            continue;
        }
        DLOG("setting sticky for container = %p / %s\n", current->con, current->con->name);

        bool sticky = false;
        if (strcmp(action, "enable") == 0)
            sticky = true;
        else if (strcmp(action, "disable") == 0)
            sticky = false;
        else if (strcmp(action, "toggle") == 0)
            sticky = !current->con->sticky;

        current->con->sticky = sticky;
        ewmh_update_sticky(current->con->window->id, sticky);
    }

    /* A window we made sticky might not be on a visible workspace right now, so we need to make
     * sure it gets pushed to the front now. */
    output_push_sticky_windows(focused);

    ewmh_update_wm_desktop();

    cmd_output->needs_tree_render = true;
    ysuccess(true);
}

/*
 * Implementation of 'move <direction> [<pixels> [px]]'.
 *
 */
void cmd_move_direction(I3_CMD, const char *direction, long move_px) {
    owindow *current;
    HANDLE_EMPTY_MATCH;

    Con *initially_focused = focused;

    TAILQ_FOREACH(current, &owindows, owindows) {
        DLOG("moving in direction %s, px %ld\n", direction, move_px);
        if (con_is_floating(current->con)) {
            DLOG("floating move with %ld pixels\n", move_px);
            Rect newrect = current->con->parent->rect;
            if (strcmp(direction, "left") == 0) {
                newrect.x -= move_px;
            } else if (strcmp(direction, "right") == 0) {
                newrect.x += move_px;
            } else if (strcmp(direction, "up") == 0) {
                newrect.y -= move_px;
            } else if (strcmp(direction, "down") == 0) {
                newrect.y += move_px;
            }
            floating_reposition(current->con->parent, newrect);
        } else {
            tree_move(current->con, (strcmp(direction, "right") == 0 ? D_RIGHT : (strcmp(direction, "left") == 0 ? D_LEFT : (strcmp(direction, "up") == 0 ? D_UP : D_DOWN))));
            cmd_output->needs_tree_render = true;
        }
    }

    /* the move command should not disturb focus */
    if (focused != initially_focused)
        con_focus(initially_focused);

    // XXX: default reply for now, make this a better reply
    ysuccess(true);
}

/*
 * Implementation of 'layout default|stacked|stacking|tabbed|splitv|splith'.
 *
 */
void cmd_layout(I3_CMD, const char *layout_str) {
    HANDLE_EMPTY_MATCH;

    if (strcmp(layout_str, "stacking") == 0)
        layout_str = "stacked";
    layout_t layout;
    /* default is a special case which will be handled in con_set_layout(). */
    if (strcmp(layout_str, "default") == 0)
        layout = L_DEFAULT;
    else if (strcmp(layout_str, "stacked") == 0)
        layout = L_STACKED;
    else if (strcmp(layout_str, "tabbed") == 0)
        layout = L_TABBED;
    else if (strcmp(layout_str, "splitv") == 0)
        layout = L_SPLITV;
    else if (strcmp(layout_str, "splith") == 0)
        layout = L_SPLITH;
    else {
        ELOG("Unknown layout \"%s\", this is a mismatch between code and parser spec.\n", layout_str);
        return;
    }

    DLOG("changing layout to %s (%d)\n", layout_str, layout);

    owindow *current;
    TAILQ_FOREACH(current, &owindows, owindows) {
        if (con_is_docked(current->con)) {
            ELOG("cannot change layout of a docked container, skipping it.\n");
            continue;
        }

        DLOG("matching: %p / %s\n", current->con, current->con->name);
        con_set_layout(current->con, layout);
    }

    cmd_output->needs_tree_render = true;
    // XXX: default reply for now, make this a better reply
    ysuccess(true);
}

/*
 * Implementation of 'layout toggle [all|split]'.
 *
 */
void cmd_layout_toggle(I3_CMD, const char *toggle_mode) {
    owindow *current;

    if (toggle_mode == NULL)
        toggle_mode = "default";

    DLOG("toggling layout (mode = %s)\n", toggle_mode);

    /* check if the match is empty, not if the result is empty */
    if (match_is_empty(current_match))
        con_toggle_layout(focused, toggle_mode);
    else {
        TAILQ_FOREACH(current, &owindows, owindows) {
            DLOG("matching: %p / %s\n", current->con, current->con->name);
            con_toggle_layout(current->con, toggle_mode);
        }
    }

    cmd_output->needs_tree_render = true;
    // XXX: default reply for now, make this a better reply
    ysuccess(true);
}

/*
 * Implementation of 'exit'.
 *
 */
void cmd_exit(I3_CMD) {
    LOG("Exiting due to user command.\n");
#ifdef I3_ASAN_ENABLED
    __lsan_do_leak_check();
#endif
    ipc_shutdown();
    unlink(config.ipc_socket_path);
    xcb_disconnect(conn);
    exit(0);

    /* unreached */
}

/*
 * Implementation of 'reload'.
 *
 */
void cmd_reload(I3_CMD) {
    LOG("reloading\n");
    kill_nagbar(&config_error_nagbar_pid, false);
    kill_nagbar(&command_error_nagbar_pid, false);
    load_configuration(conn, NULL, true);
    x_set_i3_atoms();
    /* Send an IPC event just in case the ws names have changed */
    ipc_send_workspace_event("reload", NULL, NULL);
    /* Send an update event for the barconfig just in case it has changed */
    update_barconfig();

    // XXX: default reply for now, make this a better reply
    ysuccess(true);
}

/*
 * Implementation of 'restart'.
 *
 */
void cmd_restart(I3_CMD) {
    LOG("restarting i3\n");
    ipc_shutdown();
    unlink(config.ipc_socket_path);
    /* We need to call this manually since atexit handlers don’t get called
     * when exec()ing */
    purge_zerobyte_logfile();
    i3_restart(false);

    // XXX: default reply for now, make this a better reply
    ysuccess(true);
}

/*
 * Implementation of 'open'.
 *
 */
void cmd_open(I3_CMD) {
    LOG("opening new container\n");
    Con *con = tree_open_con(NULL, NULL);
    con->layout = L_SPLITH;
    con_focus(con);

    y(map_open);
    ystr("success");
    y(bool, true);
    ystr("id");
    y(integer, (long int)con);
    y(map_close);

    cmd_output->needs_tree_render = true;
}

/*
 * Implementation of 'focus output <output>'.
 *
 */
void cmd_focus_output(I3_CMD, const char *name) {
    owindow *current;

    DLOG("name = %s\n", name);

    HANDLE_EMPTY_MATCH;

    /* get the output */
    Output *current_output = NULL;
    Output *output;

    TAILQ_FOREACH(current, &owindows, owindows)
    current_output = get_output_of_con(current->con);
    assert(current_output != NULL);

    output = get_output_from_string(current_output, name);

    if (!output) {
        LOG("No such output found.\n");
        ysuccess(false);
        return;
    }

    /* get visible workspace on output */
    Con *ws = NULL;
    GREP_FIRST(ws, output_get_content(output->con), workspace_is_visible(child));
    if (!ws) {
        ysuccess(false);
        return;
    }

    workspace_show(ws);

    cmd_output->needs_tree_render = true;
    // XXX: default reply for now, make this a better reply
    ysuccess(true);
}

/*
 * Implementation of 'move [window|container] [to] [absolute] position <px> [px] <px> [px]
 *
 */
void cmd_move_window_to_position(I3_CMD, const char *method, long x, long y) {
    bool has_error = false;

    owindow *current;
    HANDLE_EMPTY_MATCH;

    TAILQ_FOREACH(current, &owindows, owindows) {
        if (!con_is_floating(current->con)) {
            ELOG("Cannot change position. The window/container is not floating\n");

            if (!has_error) {
                yerror("Cannot change position of a window/container because it is not floating.");
                has_error = true;
            }

            continue;
        }

        if (strcmp(method, "absolute") == 0) {
            current->con->parent->rect.x = x;
            current->con->parent->rect.y = y;

            DLOG("moving to absolute position %ld %ld\n", x, y);
            floating_maybe_reassign_ws(current->con->parent);
            cmd_output->needs_tree_render = true;
        }

        if (strcmp(method, "position") == 0) {
            Rect newrect = current->con->parent->rect;

            DLOG("moving to position %ld %ld\n", x, y);
            newrect.x = x;
            newrect.y = y;

            floating_reposition(current->con->parent, newrect);
        }
    }

    // XXX: default reply for now, make this a better reply
    if (!has_error)
        ysuccess(true);
}

/*
 * Implementation of 'move [window|container] [to] [absolute] position center
 *
 */
void cmd_move_window_to_center(I3_CMD, const char *method) {
<<<<<<< HEAD
    if (!con_is_floating(focused)) {
        ELOG("Cannot change position. The window/container is not floating\n");
        yerror("Cannot change position. The window/container is not floating.");
        return;
    }
=======
    bool has_error = false;
    HANDLE_EMPTY_MATCH;
>>>>>>> 62844ffa

    owindow *current;
    TAILQ_FOREACH(current, &owindows, owindows) {
        Con *floating_con = con_inside_floating(current->con);
        if (floating_con == NULL) {
            ELOG("con %p / %s is not floating, cannot move it to the center.\n",
                 current->con, current->con->name);

            if (!has_error) {
                yerror("Cannot change position of a window/container because it is not floating.");
                has_error = true;
            }

            continue;
        }

        if (strcmp(method, "absolute") == 0) {
            DLOG("moving to absolute center\n");
            floating_center(floating_con, croot->rect);

            floating_maybe_reassign_ws(floating_con);
            cmd_output->needs_tree_render = true;
        }

        if (strcmp(method, "position") == 0) {
            DLOG("moving to center\n");
            floating_center(floating_con, con_get_workspace(floating_con)->rect);

            cmd_output->needs_tree_render = true;
        }
    }

    // XXX: default reply for now, make this a better reply
    if (!has_error)
        ysuccess(true);
}

/*
 * Implementation of 'move [window|container] [to] position mouse'
 *
 */
void cmd_move_window_to_mouse(I3_CMD) {
    HANDLE_EMPTY_MATCH;

    owindow *current;
    TAILQ_FOREACH(current, &owindows, owindows) {
        Con *floating_con = con_inside_floating(current->con);
        if (floating_con == NULL) {
            DLOG("con %p / %s is not floating, cannot move it to the mouse position.\n",
                 current->con, current->con->name);
            continue;
        }

        DLOG("moving floating container %p / %s to cursor position\n", floating_con, floating_con->name);
        floating_move_to_pointer(floating_con);
    }

    cmd_output->needs_tree_render = true;
    ysuccess(true);
}

/*
 * Implementation of 'move scratchpad'.
 *
 */
void cmd_move_scratchpad(I3_CMD) {
    DLOG("should move window to scratchpad\n");
    owindow *current;

    HANDLE_EMPTY_MATCH;

    TAILQ_FOREACH(current, &owindows, owindows) {
        DLOG("matching: %p / %s\n", current->con, current->con->name);
        scratchpad_move(current->con);
    }

    cmd_output->needs_tree_render = true;
    // XXX: default reply for now, make this a better reply
    ysuccess(true);
}

/*
 * Implementation of 'scratchpad show'.
 *
 */
void cmd_scratchpad_show(I3_CMD) {
    DLOG("should show scratchpad window\n");
    owindow *current;

    if (match_is_empty(current_match)) {
        scratchpad_show(NULL);
    } else {
        TAILQ_FOREACH(current, &owindows, owindows) {
            DLOG("matching: %p / %s\n", current->con, current->con->name);
            scratchpad_show(current->con);
        }
    }

    cmd_output->needs_tree_render = true;
    // XXX: default reply for now, make this a better reply
    ysuccess(true);
}

/*
 * Implementation of 'title_format <format>'
 *
 */
void cmd_title_format(I3_CMD, const char *format) {
    DLOG("setting title_format to \"%s\"\n", format);
    HANDLE_EMPTY_MATCH;

    owindow *current;
    TAILQ_FOREACH(current, &owindows, owindows) {
        DLOG("setting title_format for %p / %s\n", current->con, current->con->name);
        FREE(current->con->title_format);

        /* If we only display the title without anything else, we can skip the parsing step,
         * so we remove the title format altogether. */
        if (strcasecmp(format, "%title") != 0) {
            current->con->title_format = sstrdup(format);

            if (current->con->window != NULL) {
                i3String *formatted_title = con_parse_title_format(current->con);
                ewmh_update_visible_name(current->con->window->id, i3string_as_utf8(formatted_title));
                I3STRING_FREE(formatted_title);
            }
        } else {
            if (current->con->window != NULL) {
                /* We can remove _NET_WM_VISIBLE_NAME since we don't display a custom title. */
                ewmh_update_visible_name(current->con->window->id, NULL);
            }
        }

        if (current->con->window != NULL) {
            /* Make sure the window title is redrawn immediately. */
            current->con->window->name_x_changed = true;
        } else {
            /* For windowless containers we also need to force the redrawing. */
            FREE(current->con->deco_render_params);
        }
    }

    cmd_output->needs_tree_render = true;
    ysuccess(true);
}

/*
 * Implementation of 'rename workspace [<name>] to <name>'
 *
 */
void cmd_rename_workspace(I3_CMD, const char *old_name, const char *new_name) {
    if (strncasecmp(new_name, "__", strlen("__")) == 0) {
        LOG("Cannot rename workspace to \"%s\": names starting with __ are i3-internal.\n", new_name);
        ysuccess(false);
        return;
    }
    if (old_name) {
        LOG("Renaming workspace \"%s\" to \"%s\"\n", old_name, new_name);
    } else {
        LOG("Renaming current workspace to \"%s\"\n", new_name);
    }

    Con *output, *workspace = NULL;
    if (old_name) {
        TAILQ_FOREACH(output, &(croot->nodes_head), nodes)
        GREP_FIRST(workspace, output_get_content(output),
                   !strcasecmp(child->name, old_name));
    } else {
        workspace = con_get_workspace(focused);
        old_name = workspace->name;
    }

    if (!workspace) {
        yerror("Old workspace \"%s\" not found", old_name);
        return;
    }

    Con *check_dest = NULL;
    TAILQ_FOREACH(output, &(croot->nodes_head), nodes)
    GREP_FIRST(check_dest, output_get_content(output),
               !strcasecmp(child->name, new_name));

    /* If check_dest == workspace, the user might be changing the case of the
     * workspace, or it might just be a no-op. */
    if (check_dest != NULL && check_dest != workspace) {
        yerror("New workspace \"%s\" already exists", new_name);
        return;
    }

    /* Change the name and try to parse it as a number. */
    /* old_name might refer to workspace->name, so copy it before free()ing */
    char *old_name_copy = sstrdup(old_name);
    FREE(workspace->name);
    workspace->name = sstrdup(new_name);

    workspace->num = ws_name_to_number(new_name);
    LOG("num = %d\n", workspace->num);

    /* By re-attaching, the sort order will be correct afterwards. */
    Con *previously_focused = focused;
    Con *parent = workspace->parent;
    con_detach(workspace);
    con_attach(workspace, parent, false);

    /* Move the workspace to the correct output if it has an assignment */
    struct Workspace_Assignment *assignment = NULL;
    TAILQ_FOREACH(assignment, &ws_assignments, ws_assignments) {
        if (assignment->output == NULL)
            continue;
        if (strcmp(assignment->name, workspace->name) != 0 && (!name_is_digits(assignment->name) || ws_name_to_number(assignment->name) != workspace->num)) {
            continue;
        }

        workspace_move_to_output(workspace, assignment->output);

        if (previously_focused)
            workspace_show(con_get_workspace(previously_focused));

        break;
    }

    /* Restore the previous focus since con_attach messes with the focus. */
    con_focus(previously_focused);

    cmd_output->needs_tree_render = true;
    ysuccess(true);

    ipc_send_workspace_event("rename", workspace, NULL);
    ewmh_update_desktop_names();
    ewmh_update_desktop_viewport();
    ewmh_update_current_desktop();

    startup_sequence_rename_workspace(old_name_copy, new_name);
    free(old_name_copy);
}

/*
 * Implementation of 'bar mode dock|hide|invisible|toggle [<bar_id>]'
 *
 */
bool cmd_bar_mode(const char *bar_mode, const char *bar_id) {
    int mode = M_DOCK;
    bool toggle = false;
    if (strcmp(bar_mode, "dock") == 0)
        mode = M_DOCK;
    else if (strcmp(bar_mode, "hide") == 0)
        mode = M_HIDE;
    else if (strcmp(bar_mode, "invisible") == 0)
        mode = M_INVISIBLE;
    else if (strcmp(bar_mode, "toggle") == 0)
        toggle = true;
    else {
        ELOG("Unknown bar mode \"%s\", this is a mismatch between code and parser spec.\n", bar_mode);
        return false;
    }

    bool changed_sth = false;
    Barconfig *current = NULL;
    TAILQ_FOREACH(current, &barconfigs, configs) {
        if (bar_id && strcmp(current->id, bar_id) != 0)
            continue;

        if (toggle)
            mode = (current->mode + 1) % 2;

        DLOG("Changing bar mode of bar_id '%s' to '%s (%d)'\n", current->id, bar_mode, mode);
        current->mode = mode;
        changed_sth = true;

        if (bar_id)
            break;
    }

    if (bar_id && !changed_sth) {
        DLOG("Changing bar mode of bar_id %s failed, bar_id not found.\n", bar_id);
        return false;
    }

    return true;
}

/*
 * Implementation of 'bar hidden_state hide|show|toggle [<bar_id>]'
 *
 */
bool cmd_bar_hidden_state(const char *bar_hidden_state, const char *bar_id) {
    int hidden_state = S_SHOW;
    bool toggle = false;
    if (strcmp(bar_hidden_state, "hide") == 0)
        hidden_state = S_HIDE;
    else if (strcmp(bar_hidden_state, "show") == 0)
        hidden_state = S_SHOW;
    else if (strcmp(bar_hidden_state, "toggle") == 0)
        toggle = true;
    else {
        ELOG("Unknown bar state \"%s\", this is a mismatch between code and parser spec.\n", bar_hidden_state);
        return false;
    }

    bool changed_sth = false;
    Barconfig *current = NULL;
    TAILQ_FOREACH(current, &barconfigs, configs) {
        if (bar_id && strcmp(current->id, bar_id) != 0)
            continue;

        if (toggle)
            hidden_state = (current->hidden_state + 1) % 2;

        DLOG("Changing bar hidden_state of bar_id '%s' to '%s (%d)'\n", current->id, bar_hidden_state, hidden_state);
        current->hidden_state = hidden_state;
        changed_sth = true;

        if (bar_id)
            break;
    }

    if (bar_id && !changed_sth) {
        DLOG("Changing bar hidden_state of bar_id %s failed, bar_id not found.\n", bar_id);
        return false;
    }

    return true;
}

/*
 * Implementation of 'bar (hidden_state hide|show|toggle)|(mode dock|hide|invisible|toggle) [<bar_id>]'
 *
 */
void cmd_bar(I3_CMD, const char *bar_type, const char *bar_value, const char *bar_id) {
    bool ret;
    if (strcmp(bar_type, "mode") == 0)
        ret = cmd_bar_mode(bar_value, bar_id);
    else if (strcmp(bar_type, "hidden_state") == 0)
        ret = cmd_bar_hidden_state(bar_value, bar_id);
    else {
        ELOG("Unknown bar option type \"%s\", this is a mismatch between code and parser spec.\n", bar_type);
        ret = false;
    }

    ysuccess(ret);
    if (!ret)
        return;

    update_barconfig();
}

/*
 * Implementation of 'shmlog <size>|toggle|on|off'
 *
 */
void cmd_shmlog(I3_CMD, const char *argument) {
    if (!strcmp(argument, "toggle"))
        /* Toggle shm log, if size is not 0. If it is 0, set it to default. */
        shmlog_size = shmlog_size ? -shmlog_size : default_shmlog_size;
    else if (!strcmp(argument, "on"))
        shmlog_size = default_shmlog_size;
    else if (!strcmp(argument, "off"))
        shmlog_size = 0;
    else {
        /* If shm logging now, restart logging with the new size. */
        if (shmlog_size > 0) {
            shmlog_size = 0;
            LOG("Restarting shm logging...\n");
            init_logging();
        }
        shmlog_size = atoi(argument);
        /* Make a weakly attempt at ensuring the argument is valid. */
        if (shmlog_size <= 0)
            shmlog_size = default_shmlog_size;
    }
    LOG("%s shm logging\n", shmlog_size > 0 ? "Enabling" : "Disabling");
    init_logging();
    update_shmlog_atom();
    // XXX: default reply for now, make this a better reply
    ysuccess(true);
}

/*
 * Implementation of 'debuglog toggle|on|off'
 *
 */
void cmd_debuglog(I3_CMD, const char *argument) {
    bool logging = get_debug_logging();
    if (!strcmp(argument, "toggle")) {
        LOG("%s debug logging\n", logging ? "Disabling" : "Enabling");
        set_debug_logging(!logging);
    } else if (!strcmp(argument, "on") && !logging) {
        LOG("Enabling debug logging\n");
        set_debug_logging(true);
    } else if (!strcmp(argument, "off") && logging) {
        LOG("Disabling debug logging\n");
        set_debug_logging(false);
    }
    // XXX: default reply for now, make this a better reply
    ysuccess(true);
}

/**
 * Implementation of 'gaps inner|outer current|all set|plus|minus <px>'
 *
 */
void cmd_gaps(I3_CMD, const char *type, const char *scope, const char *mode, const char *value) {
#define CMD_GAPS(type, other)                                      \
    int pixels = atoi(value);                                      \
    Con *workspace = con_get_workspace(focused);                   \
                                                                   \
    int current_value = config.gaps.type;                          \
    if (strcmp(scope, "current") == 0)                             \
        current_value += workspace->gaps.type;                     \
                                                                   \
    bool reset = false;                                            \
    if (!strcmp(mode, "plus"))                                     \
        current_value += pixels;                                   \
    else if (!strcmp(mode, "minus"))                               \
        current_value -= pixels;                                   \
    else if (!strcmp(mode, "set")) {                               \
        current_value = pixels;                                    \
        reset = true;                                              \
    } else {                                                       \
        ELOG("Invalid mode %s when changing gaps", mode);          \
        ysuccess(false);                                           \
        return;                                                    \
    }                                                              \
                                                                   \
    if (current_value < 0)                                         \
        current_value = 0;                                         \
                                                                   \
    if (!strcmp(scope, "all")) {                                   \
        Con *output, *cur_ws = NULL;                               \
        TAILQ_FOREACH(output, &(croot->nodes_head), nodes) {       \
            Con *content = output_get_content(output);             \
            TAILQ_FOREACH(cur_ws, &(content->nodes_head), nodes) { \
                if (reset)                                         \
                    cur_ws->gaps.type = 0;                         \
                else if (current_value + cur_ws->gaps.type < 0)    \
                    cur_ws->gaps.type = -current_value;            \
            }                                                      \
        }                                                          \
                                                                   \
        config.gaps.type = current_value;                          \
    } else {                                                       \
        workspace->gaps.type = current_value - config.gaps.type;   \
    }

    if (!strcmp(type, "inner")) {
        CMD_GAPS(inner, outer);
    } else if (!strcmp(type, "outer")) {
        CMD_GAPS(outer, inner);
    } else {
        ELOG("Invalid type %s when changing gaps", type);
        ysuccess(false);
        return;
    }

    cmd_output->needs_tree_render = true;
    // XXX: default reply for now, make this a better reply
    ysuccess(true);
}<|MERGE_RESOLUTION|>--- conflicted
+++ resolved
@@ -359,11 +359,7 @@
  * Implementation of 'move [--no-auto-back-and-forth] [window|container] [to] workspace <name>'.
  *
  */
-<<<<<<< HEAD
-void cmd_move_con_to_workspace_name(I3_CMD, const char *name) {
-=======
 void cmd_move_con_to_workspace_name(I3_CMD, const char *name, const char *_no_auto_back_and_forth) {
->>>>>>> 62844ffa
     if (strncasecmp(name, "__", strlen("__")) == 0) {
         LOG("You cannot move containers to i3-internal workspaces (\"%s\").\n", name);
         ysuccess(false);
@@ -409,12 +405,8 @@
  * Implementation of 'move [--no-auto-back-and-forth] [window|container] [to] workspace number <name>'.
  *
  */
-<<<<<<< HEAD
-void cmd_move_con_to_workspace_number(I3_CMD, const char *which) {
-=======
 void cmd_move_con_to_workspace_number(I3_CMD, const char *which, const char *_no_auto_back_and_forth) {
     const bool no_auto_back_and_forth = (_no_auto_back_and_forth != NULL);
->>>>>>> 62844ffa
     owindow *current;
 
     /* We have nothing to move:
@@ -724,13 +716,8 @@
  * Implementation of 'border normal|pixel [<n>]', 'border none|1pixel|toggle'.
  *
  */
-<<<<<<< HEAD
-void cmd_border(I3_CMD, const char *border_style_str, const char *border_width) {
-    DLOG("border style should be changed to %s with border width %s\n", border_style_str, border_width);
-=======
 void cmd_border(I3_CMD, const char *border_style_str, long border_width) {
     DLOG("border style should be changed to %s with border width %ld\n", border_style_str, border_width);
->>>>>>> 62844ffa
     owindow *current;
 
     HANDLE_EMPTY_MATCH;
@@ -886,12 +873,8 @@
  * Implementation of 'workspace [--no-auto-back-and-forth] number <name>'
  *
  */
-<<<<<<< HEAD
-void cmd_workspace_number(I3_CMD, const char *which) {
-=======
 void cmd_workspace_number(I3_CMD, const char *which, const char *_no_auto_back_and_forth) {
     const bool no_auto_back_and_forth = (_no_auto_back_and_forth != NULL);
->>>>>>> 62844ffa
     Con *output, *workspace = NULL;
 
     if (con_get_fullscreen_con(croot, CF_GLOBAL)) {
@@ -950,13 +933,9 @@
  * Implementation of 'workspace [--no-auto-back-and-forth] <name>'
  *
  */
-<<<<<<< HEAD
-void cmd_workspace_name(I3_CMD, const char *name) {
-=======
 void cmd_workspace_name(I3_CMD, const char *name, const char *_no_auto_back_and_forth) {
     const bool no_auto_back_and_forth = (_no_auto_back_and_forth != NULL);
 
->>>>>>> 62844ffa
     if (strncasecmp(name, "__", strlen("__")) == 0) {
         LOG("You cannot switch to the i3-internal workspaces (\"%s\").\n", name);
         ysuccess(false);
@@ -983,11 +962,7 @@
  * Implementation of 'mark [--add|--replace] [--toggle] <mark>'
  *
  */
-<<<<<<< HEAD
-void cmd_mark(I3_CMD, const char *mark, const char *toggle) {
-=======
 void cmd_mark(I3_CMD, const char *mark, const char *mode, const char *toggle) {
->>>>>>> 62844ffa
     HANDLE_EMPTY_MATCH;
 
     owindow *current = TAILQ_FIRST(&owindows);
@@ -1021,9 +996,6 @@
  *
  */
 void cmd_unmark(I3_CMD, const char *mark) {
-<<<<<<< HEAD
-    con_unmark(mark);
-=======
     if (match_is_empty(current_match)) {
         con_unmark(NULL, mark);
     } else {
@@ -1032,7 +1004,6 @@
             con_unmark(current->con, mark);
         }
     }
->>>>>>> 62844ffa
 
     cmd_output->needs_tree_render = true;
     // XXX: default reply for now, make this a better reply
@@ -1178,8 +1149,6 @@
         if (con_is_docked(current->con)) {
             ELOG("Cannot split a docked container, skipping.\n");
             continue;
-<<<<<<< HEAD
-=======
         }
 
         DLOG("matching: %p / %s\n", current->con, current->con->name);
@@ -1198,7 +1167,6 @@
             }
         } else {
             tree_split(current->con, (direction[0] == 'v' ? VERT : HORIZ));
->>>>>>> 62844ffa
         }
 
         DLOG("matching: %p / %s\n", current->con, current->con->name);
@@ -1760,16 +1728,8 @@
  *
  */
 void cmd_move_window_to_center(I3_CMD, const char *method) {
-<<<<<<< HEAD
-    if (!con_is_floating(focused)) {
-        ELOG("Cannot change position. The window/container is not floating\n");
-        yerror("Cannot change position. The window/container is not floating.");
-        return;
-    }
-=======
     bool has_error = false;
     HANDLE_EMPTY_MATCH;
->>>>>>> 62844ffa
 
     owindow *current;
     TAILQ_FOREACH(current, &owindows, owindows) {
