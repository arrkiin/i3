--- conflicted
+++ resolved
@@ -663,13 +663,8 @@
         Workspace *old_workspace = c_ws;
         c_ws = &workspaces[workspace-1];
 
-<<<<<<< HEAD
-        /* Unmap all clients of the current workspace */
-        unmap_workspace(conn, c_ws);
-=======
         /* Unmap all clients of the old workspace */
         unmap_workspace(conn, old_workspace);
->>>>>>> aaccc0e6
 
         current_row = c_ws->current_row;
         current_col = c_ws->current_col;
