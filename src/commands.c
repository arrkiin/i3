#undef I3__FILE__
#define I3__FILE__ "commands.c"
/*
 * vim:ts=4:sw=4:expandtab
 *
 * i3 - an improved dynamic tiling window manager
 * © 2009-2012 Michael Stapelberg and contributors (see also: LICENSE)
 *
 * commands.c: all command functions (see commands_parser.c)
 *
 */
#include <float.h>
#include <stdarg.h>

#include "all.h"
#include "shmlog.h"

// Macros to make the YAJL API a bit easier to use.
#define y(x, ...) (cmd_output->json_gen != NULL ? yajl_gen_##x(cmd_output->json_gen, ##__VA_ARGS__) : 0)
#define ystr(str) (cmd_output->json_gen != NULL ? yajl_gen_string(cmd_output->json_gen, (unsigned char *)str, strlen(str)) : 0)
#define ysuccess(success)                   \
    do {                                    \
        if (cmd_output->json_gen != NULL) { \
            y(map_open);                    \
            ystr("success");                \
            y(bool, success);               \
            y(map_close);                   \
        }                                   \
    } while (0)
#define yerror(format, ...)                             \
    do {                                                \
        if (cmd_output->json_gen != NULL) {             \
            char *message;                              \
            sasprintf(&message, format, ##__VA_ARGS__); \
            y(map_open);                                \
            ystr("success");                            \
            y(bool, false);                             \
            ystr("error");                              \
            ystr(message);                              \
            y(map_close);                               \
            free(message);                              \
        }                                               \
    } while (0)

/** When the command did not include match criteria (!), we use the currently
 * focused container. Do not confuse this case with a command which included
 * criteria but which did not match any windows. This macro has to be called in
 * every command.
 */
#define HANDLE_EMPTY_MATCH                              \
    do {                                                \
        if (match_is_empty(current_match)) {            \
            owindow *ow = smalloc(sizeof(owindow));     \
            ow->con = focused;                          \
            TAILQ_INIT(&owindows);                      \
            TAILQ_INSERT_TAIL(&owindows, ow, owindows); \
        }                                               \
    } while (0)

/*
 * Returns true if a is definitely greater than b (using the given epsilon)
 *
 */
static bool definitelyGreaterThan(float a, float b, float epsilon) {
    return (a - b) > ((fabs(a) < fabs(b) ? fabs(b) : fabs(a)) * epsilon);
}

/*
 * Returns the output containing the given container.
 */
static Output *get_output_of_con(Con *con) {
    Con *output_con = con_get_output(con);
    Output *output = get_output_by_name(output_con->name);
    assert(output != NULL);

    return output;
}

/*
 * Checks whether we switched to a new workspace and returns false in that case,
 * signaling that further workspace switching should be done by the calling function
 * If not, calls workspace_back_and_forth() if workspace_auto_back_and_forth is set
 * and return true, signaling that no further workspace switching should occur in the calling function.
 *
 */
static bool maybe_back_and_forth(struct CommandResultIR *cmd_output, char *name) {
    Con *ws = con_get_workspace(focused);

    /* If we switched to a different workspace, do nothing */
    if (strcmp(ws->name, name) != 0)
        return false;

    DLOG("This workspace is already focused.\n");
    if (config.workspace_auto_back_and_forth) {
        workspace_back_and_forth();
        cmd_output->needs_tree_render = true;
    }
    return true;
}

/*
 * Return the passed workspace unless it is the current one and auto back and
 * forth is enabled, in which case the back_and_forth workspace is returned.
 */
static Con *maybe_auto_back_and_forth_workspace(Con *workspace) {
    Con *current, *baf;

    if (!config.workspace_auto_back_and_forth)
        return workspace;

    current = con_get_workspace(focused);

    if (current == workspace) {
        baf = workspace_back_and_forth_get();
        if (baf != NULL) {
            DLOG("Substituting workspace with back_and_forth, as it is focused.\n");
            return baf;
        }
    }

    return workspace;
}

// This code is commented out because we might recycle it for popping up error
// messages on parser errors.
#if 0
static pid_t migration_pid = -1;

/*
 * Handler which will be called when we get a SIGCHLD for the nagbar, meaning
 * it exited (or could not be started, depending on the exit code).
 *
 */
static void nagbar_exited(EV_P_ ev_child *watcher, int revents) {
    ev_child_stop(EV_A_ watcher);
    if (!WIFEXITED(watcher->rstatus)) {
        fprintf(stderr, "ERROR: i3-nagbar did not exit normally.\n");
        return;
    }

    int exitcode = WEXITSTATUS(watcher->rstatus);
    printf("i3-nagbar process exited with status %d\n", exitcode);
    if (exitcode == 2) {
        fprintf(stderr, "ERROR: i3-nagbar could not be found. Is it correctly installed on your system?\n");
    }

    migration_pid = -1;
}

/* We need ev >= 4 for the following code. Since it is not *that* important (it
 * only makes sure that there are no i3-nagbar instances left behind) we still
 * support old systems with libev 3. */
#if EV_VERSION_MAJOR >= 4
/*
 * Cleanup handler. Will be called when i3 exits. Kills i3-nagbar with signal
 * SIGKILL (9) to make sure there are no left-over i3-nagbar processes.
 *
 */
static void nagbar_cleanup(EV_P_ ev_cleanup *watcher, int revent) {
    if (migration_pid != -1) {
        LOG("Sending SIGKILL (9) to i3-nagbar with PID %d\n", migration_pid);
        kill(migration_pid, SIGKILL);
    }
}
#endif

void cmd_MIGRATION_start_nagbar(void) {
    if (migration_pid != -1) {
        fprintf(stderr, "i3-nagbar already running.\n");
        return;
    }
    fprintf(stderr, "Starting i3-nagbar, command parsing differs from expected output.\n");
    ELOG("Please report this on IRC or in the bugtracker. Make sure to include the full debug level logfile:\n");
    ELOG("i3-dump-log | gzip -9c > /tmp/i3.log.gz\n");
    ELOG("FYI: Your i3 version is " I3_VERSION "\n");
    migration_pid = fork();
    if (migration_pid == -1) {
        warn("Could not fork()");
        return;
    }

    /* child */
    if (migration_pid == 0) {
        char *pageraction;
        sasprintf(&pageraction, "i3-sensible-terminal -e i3-sensible-pager \"%s\"", errorfilename);
        char *argv[] = {
            NULL, /* will be replaced by the executable path */
            "-t",
            "error",
            "-m",
            "You found a parsing error. Please, please, please, report it!",
            "-b",
            "show errors",
            pageraction,
            NULL
        };
        exec_i3_utility("i3-nagbar", argv);
    }

    /* parent */
    /* install a child watcher */
    ev_child *child = smalloc(sizeof(ev_child));
    ev_child_init(child, &nagbar_exited, migration_pid, 0);
    ev_child_start(main_loop, child);

/* We need ev >= 4 for the following code. Since it is not *that* important (it
 * only makes sure that there are no i3-nagbar instances left behind) we still
 * support old systems with libev 3. */
#if EV_VERSION_MAJOR >= 4
    /* install a cleanup watcher (will be called when i3 exits and i3-nagbar is
     * still running) */
    ev_cleanup *cleanup = smalloc(sizeof(ev_cleanup));
    ev_cleanup_init(cleanup, nagbar_cleanup);
    ev_cleanup_start(main_loop, cleanup);
#endif
}

#endif

/*******************************************************************************
 * Criteria functions.
 ******************************************************************************/

/*
 * Helper data structure for an operation window (window on which the operation
 * will be performed). Used to build the TAILQ owindows.
 *
 */
typedef struct owindow {
    Con *con;
    TAILQ_ENTRY(owindow) owindows;
} owindow;

typedef TAILQ_HEAD(owindows_head, owindow) owindows_head;

static owindows_head owindows;

/*
 * Initializes the specified 'Match' data structure and the initial state of
 * commands.c for matching target windows of a command.
 *
 */
void cmd_criteria_init(I3_CMD) {
    Con *con;
    owindow *ow;

    DLOG("Initializing criteria, current_match = %p\n", current_match);
    match_free(current_match);
    match_init(current_match);
    while (!TAILQ_EMPTY(&owindows)) {
        ow = TAILQ_FIRST(&owindows);
        TAILQ_REMOVE(&owindows, ow, owindows);
        free(ow);
    }
    TAILQ_INIT(&owindows);
    /* copy all_cons */
    TAILQ_FOREACH(con, &all_cons, all_cons) {
        ow = smalloc(sizeof(owindow));
        ow->con = con;
        TAILQ_INSERT_TAIL(&owindows, ow, owindows);
    }
}

/*
 * A match specification just finished (the closing square bracket was found),
 * so we filter the list of owindows.
 *
 */
void cmd_criteria_match_windows(I3_CMD) {
    owindow *next, *current;

    DLOG("match specification finished, matching...\n");
    /* copy the old list head to iterate through it and start with a fresh
     * list which will contain only matching windows */
    struct owindows_head old = owindows;
    TAILQ_INIT(&owindows);
    for (next = TAILQ_FIRST(&old); next != TAILQ_END(&old);) {
        /* make a copy of the next pointer and advance the pointer to the
         * next element as we are going to invalidate the element’s
         * next/prev pointers by calling TAILQ_INSERT_TAIL later */
        current = next;
        next = TAILQ_NEXT(next, owindows);

        DLOG("checking if con %p / %s matches\n", current->con, current->con->name);
        if (current_match->con_id != NULL) {
            if (current_match->con_id == current->con) {
                DLOG("matches container!\n");
                TAILQ_INSERT_TAIL(&owindows, current, owindows);
            } else {
                DLOG("doesnt match\n");
                free(current);
            }
        } else if (current_match->mark != NULL && current->con->mark != NULL &&
                   regex_matches(current_match->mark, current->con->mark)) {
            DLOG("match by mark\n");
            TAILQ_INSERT_TAIL(&owindows, current, owindows);
        } else {
            if (current->con->window && match_matches_window(current_match, current->con->window)) {
                DLOG("matches window!\n");
                TAILQ_INSERT_TAIL(&owindows, current, owindows);
            } else {
                DLOG("doesnt match\n");
                free(current);
            }
        }
    }

    TAILQ_FOREACH(current, &owindows, owindows) {
        DLOG("matching: %p / %s\n", current->con, current->con->name);
    }
}

/*
 * Interprets a ctype=cvalue pair and adds it to the current match
 * specification.
 *
 */
void cmd_criteria_add(I3_CMD, char *ctype, char *cvalue) {
    DLOG("ctype=*%s*, cvalue=*%s*\n", ctype, cvalue);

    if (strcmp(ctype, "class") == 0) {
        current_match->class = regex_new(cvalue);
        return;
    }

    if (strcmp(ctype, "instance") == 0) {
        current_match->instance = regex_new(cvalue);
        return;
    }

    if (strcmp(ctype, "window_role") == 0) {
        current_match->window_role = regex_new(cvalue);
        return;
    }

    if (strcmp(ctype, "con_id") == 0) {
        char *end;
        long parsed = strtol(cvalue, &end, 10);
        if (parsed == LONG_MIN ||
            parsed == LONG_MAX ||
            parsed < 0 ||
            (end && *end != '\0')) {
            ELOG("Could not parse con id \"%s\"\n", cvalue);
        } else {
            current_match->con_id = (Con *)parsed;
            DLOG("id as int = %p\n", current_match->con_id);
        }
        return;
    }

    if (strcmp(ctype, "id") == 0) {
        char *end;
        long parsed = strtol(cvalue, &end, 10);
        if (parsed == LONG_MIN ||
            parsed == LONG_MAX ||
            parsed < 0 ||
            (end && *end != '\0')) {
            ELOG("Could not parse window id \"%s\"\n", cvalue);
        } else {
            current_match->id = parsed;
            DLOG("window id as int = %d\n", current_match->id);
        }
        return;
    }

    if (strcmp(ctype, "con_mark") == 0) {
        current_match->mark = regex_new(cvalue);
        return;
    }

    if (strcmp(ctype, "title") == 0) {
        current_match->title = regex_new(cvalue);
        return;
    }

    if (strcmp(ctype, "urgent") == 0) {
        if (strcasecmp(cvalue, "latest") == 0 ||
            strcasecmp(cvalue, "newest") == 0 ||
            strcasecmp(cvalue, "recent") == 0 ||
            strcasecmp(cvalue, "last") == 0) {
            current_match->urgent = U_LATEST;
        } else if (strcasecmp(cvalue, "oldest") == 0 ||
                   strcasecmp(cvalue, "first") == 0) {
            current_match->urgent = U_OLDEST;
        }
        return;
    }

    ELOG("Unknown criterion: %s\n", ctype);
}

/*
 * Implementation of 'move [window|container] [to] workspace
 * next|prev|next_on_output|prev_on_output|current'.
 *
 */
void cmd_move_con_to_workspace(I3_CMD, char *which) {
    owindow *current;

    DLOG("which=%s\n", which);

    /* We have nothing to move:
     *  when criteria was specified but didn't match any window or
     *  when criteria wasn't specified and we don't have any window focused. */
    if ((!match_is_empty(current_match) && TAILQ_EMPTY(&owindows)) ||
        (match_is_empty(current_match) && focused->type == CT_WORKSPACE &&
         !con_has_children(focused))) {
        ysuccess(false);
        return;
    }

    HANDLE_EMPTY_MATCH;

    /* get the workspace */
    Con *ws;
    if (strcmp(which, "next") == 0)
        ws = workspace_next();
    else if (strcmp(which, "prev") == 0)
        ws = workspace_prev();
    else if (strcmp(which, "next_on_output") == 0)
        ws = workspace_next_on_output();
    else if (strcmp(which, "prev_on_output") == 0)
        ws = workspace_prev_on_output();
    else if (strcmp(which, "current") == 0)
        ws = con_get_workspace(focused);
    else {
        ELOG("BUG: called with which=%s\n", which);
        ysuccess(false);
        return;
    }

    TAILQ_FOREACH(current, &owindows, owindows) {
        DLOG("matching: %p / %s\n", current->con, current->con->name);
        con_move_to_workspace(current->con, ws, true, false);
    }

    cmd_output->needs_tree_render = true;
    // XXX: default reply for now, make this a better reply
    ysuccess(true);
}

/**
 * Implementation of 'move [window|container] [to] workspace back_and_forth'.
 *
 */
void cmd_move_con_to_workspace_back_and_forth(I3_CMD) {
    owindow *current;
    Con *ws;

    ws = workspace_back_and_forth_get();

    if (ws == NULL) {
        yerror("No workspace was previously active.");
        return;
    }

    HANDLE_EMPTY_MATCH;

    TAILQ_FOREACH(current, &owindows, owindows) {
        DLOG("matching: %p / %s\n", current->con, current->con->name);
        con_move_to_workspace(current->con, ws, true, false);
    }

    cmd_output->needs_tree_render = true;
    // XXX: default reply for now, make this a better reply
    ysuccess(true);
}

/*
 * Implementation of 'move [window|container] [to] workspace <name>'.
 *
 */
void cmd_move_con_to_workspace_name(I3_CMD, char *name) {
    if (strncasecmp(name, "__", strlen("__")) == 0) {
        LOG("You cannot move containers to i3-internal workspaces (\"%s\").\n", name);
        ysuccess(false);
        return;
    }

    owindow *current;

    /* We have nothing to move:
     *  when criteria was specified but didn't match any window or
     *  when criteria wasn't specified and we don't have any window focused. */
    if (!match_is_empty(current_match) && TAILQ_EMPTY(&owindows)) {
        ELOG("No windows match your criteria, cannot move.\n");
        ysuccess(false);
        return;
    } else if (match_is_empty(current_match) && focused->type == CT_WORKSPACE &&
               !con_has_children(focused)) {
        ysuccess(false);
        return;
    }

    LOG("should move window to workspace %s\n", name);
    /* get the workspace */
    Con *ws = NULL;
    Con *output = NULL;

    /* first look for a workspace with this name */
    TAILQ_FOREACH(output, &(croot->nodes_head), nodes) {
        GREP_FIRST(ws, output_get_content(output), !strcasecmp(child->name, name));
    }

    /* if the name is plain digits, we interpret this as a "workspace number"
     * command */
    if (!ws && name_is_digits(name)) {
        long parsed_num = ws_name_to_number(name);
        TAILQ_FOREACH(output, &(croot->nodes_head), nodes) {
            GREP_FIRST(ws, output_get_content(output),
                       child->num == parsed_num);
        }
    }

    /* if no workspace was found, make a new one */
    if (!ws)
        ws = workspace_get(name, NULL);

    ws = maybe_auto_back_and_forth_workspace(ws);

    HANDLE_EMPTY_MATCH;

    TAILQ_FOREACH(current, &owindows, owindows) {
        DLOG("matching: %p / %s\n", current->con, current->con->name);
        con_move_to_workspace(current->con, ws, true, false);
    }

    cmd_output->needs_tree_render = true;
    // XXX: default reply for now, make this a better reply
    ysuccess(true);
}

/*
 * Implementation of 'move [window|container] [to] workspace number <name>'.
 *
 */
void cmd_move_con_to_workspace_number(I3_CMD, char *which) {
    owindow *current;

    /* We have nothing to move:
     *  when criteria was specified but didn't match any window or
     *  when criteria wasn't specified and we don't have any window focused. */
    if ((!match_is_empty(current_match) && TAILQ_EMPTY(&owindows)) ||
        (match_is_empty(current_match) && focused->type == CT_WORKSPACE &&
         !con_has_children(focused))) {
        ysuccess(false);
        return;
    }

    LOG("should move window to workspace %s\n", which);
    /* get the workspace */
    Con *output, *workspace = NULL;

    long parsed_num = ws_name_to_number(which);

    if (parsed_num == -1) {
        LOG("Could not parse initial part of \"%s\" as a number.\n", which);
        yerror("Could not parse number \"%s\"", which);
        return;
    }

    TAILQ_FOREACH(output, &(croot->nodes_head), nodes)
    GREP_FIRST(workspace, output_get_content(output),
               child->num == parsed_num);

    if (!workspace) {
        workspace = workspace_get(which, NULL);
    }

    workspace = maybe_auto_back_and_forth_workspace(workspace);

    HANDLE_EMPTY_MATCH;

    TAILQ_FOREACH(current, &owindows, owindows) {
        DLOG("matching: %p / %s\n", current->con, current->con->name);
        con_move_to_workspace(current->con, workspace, true, false);
    }

    cmd_output->needs_tree_render = true;
    // XXX: default reply for now, make this a better reply
    ysuccess(true);
}

static void cmd_resize_floating(I3_CMD, char *way, char *direction, Con *floating_con, int px) {
    LOG("floating resize\n");
    Rect old_rect = floating_con->rect;
    Con *focused_con = con_descend_focused(floating_con);

    /* ensure that resize will take place even if pixel increment is smaller than
     * height increment or width increment.
     * fixes #1011 */
    if (strcmp(direction, "up") == 0 || strcmp(direction, "down") == 0 ||
        strcmp(direction, "height") == 0) {
        if (px < 0)
            px = (-px < focused_con->height_increment) ? -focused_con->height_increment : px;
        else
            px = (px < focused_con->height_increment) ? focused_con->height_increment : px;
    } else if (strcmp(direction, "left") == 0 || strcmp(direction, "right") == 0) {
        if (px < 0)
            px = (-px < focused_con->width_increment) ? -focused_con->width_increment : px;
        else
            px = (px < focused_con->width_increment) ? focused_con->width_increment : px;
    }

    if (strcmp(direction, "up") == 0) {
        floating_con->rect.height += px;
    } else if (strcmp(direction, "down") == 0 || strcmp(direction, "height") == 0) {
        floating_con->rect.height += px;
    } else if (strcmp(direction, "left") == 0) {
        floating_con->rect.width += px;
    } else {
        floating_con->rect.width += px;
    }

    floating_check_size(floating_con);

    /* Did we actually resize anything or did the size constraints prevent us?
     * If we could not resize, exit now to not move the window. */
    if (memcmp(&old_rect, &(floating_con->rect), sizeof(Rect)) == 0)
        return;

    if (strcmp(direction, "up") == 0) {
        floating_con->rect.y -= (floating_con->rect.height - old_rect.height);
    } else if (strcmp(direction, "left") == 0) {
        floating_con->rect.x -= (floating_con->rect.width - old_rect.width);
    }

    /* If this is a scratchpad window, don't auto center it from now on. */
    if (floating_con->scratchpad_state == SCRATCHPAD_FRESH)
        floating_con->scratchpad_state = SCRATCHPAD_CHANGED;
}

static bool cmd_resize_tiling_direction(I3_CMD, Con *current, char *way, char *direction, int ppt) {
    LOG("tiling resize\n");
    Con *second = NULL;
    Con *first = current;
    direction_t search_direction;
    if (!strcmp(direction, "left"))
        search_direction = D_LEFT;
    else if (!strcmp(direction, "right"))
        search_direction = D_RIGHT;
    else if (!strcmp(direction, "up"))
        search_direction = D_UP;
    else
        search_direction = D_DOWN;

    bool res = resize_find_tiling_participants(&first, &second, search_direction);
    if (!res) {
        LOG("No second container in this direction found.\n");
        ysuccess(false);
        return false;
    }

    /* get the default percentage */
    int children = con_num_children(first->parent);
    LOG("ins. %d children\n", children);
    double percentage = 1.0 / children;
    LOG("default percentage = %f\n", percentage);

    /* resize */
    LOG("second->percent = %f\n", second->percent);
    LOG("first->percent before = %f\n", first->percent);
    if (first->percent == 0.0)
        first->percent = percentage;
    if (second->percent == 0.0)
        second->percent = percentage;
    double new_first_percent = first->percent + ((double)ppt / 100.0);
    double new_second_percent = second->percent - ((double)ppt / 100.0);
    LOG("new_first_percent = %f\n", new_first_percent);
    LOG("new_second_percent = %f\n", new_second_percent);
    /* Ensure that the new percentages are positive and greater than
     * 0.05 to have a reasonable minimum size. */
    if (definitelyGreaterThan(new_first_percent, 0.05, DBL_EPSILON) &&
        definitelyGreaterThan(new_second_percent, 0.05, DBL_EPSILON)) {
        first->percent += ((double)ppt / 100.0);
        second->percent -= ((double)ppt / 100.0);
        LOG("first->percent after = %f\n", first->percent);
        LOG("second->percent after = %f\n", second->percent);
    } else {
        LOG("Not resizing, already at minimum size\n");
    }

    return true;
}

static bool cmd_resize_tiling_width_height(I3_CMD, Con *current, char *way, char *direction, int ppt) {
    LOG("width/height resize\n");
    /* get the appropriate current container (skip stacked/tabbed cons) */
    while (current->parent->layout == L_STACKED ||
           current->parent->layout == L_TABBED)
        current = current->parent;

    /* Then further go up until we find one with the matching orientation. */
    orientation_t search_orientation =
        (strcmp(direction, "width") == 0 ? HORIZ : VERT);

    while (current->type != CT_WORKSPACE &&
           current->type != CT_FLOATING_CON &&
           con_orientation(current->parent) != search_orientation)
        current = current->parent;

    /* get the default percentage */
    int children = con_num_children(current->parent);
    LOG("ins. %d children\n", children);
    double percentage = 1.0 / children;
    LOG("default percentage = %f\n", percentage);

    orientation_t orientation = con_orientation(current->parent);

    if ((orientation == HORIZ &&
         strcmp(direction, "height") == 0) ||
        (orientation == VERT &&
         strcmp(direction, "width") == 0)) {
        LOG("You cannot resize in that direction. Your focus is in a %s split container currently.\n",
            (orientation == HORIZ ? "horizontal" : "vertical"));
        ysuccess(false);
        return false;
    }

    if (children == 1) {
        LOG("This is the only container, cannot resize.\n");
        ysuccess(false);
        return false;
    }

    /* Ensure all the other children have a percentage set. */
    Con *child;
    TAILQ_FOREACH(child, &(current->parent->nodes_head), nodes) {
        LOG("child->percent = %f (child %p)\n", child->percent, child);
        if (child->percent == 0.0)
            child->percent = percentage;
    }

    double new_current_percent = current->percent + ((double)ppt / 100.0);
    double subtract_percent = ((double)ppt / 100.0) / (children - 1);
    LOG("new_current_percent = %f\n", new_current_percent);
    LOG("subtract_percent = %f\n", subtract_percent);
    /* Ensure that the new percentages are positive and greater than
     * 0.05 to have a reasonable minimum size. */
    TAILQ_FOREACH(child, &(current->parent->nodes_head), nodes) {
        if (child == current)
            continue;
        if (!definitelyGreaterThan(child->percent - subtract_percent, 0.05, DBL_EPSILON)) {
            LOG("Not resizing, already at minimum size (child %p would end up with a size of %.f\n", child, child->percent - subtract_percent);
            ysuccess(false);
            return false;
        }
    }
    if (!definitelyGreaterThan(new_current_percent, 0.05, DBL_EPSILON)) {
        LOG("Not resizing, already at minimum size\n");
        ysuccess(false);
        return false;
    }

    current->percent += ((double)ppt / 100.0);
    LOG("current->percent after = %f\n", current->percent);

    TAILQ_FOREACH(child, &(current->parent->nodes_head), nodes) {
        if (child == current)
            continue;
        child->percent -= subtract_percent;
        LOG("child->percent after (%p) = %f\n", child, child->percent);
    }

    return true;
}

/*
 * Implementation of 'resize grow|shrink <direction> [<px> px] [or <ppt> ppt]'.
 *
 */
void cmd_resize(I3_CMD, char *way, char *direction, char *resize_px, char *resize_ppt) {
    /* resize <grow|shrink> <direction> [<px> px] [or <ppt> ppt] */
    DLOG("resizing in way %s, direction %s, px %s or ppt %s\n", way, direction, resize_px, resize_ppt);
    // TODO: We could either handle this in the parser itself as a separate token (and make the stack typed) or we need a better way to convert a string to a number with error checking
    int px = atoi(resize_px);
    int ppt = atoi(resize_ppt);
    if (strcmp(way, "shrink") == 0) {
        px *= -1;
        ppt *= -1;
    }

    HANDLE_EMPTY_MATCH;

    owindow *current;
    TAILQ_FOREACH(current, &owindows, owindows) {
        /* Don't handle dock windows (issue #1201) */
        if (current->con->window && current->con->window->dock) {
            DLOG("This is a dock window. Not resizing (con = %p)\n)", current->con);
            continue;
        }

        Con *floating_con;
        if ((floating_con = con_inside_floating(current->con))) {
            cmd_resize_floating(current_match, cmd_output, way, direction, floating_con, px);
        } else {
            if (strcmp(direction, "width") == 0 ||
                strcmp(direction, "height") == 0) {
                if (!cmd_resize_tiling_width_height(current_match, cmd_output, current->con, way, direction, ppt))
                    return;
            } else {
                if (!cmd_resize_tiling_direction(current_match, cmd_output, current->con, way, direction, ppt))
                    return;
            }
        }
    }

    cmd_output->needs_tree_render = true;
    // XXX: default reply for now, make this a better reply
    ysuccess(true);
}

/*
 * Implementation of 'border normal|none|1pixel|toggle|pixel'.
 *
 */
void cmd_border(I3_CMD, char *border_style_str, char *border_width) {
    DLOG("border style should be changed to %s with border width %s\n", border_style_str, border_width);
    owindow *current;

    HANDLE_EMPTY_MATCH;

    TAILQ_FOREACH(current, &owindows, owindows) {
        DLOG("matching: %p / %s\n", current->con, current->con->name);
        int border_style = current->con->border_style;
        char *end;
        int tmp_border_width = -1;
        tmp_border_width = strtol(border_width, &end, 10);
        if (end == border_width) {
            /* no valid digits found */
            tmp_border_width = -1;
        }
        if (strcmp(border_style_str, "toggle") == 0) {
            border_style++;
            border_style %= 3;
            if (border_style == BS_NORMAL)
                tmp_border_width = 2;
            else if (border_style == BS_NONE)
                tmp_border_width = 0;
            else if (border_style == BS_PIXEL)
                tmp_border_width = 1;
        } else {
            if (strcmp(border_style_str, "normal") == 0)
                border_style = BS_NORMAL;
            else if (strcmp(border_style_str, "pixel") == 0)
                border_style = BS_PIXEL;
            else if (strcmp(border_style_str, "1pixel") == 0) {
                border_style = BS_PIXEL;
                tmp_border_width = 1;
            } else if (strcmp(border_style_str, "none") == 0)
                border_style = BS_NONE;
            else {
                ELOG("BUG: called with border_style=%s\n", border_style_str);
                ysuccess(false);
                return;
            }
        }
        con_set_border_style(current->con, border_style, tmp_border_width);
    }

    cmd_output->needs_tree_render = true;
    // XXX: default reply for now, make this a better reply
    ysuccess(true);
}

/*
 * Implementation of 'nop <comment>'.
 *
 */
void cmd_nop(I3_CMD, char *comment) {
    LOG("-------------------------------------------------\n");
    LOG("  NOP: %s\n", comment);
    LOG("-------------------------------------------------\n");
}

/*
 * Implementation of 'append_layout <path>'.
 *
 */
void cmd_append_layout(I3_CMD, char *path) {
    LOG("Appending layout \"%s\"\n", path);

    /* Make sure we allow paths like '~/.i3/layout.json' */
    path = resolve_tilde(path);

    json_content_t content = json_determine_content(path);
    LOG("JSON content = %d\n", content);
    if (content == JSON_CONTENT_UNKNOWN) {
        ELOG("Could not determine the contents of \"%s\", not loading.\n", path);
        yerror("Could not determine the contents of \"%s\".", path);
        free(path);
        return;
    }

    Con *parent = focused;
    if (content == JSON_CONTENT_WORKSPACE) {
        parent = output_get_content(con_get_output(parent));
    } else {
        /* We need to append the layout to a split container, since a leaf
         * container must not have any children (by definition).
         * Note that we explicitly check for workspaces, since they are okay for
         * this purpose, but con_accepts_window() returns false for workspaces. */
        while (parent->type != CT_WORKSPACE && !con_accepts_window(parent))
            parent = parent->parent;
    }
    DLOG("Appending to parent=%p instead of focused=%p\n", parent, focused);
    char *errormsg = NULL;
    tree_append_json(parent, path, &errormsg);
    if (errormsg != NULL) {
        yerror(errormsg);
        free(errormsg);
        /* Note that we continue executing since tree_append_json() has
         * side-effects — user-provided layouts can be partly valid, partly
         * invalid, leading to half of the placeholder containers being
         * created. */
    } else {
        ysuccess(true);
    }

    // XXX: This is a bit of a kludge. Theoretically, render_con(parent,
    // false); should be enough, but when sending 'workspace 4; append_layout
    // /tmp/foo.json', the needs_tree_render == true of the workspace command
    // is not executed yet and will be batched with append_layout’s
    // needs_tree_render after the parser finished. We should check if that is
    // necessary at all.
    render_con(croot, false, false);

    restore_open_placeholder_windows(parent);

    if (content == JSON_CONTENT_WORKSPACE)
        ipc_send_workspace_event("restored", parent, NULL);

    free(path);
    cmd_output->needs_tree_render = true;
}

/*
 * Implementation of 'workspace next|prev|next_on_output|prev_on_output'.
 *
 */
void cmd_workspace(I3_CMD, char *which) {
    Con *ws;

    DLOG("which=%s\n", which);

    if (con_get_fullscreen_con(croot, CF_GLOBAL)) {
        LOG("Cannot switch workspace while in global fullscreen\n");
        ysuccess(false);
        return;
    }

    if (strcmp(which, "next") == 0)
        ws = workspace_next();
    else if (strcmp(which, "prev") == 0)
        ws = workspace_prev();
    else if (strcmp(which, "next_on_output") == 0)
        ws = workspace_next_on_output();
    else if (strcmp(which, "prev_on_output") == 0)
        ws = workspace_prev_on_output();
    else {
        ELOG("BUG: called with which=%s\n", which);
        ysuccess(false);
        return;
    }

    workspace_show(ws);

    cmd_output->needs_tree_render = true;
    // XXX: default reply for now, make this a better reply
    ysuccess(true);
}

/*
 * Implementation of 'workspace number <name>'
 *
 */
void cmd_workspace_number(I3_CMD, char *which) {
    Con *output, *workspace = NULL;

    if (con_get_fullscreen_con(croot, CF_GLOBAL)) {
        LOG("Cannot switch workspace while in global fullscreen\n");
        ysuccess(false);
        return;
    }

    long parsed_num = ws_name_to_number(which);

    if (parsed_num == -1) {
        LOG("Could not parse initial part of \"%s\" as a number.\n", which);
        yerror("Could not parse number \"%s\"", which);
        return;
    }

    TAILQ_FOREACH(output, &(croot->nodes_head), nodes)
    GREP_FIRST(workspace, output_get_content(output),
               child->num == parsed_num);

    if (!workspace) {
        LOG("There is no workspace with number %ld, creating a new one.\n", parsed_num);
        ysuccess(true);
        workspace_show_by_name(which);
        cmd_output->needs_tree_render = true;
        return;
    }
    if (maybe_back_and_forth(cmd_output, workspace->name))
        return;
    workspace_show(workspace);

    cmd_output->needs_tree_render = true;
    // XXX: default reply for now, make this a better reply
    ysuccess(true);
}

/*
 * Implementation of 'workspace back_and_forth'.
 *
 */
void cmd_workspace_back_and_forth(I3_CMD) {
    if (con_get_fullscreen_con(croot, CF_GLOBAL)) {
        LOG("Cannot switch workspace while in global fullscreen\n");
        ysuccess(false);
        return;
    }

    workspace_back_and_forth();

    cmd_output->needs_tree_render = true;
    // XXX: default reply for now, make this a better reply
    ysuccess(true);
}

/*
 * Implementation of 'workspace <name>'
 *
 */
void cmd_workspace_name(I3_CMD, char *name) {
    if (strncasecmp(name, "__", strlen("__")) == 0) {
        LOG("You cannot switch to the i3-internal workspaces (\"%s\").\n", name);
        ysuccess(false);
        return;
    }

    if (con_get_fullscreen_con(croot, CF_GLOBAL)) {
        LOG("Cannot switch workspace while in global fullscreen\n");
        ysuccess(false);
        return;
    }

    DLOG("should switch to workspace %s\n", name);
    if (maybe_back_and_forth(cmd_output, name))
        return;

    Con *ws = NULL;
    Con *output = NULL;

    /* first look for a workspace with this name */
    TAILQ_FOREACH(output, &(croot->nodes_head), nodes) {
        GREP_FIRST(ws, output_get_content(output), !strcasecmp(child->name, name));
    }

    /* if the name is only digits, we interpret this as a "workspace number"
     * command */
    if (!ws && name_is_digits(name)) {
        long parsed_num = ws_name_to_number(name);
        TAILQ_FOREACH(output, &(croot->nodes_head), nodes) {
            GREP_FIRST(ws, output_get_content(output),
                       child->num == parsed_num);
        }
    }

    /* if no workspace was found, make a new one */
    if (!ws)
        ws = workspace_get(name, NULL);

    workspace_show(ws);

    cmd_output->needs_tree_render = true;
    // XXX: default reply for now, make this a better reply
    ysuccess(true);
}

/*
 * Implementation of 'mark <mark>'
 *
 */
void cmd_mark(I3_CMD, char *mark) {
    DLOG("Clearing all windows which have that mark first\n");

    Con *con;
    TAILQ_FOREACH(con, &all_cons, all_cons) {
        if (con->mark && strcmp(con->mark, mark) == 0)
            FREE(con->mark);
    }

    DLOG("marking window with str %s\n", mark);
    owindow *current;

    HANDLE_EMPTY_MATCH;

    TAILQ_FOREACH(current, &owindows, owindows) {
        DLOG("matching: %p / %s\n", current->con, current->con->name);
        current->con->mark = sstrdup(mark);
    }

    cmd_output->needs_tree_render = true;
    // XXX: default reply for now, make this a better reply
    ysuccess(true);
}

/*
 * Implementation of 'unmark [mark]'
 *
 */
void cmd_unmark(I3_CMD, char *mark) {
    if (mark == NULL) {
        Con *con;
        TAILQ_FOREACH(con, &all_cons, all_cons) {
            FREE(con->mark);
        }
        DLOG("removed all window marks");
    } else {
        Con *con;
        TAILQ_FOREACH(con, &all_cons, all_cons) {
            if (con->mark && strcmp(con->mark, mark) == 0)
                FREE(con->mark);
        }
        DLOG("removed window mark %s\n", mark);
    }

    cmd_output->needs_tree_render = true;
    // XXX: default reply for now, make this a better reply
    ysuccess(true);
}

/*
 * Implementation of 'mode <string>'.
 *
 */
void cmd_mode(I3_CMD, char *mode) {
    DLOG("mode=%s\n", mode);
    switch_mode(mode);

    // XXX: default reply for now, make this a better reply
    ysuccess(true);
}

/*
 * Implementation of 'move [window|container] [to] output <str>'.
 *
 */
void cmd_move_con_to_output(I3_CMD, char *name) {
    owindow *current;

    DLOG("should move window to output %s\n", name);

    HANDLE_EMPTY_MATCH;

    Output *current_output = NULL;
    // TODO: fix the handling of criteria
    TAILQ_FOREACH(current, &owindows, owindows)
    current_output = get_output_of_con(current->con);
    assert(current_output != NULL);

    Output *output = get_output_from_string(current_output, name);
    if (!output) {
        LOG("No such output found.\n");
        ysuccess(false);
        return;
    }

    /* get visible workspace on output */
    Con *ws = NULL;
    GREP_FIRST(ws, output_get_content(output->con), workspace_is_visible(child));
    if (!ws) {
        ysuccess(false);
        return;
    }

    TAILQ_FOREACH(current, &owindows, owindows) {
        DLOG("matching: %p / %s\n", current->con, current->con->name);
        con_move_to_workspace(current->con, ws, true, false);
    }

    cmd_output->needs_tree_render = true;
    // XXX: default reply for now, make this a better reply
    ysuccess(true);
}

/*
 * Implementation of 'floating enable|disable|toggle'
 *
 */
void cmd_floating(I3_CMD, char *floating_mode) {
    owindow *current;

    DLOG("floating_mode=%s\n", floating_mode);

    HANDLE_EMPTY_MATCH;

    TAILQ_FOREACH(current, &owindows, owindows) {
        DLOG("matching: %p / %s\n", current->con, current->con->name);
        if (strcmp(floating_mode, "toggle") == 0) {
            DLOG("should toggle mode\n");
            toggle_floating_mode(current->con, false);
        } else {
            DLOG("should switch mode to %s\n", floating_mode);
            if (strcmp(floating_mode, "enable") == 0) {
                floating_enable(current->con, false);
            } else {
                floating_disable(current->con, false);
            }
        }
    }

    cmd_output->needs_tree_render = true;
    // XXX: default reply for now, make this a better reply
    ysuccess(true);
}

/*
 * Implementation of 'move workspace to [output] <str>'.
 *
 */
void cmd_move_workspace_to_output(I3_CMD, char *name) {
    DLOG("should move workspace to output %s\n", name);

    HANDLE_EMPTY_MATCH;

    owindow *current;
    TAILQ_FOREACH(current, &owindows, owindows) {
        Con *ws = con_get_workspace(current->con);
        bool success = workspace_move_to_output(ws, name);
        if (!success) {
            ELOG("Failed to move workspace to output.\n");
            ysuccess(false);
            return;
        }
<<<<<<< HEAD

        Con *content = output_get_content(output->con);
        LOG("got output %p with content %p\n", output, content);

        Con *previously_visible_ws = TAILQ_FIRST(&(content->nodes_head));
        LOG("Previously visible workspace = %p / %s\n", previously_visible_ws, previously_visible_ws->name);

        Con *ws = con_get_workspace(current->con);
        LOG("should move workspace %p / %s\n", ws, ws->name);
        bool workspace_was_visible = workspace_is_visible(ws);

        if (con_num_children(ws->parent) == 1) {
            LOG("Creating a new workspace to replace \"%s\" (last on its output).\n", ws->name);

            /* check if we can find a workspace assigned to this output */
            bool used_assignment = false;
            struct Workspace_Assignment *assignment;
            TAILQ_FOREACH(assignment, &ws_assignments, ws_assignments) {
                if (assignment->output == NULL || strcmp(assignment->output, current_output->name) != 0)
                    continue;

                /* check if this workspace is already attached to the tree */
                Con *workspace = NULL, *out;
                TAILQ_FOREACH(out, &(croot->nodes_head), nodes)
                GREP_FIRST(workspace, output_get_content(out),
                           !strcasecmp(child->name, assignment->name));
                if (workspace != NULL)
                    continue;

                /* so create the workspace referenced to by this assignment */
                LOG("Creating workspace from assignment %s.\n", assignment->name);
                workspace_get(assignment->name, NULL);
                used_assignment = true;
                break;
            }

            /* if we couldn't create the workspace using an assignment, create
             * it on the output */
            if (!used_assignment)
                create_workspace_on_output(current_output, ws->parent);

            /* notify the IPC listeners */
            ipc_send_workspace_event("init", ws, NULL);
        }
        DLOG("Detaching\n");

        /* detach from the old output and attach to the new output */
        Con *old_content = ws->parent;
        con_detach(ws);
        if (workspace_was_visible) {
            /* The workspace which we just detached was visible, so focus
             * the next one in the focus-stack. */
            Con *focus_ws = TAILQ_FIRST(&(old_content->focus_head));
            LOG("workspace was visible, focusing %p / %s now\n", focus_ws, focus_ws->name);
            workspace_show(focus_ws);
        }
        con_attach(ws, content, false);

        /* fix the coordinates of the floating containers */
        Con *floating_con;
        TAILQ_FOREACH(floating_con, &(ws->floating_head), floating_windows)
        floating_fix_coordinates(floating_con, &(old_content->rect), &(content->rect));

        ipc_send_workspace_event("move", ws, NULL);
        if (workspace_was_visible) {
            /* Focus the moved workspace on the destination output. */
            workspace_show(ws);
        }

        /* NB: We cannot simply work with previously_visible_ws since it might
         * have been cleaned up by workspace_show() already, depending on the
         * focus order/number of other workspaces on the output.
         * Instead, we loop through the available workspaces and only work with
         * previously_visible_ws if we still find it. */
        TAILQ_FOREACH(ws, &(content->nodes_head), nodes) {
            if (ws != previously_visible_ws)
                continue;

            /* Call the on_remove_child callback of the workspace which previously
             * was visible on the destination output. Since it is no longer
             * visible, it might need to get cleaned up. */
            CALL(previously_visible_ws, on_remove_child);
            break;
        }
=======
>>>>>>> 439cadf4
    }

    cmd_output->needs_tree_render = true;
    // XXX: default reply for now, make this a better reply
    ysuccess(true);
}

/*
 * Implementation of 'split v|h|vertical|horizontal'.
 *
 */
void cmd_split(I3_CMD, char *direction) {
    owindow *current;
    /* TODO: use matches */
    LOG("splitting in direction %c\n", direction[0]);
    if (match_is_empty(current_match))
        tree_split(focused, (direction[0] == 'v' ? VERT : HORIZ));
    else {
        TAILQ_FOREACH(current, &owindows, owindows) {
            DLOG("matching: %p / %s\n", current->con, current->con->name);
            tree_split(current->con, (direction[0] == 'v' ? VERT : HORIZ));
        }
    }

    cmd_output->needs_tree_render = true;
    // XXX: default reply for now, make this a better reply
    ysuccess(true);
}

/*
 * Implementation of 'kill [window|client]'.
 *
 */
void cmd_kill(I3_CMD, char *kill_mode_str) {
    if (kill_mode_str == NULL)
        kill_mode_str = "window";
    owindow *current;

    DLOG("kill_mode=%s\n", kill_mode_str);

    int kill_mode;
    if (strcmp(kill_mode_str, "window") == 0)
        kill_mode = KILL_WINDOW;
    else if (strcmp(kill_mode_str, "client") == 0)
        kill_mode = KILL_CLIENT;
    else {
        ELOG("BUG: called with kill_mode=%s\n", kill_mode_str);
        ysuccess(false);
        return;
    }

    /* check if the match is empty, not if the result is empty */
    if (match_is_empty(current_match))
        tree_close_con(kill_mode);
    else {
        TAILQ_FOREACH(current, &owindows, owindows) {
            DLOG("matching: %p / %s\n", current->con, current->con->name);
            tree_close(current->con, kill_mode, false, false);
        }
    }

    cmd_output->needs_tree_render = true;
    // XXX: default reply for now, make this a better reply
    ysuccess(true);
}

/*
 * Implementation of 'exec [--no-startup-id] <command>'.
 *
 */
void cmd_exec(I3_CMD, char *nosn, char *command) {
    bool no_startup_id = (nosn != NULL);

    DLOG("should execute %s, no_startup_id = %d\n", command, no_startup_id);
    start_application(command, no_startup_id);

    // XXX: default reply for now, make this a better reply
    ysuccess(true);
}

/*
 * Implementation of 'focus left|right|up|down'.
 *
 */
void cmd_focus_direction(I3_CMD, char *direction) {
    DLOG("direction = *%s*\n", direction);

    if (strcmp(direction, "left") == 0)
        tree_next('p', HORIZ);
    else if (strcmp(direction, "right") == 0)
        tree_next('n', HORIZ);
    else if (strcmp(direction, "up") == 0)
        tree_next('p', VERT);
    else if (strcmp(direction, "down") == 0)
        tree_next('n', VERT);
    else {
        ELOG("Invalid focus direction (%s)\n", direction);
        ysuccess(false);
        return;
    }

    cmd_output->needs_tree_render = true;
    // XXX: default reply for now, make this a better reply
    ysuccess(true);
}

/*
 * Implementation of 'focus tiling|floating|mode_toggle'.
 *
 */
void cmd_focus_window_mode(I3_CMD, char *window_mode) {
    DLOG("window_mode = %s\n", window_mode);

    Con *ws = con_get_workspace(focused);
    Con *current;
    if (ws != NULL) {
        if (strcmp(window_mode, "mode_toggle") == 0) {
            current = TAILQ_FIRST(&(ws->focus_head));
            if (current != NULL && current->type == CT_FLOATING_CON)
                window_mode = "tiling";
            else
                window_mode = "floating";
        }
        TAILQ_FOREACH(current, &(ws->focus_head), focused) {
            if ((strcmp(window_mode, "floating") == 0 && current->type != CT_FLOATING_CON) ||
                (strcmp(window_mode, "tiling") == 0 && current->type == CT_FLOATING_CON))
                continue;

            con_focus(con_descend_focused(current));
            break;
        }
    }

    cmd_output->needs_tree_render = true;
    // XXX: default reply for now, make this a better reply
    ysuccess(true);
}

/*
 * Implementation of 'focus parent|child'.
 *
 */
void cmd_focus_level(I3_CMD, char *level) {
    DLOG("level = %s\n", level);
    bool success = false;

    /* Focusing the parent can only be allowed if the newly
     * focused container won't escape the fullscreen container. */
    if (strcmp(level, "parent") == 0) {
        if (focused && focused->parent) {
            if (con_fullscreen_permits_focusing(focused->parent))
                success = level_up();
            else
                ELOG("'focus parent': Currently in fullscreen, not going up\n");
        }
    }

    /* Focusing a child should always be allowed. */
    else
        success = level_down();

    cmd_output->needs_tree_render = success;
    // XXX: default reply for now, make this a better reply
    ysuccess(success);
}

/*
 * Implementation of 'focus'.
 *
 */
void cmd_focus(I3_CMD) {
    DLOG("current_match = %p\n", current_match);

    if (match_is_empty(current_match)) {
        ELOG("You have to specify which window/container should be focused.\n");
        ELOG("Example: [class=\"urxvt\" title=\"irssi\"] focus\n");

        yerror("You have to specify which window/container should be focused");

        return;
    }

    Con *__i3_scratch = workspace_get("__i3_scratch", NULL);
    int count = 0;
    owindow *current;
    TAILQ_FOREACH(current, &owindows, owindows) {
        Con *ws = con_get_workspace(current->con);
        /* If no workspace could be found, this was a dock window.
         * Just skip it, you cannot focus dock windows. */
        if (!ws)
            continue;

        /* Check the fullscreen focus constraints. */
        if (!con_fullscreen_permits_focusing(current->con)) {
            LOG("Cannot change focus while in fullscreen mode (fullscreen rules).\n");
            ysuccess(false);
            return;
        }

        /* In case this is a scratchpad window, call scratchpad_show(). */
        if (ws == __i3_scratch) {
            scratchpad_show(current->con);
            count++;
            /* While for the normal focus case we can change focus multiple
             * times and only a single window ends up focused, we could show
             * multiple scratchpad windows. So, rather break here. */
            break;
        }

        /* If the container is not on the current workspace,
         * workspace_show() will switch to a different workspace and (if
         * enabled) trigger a mouse pointer warp to the currently focused
         * container (!) on the target workspace.
         *
         * Therefore, before calling workspace_show(), we make sure that
         * 'current' will be focused on the workspace. However, we cannot
         * just con_focus(current) because then the pointer will not be
         * warped at all (the code thinks we are already there).
         *
         * So we focus 'current' to make it the currently focused window of
         * the target workspace, then revert focus. */
        Con *currently_focused = focused;
        con_focus(current->con);
        con_focus(currently_focused);

        /* Now switch to the workspace, then focus */
        workspace_show(ws);
        LOG("focusing %p / %s\n", current->con, current->con->name);
        con_focus(current->con);
        count++;
    }

    if (count > 1)
        LOG("WARNING: Your criteria for the focus command matches %d containers, "
            "while only exactly one container can be focused at a time.\n",
            count);

    cmd_output->needs_tree_render = true;
    // XXX: default reply for now, make this a better reply
    ysuccess(true);
}

/*
 * Implementation of 'fullscreen enable|toggle [global]' and
 *                   'fullscreen disable'
 *
 */
void cmd_fullscreen(I3_CMD, char *action, char *fullscreen_mode) {
    fullscreen_mode_t mode = strcmp(fullscreen_mode, "global") == 0 ? CF_GLOBAL : CF_OUTPUT;
    DLOG("%s fullscreen, mode = %s\n", action, fullscreen_mode);
    owindow *current;

    HANDLE_EMPTY_MATCH;

    TAILQ_FOREACH(current, &owindows, owindows) {
        DLOG("matching: %p / %s\n", current->con, current->con->name);
        if (strcmp(action, "toggle") == 0) {
            con_toggle_fullscreen(current->con, mode);
        } else if (strcmp(action, "enable") == 0) {
            con_enable_fullscreen(current->con, mode);
        } else if (strcmp(action, "disable") == 0) {
            con_disable_fullscreen(current->con);
        }
    }

    cmd_output->needs_tree_render = true;
    // XXX: default reply for now, make this a better reply
    ysuccess(true);
}

/*
 * Implementation of 'move <direction> [<pixels> [px]]'.
 *
 */
void cmd_move_direction(I3_CMD, char *direction, char *move_px) {
    // TODO: We could either handle this in the parser itself as a separate token (and make the stack typed) or we need a better way to convert a string to a number with error checking
    int px = atoi(move_px);

    owindow *current;
    HANDLE_EMPTY_MATCH;

    Con *initially_focused = focused;

    TAILQ_FOREACH(current, &owindows, owindows) {
        DLOG("moving in direction %s, px %s\n", direction, move_px);
        if (con_is_floating(current->con)) {
            DLOG("floating move with %d pixels\n", px);
            Rect newrect = current->con->parent->rect;
            if (strcmp(direction, "left") == 0) {
                newrect.x -= px;
            } else if (strcmp(direction, "right") == 0) {
                newrect.x += px;
            } else if (strcmp(direction, "up") == 0) {
                newrect.y -= px;
            } else if (strcmp(direction, "down") == 0) {
                newrect.y += px;
            }
            floating_reposition(current->con->parent, newrect);
        } else {
            tree_move(current->con, (strcmp(direction, "right") == 0 ? D_RIGHT : (strcmp(direction, "left") == 0 ? D_LEFT : (strcmp(direction, "up") == 0 ? D_UP : D_DOWN))));
            cmd_output->needs_tree_render = true;
        }
    }

    /* the move command should not disturb focus */
    if (focused != initially_focused)
        con_focus(initially_focused);

    // XXX: default reply for now, make this a better reply
    ysuccess(true);
}

/*
 * Implementation of 'layout default|stacked|stacking|tabbed|splitv|splith'.
 *
 */
void cmd_layout(I3_CMD, char *layout_str) {
    if (strcmp(layout_str, "stacking") == 0)
        layout_str = "stacked";
    owindow *current;
    layout_t layout;
    /* default is a special case which will be handled in con_set_layout(). */
    if (strcmp(layout_str, "default") == 0)
        layout = L_DEFAULT;
    else if (strcmp(layout_str, "stacked") == 0)
        layout = L_STACKED;
    else if (strcmp(layout_str, "tabbed") == 0)
        layout = L_TABBED;
    else if (strcmp(layout_str, "splitv") == 0)
        layout = L_SPLITV;
    else if (strcmp(layout_str, "splith") == 0)
        layout = L_SPLITH;
    else {
        ELOG("Unknown layout \"%s\", this is a mismatch between code and parser spec.\n", layout_str);
        return;
    }

    DLOG("changing layout to %s (%d)\n", layout_str, layout);

    /* check if the match is empty, not if the result is empty */
    if (match_is_empty(current_match))
        con_set_layout(focused, layout);
    else {
        TAILQ_FOREACH(current, &owindows, owindows) {
            DLOG("matching: %p / %s\n", current->con, current->con->name);
            con_set_layout(current->con, layout);
        }
    }

    cmd_output->needs_tree_render = true;
    // XXX: default reply for now, make this a better reply
    ysuccess(true);
}

/*
 * Implementation of 'layout toggle [all|split]'.
 *
 */
void cmd_layout_toggle(I3_CMD, char *toggle_mode) {
    owindow *current;

    if (toggle_mode == NULL)
        toggle_mode = "default";

    DLOG("toggling layout (mode = %s)\n", toggle_mode);

    /* check if the match is empty, not if the result is empty */
    if (match_is_empty(current_match))
        con_toggle_layout(focused, toggle_mode);
    else {
        TAILQ_FOREACH(current, &owindows, owindows) {
            DLOG("matching: %p / %s\n", current->con, current->con->name);
            con_toggle_layout(current->con, toggle_mode);
        }
    }

    cmd_output->needs_tree_render = true;
    // XXX: default reply for now, make this a better reply
    ysuccess(true);
}

/*
 * Implementation of 'exit'.
 *
 */
void cmd_exit(I3_CMD) {
    LOG("Exiting due to user command.\n");
    ipc_shutdown();
    unlink(config.ipc_socket_path);
    xcb_disconnect(conn);
    exit(0);

    /* unreached */
}

/*
 * Implementation of 'reload'.
 *
 */
void cmd_reload(I3_CMD) {
    LOG("reloading\n");
    kill_nagbar(&config_error_nagbar_pid, false);
    kill_nagbar(&command_error_nagbar_pid, false);
    load_configuration(conn, NULL, true);
    x_set_i3_atoms();
    /* Send an IPC event just in case the ws names have changed */
    ipc_send_workspace_event("reload", NULL, NULL);
    /* Send an update event for the barconfig just in case it has changed */
    update_barconfig();

    // XXX: default reply for now, make this a better reply
    ysuccess(true);
}

/*
 * Implementation of 'restart'.
 *
 */
void cmd_restart(I3_CMD) {
    LOG("restarting i3\n");
    ipc_shutdown();
    unlink(config.ipc_socket_path);
    /* We need to call this manually since atexit handlers don’t get called
     * when exec()ing */
    purge_zerobyte_logfile();
    i3_restart(false);

    // XXX: default reply for now, make this a better reply
    ysuccess(true);
}

/*
 * Implementation of 'open'.
 *
 */
void cmd_open(I3_CMD) {
    LOG("opening new container\n");
    Con *con = tree_open_con(NULL, NULL);
    con->layout = L_SPLITH;
    con_focus(con);

    y(map_open);
    ystr("success");
    y(bool, true);
    ystr("id");
    y(integer, (long int)con);
    y(map_close);

    cmd_output->needs_tree_render = true;
}

/*
 * Implementation of 'focus output <output>'.
 *
 */
void cmd_focus_output(I3_CMD, char *name) {
    owindow *current;

    DLOG("name = %s\n", name);

    HANDLE_EMPTY_MATCH;

    /* get the output */
    Output *current_output = NULL;
    Output *output;

    TAILQ_FOREACH(current, &owindows, owindows)
    current_output = get_output_of_con(current->con);
    assert(current_output != NULL);

    output = get_output_from_string(current_output, name);

    if (!output) {
        LOG("No such output found.\n");
        ysuccess(false);
        return;
    }

    /* get visible workspace on output */
    Con *ws = NULL;
    GREP_FIRST(ws, output_get_content(output->con), workspace_is_visible(child));
    if (!ws) {
        ysuccess(false);
        return;
    }

    workspace_show(ws);

    cmd_output->needs_tree_render = true;
    // XXX: default reply for now, make this a better reply
    ysuccess(true);
}

/*
 * Implementation of 'move [window|container] [to] [absolute] position <px> [px] <px> [px]
 *
 */
void cmd_move_window_to_position(I3_CMD, char *method, char *cx, char *cy) {
    int x = atoi(cx);
    int y = atoi(cy);
    bool has_error = false;

    owindow *current;
    HANDLE_EMPTY_MATCH;

    TAILQ_FOREACH(current, &owindows, owindows) {
        if (!con_is_floating(current->con)) {
            ELOG("Cannot change position. The window/container is not floating\n");

            if (!has_error) {
                yerror("Cannot change position of a window/container because it is not floating.");
                has_error = true;
            }

            continue;
        }

        if (strcmp(method, "absolute") == 0) {
            current->con->parent->rect.x = x;
            current->con->parent->rect.y = y;

            DLOG("moving to absolute position %d %d\n", x, y);
            floating_maybe_reassign_ws(current->con->parent);
            cmd_output->needs_tree_render = true;
        }

        if (strcmp(method, "position") == 0) {
            Rect newrect = current->con->parent->rect;

            DLOG("moving to position %d %d\n", x, y);
            newrect.x = x;
            newrect.y = y;

            floating_reposition(current->con->parent, newrect);
        }
    }

    // XXX: default reply for now, make this a better reply
    if (!has_error)
        ysuccess(true);
}

/*
 * Implementation of 'move [window|container] [to] [absolute] position center
 *
 */
void cmd_move_window_to_center(I3_CMD, char *method) {
    if (!con_is_floating(focused)) {
        ELOG("Cannot change position. The window/container is not floating\n");
        yerror("Cannot change position. The window/container is not floating.");
        return;
    }

    if (strcmp(method, "absolute") == 0) {
        Rect *rect = &focused->parent->rect;

        DLOG("moving to absolute center\n");
        rect->x = croot->rect.width / 2 - rect->width / 2;
        rect->y = croot->rect.height / 2 - rect->height / 2;

        floating_maybe_reassign_ws(focused->parent);
        cmd_output->needs_tree_render = true;
    }

    if (strcmp(method, "position") == 0) {
        Rect *wsrect = &con_get_workspace(focused)->rect;
        Rect newrect = focused->parent->rect;

        DLOG("moving to center\n");
        newrect.x = wsrect->width / 2 - newrect.width / 2;
        newrect.y = wsrect->height / 2 - newrect.height / 2;

        floating_reposition(focused->parent, newrect);
    }

    // XXX: default reply for now, make this a better reply
    ysuccess(true);
}

/*
 * Implementation of 'move scratchpad'.
 *
 */
void cmd_move_scratchpad(I3_CMD) {
    DLOG("should move window to scratchpad\n");
    owindow *current;

    HANDLE_EMPTY_MATCH;

    TAILQ_FOREACH(current, &owindows, owindows) {
        DLOG("matching: %p / %s\n", current->con, current->con->name);
        scratchpad_move(current->con);
    }

    cmd_output->needs_tree_render = true;
    // XXX: default reply for now, make this a better reply
    ysuccess(true);
}

/*
 * Implementation of 'scratchpad show'.
 *
 */
void cmd_scratchpad_show(I3_CMD) {
    DLOG("should show scratchpad window\n");
    owindow *current;

    if (match_is_empty(current_match)) {
        scratchpad_show(NULL);
    } else {
        TAILQ_FOREACH(current, &owindows, owindows) {
            DLOG("matching: %p / %s\n", current->con, current->con->name);
            scratchpad_show(current->con);
        }
    }

    cmd_output->needs_tree_render = true;
    // XXX: default reply for now, make this a better reply
    ysuccess(true);
}

/*
 * Implementation of 'rename workspace [<name>] to <name>'
 *
 */
void cmd_rename_workspace(I3_CMD, char *old_name, char *new_name) {
    if (strncasecmp(new_name, "__", strlen("__")) == 0) {
        LOG("Cannot rename workspace to \"%s\": names starting with __ are i3-internal.", new_name);
        ysuccess(false);
        return;
    }
    if (old_name) {
        LOG("Renaming workspace \"%s\" to \"%s\"\n", old_name, new_name);
    } else {
        LOG("Renaming current workspace to \"%s\"\n", new_name);
    }

    Con *output, *workspace = NULL;
    if (old_name) {
        TAILQ_FOREACH(output, &(croot->nodes_head), nodes)
        GREP_FIRST(workspace, output_get_content(output),
                   !strcasecmp(child->name, old_name));
    } else {
        workspace = con_get_workspace(focused);
    }

    if (!workspace) {
        yerror("Old workspace \"%s\" not found", old_name);
        return;
    }

    Con *check_dest = NULL;
    TAILQ_FOREACH(output, &(croot->nodes_head), nodes)
    GREP_FIRST(check_dest, output_get_content(output),
               !strcasecmp(child->name, new_name));

    if (check_dest != NULL) {
        yerror("New workspace \"%s\" already exists", new_name);
        return;
    }

    /* Change the name and try to parse it as a number. */
    FREE(workspace->name);
    workspace->name = sstrdup(new_name);

    workspace->num = ws_name_to_number(new_name);
    LOG("num = %d\n", workspace->num);

    /* By re-attaching, the sort order will be correct afterwards. */
    Con *previously_focused = focused;
    Con *parent = workspace->parent;
    con_detach(workspace);
    con_attach(workspace, parent, false);

    /* Move the workspace to the correct output if it has an assignment */
    struct Workspace_Assignment *assignment = NULL;
    TAILQ_FOREACH(assignment, &ws_assignments, ws_assignments) {
        if (assignment->output == NULL)
            continue;
        if (strcmp(assignment->name, workspace->name) != 0
            && (!name_is_digits(assignment->name) || ws_name_to_number(assignment->name) != workspace->num)) {

            continue;
        }

        workspace_move_to_output(workspace, assignment->output);
        break;
    }

    /* Restore the previous focus since con_attach messes with the focus. */
    con_focus(previously_focused);

    cmd_output->needs_tree_render = true;
    ysuccess(true);

    ipc_send_workspace_event("rename", workspace, NULL);
    ewmh_update_desktop_names();
    ewmh_update_desktop_viewport();
    ewmh_update_current_desktop();
}

/*
 * Implementation of 'bar mode dock|hide|invisible|toggle [<bar_id>]'
 *
 */
bool cmd_bar_mode(char *bar_mode, char *bar_id) {
    int mode = M_DOCK;
    bool toggle = false;
    if (strcmp(bar_mode, "dock") == 0)
        mode = M_DOCK;
    else if (strcmp(bar_mode, "hide") == 0)
        mode = M_HIDE;
    else if (strcmp(bar_mode, "invisible") == 0)
        mode = M_INVISIBLE;
    else if (strcmp(bar_mode, "toggle") == 0)
        toggle = true;
    else {
        ELOG("Unknown bar mode \"%s\", this is a mismatch between code and parser spec.\n", bar_mode);
        return false;
    }

    bool changed_sth = false;
    Barconfig *current = NULL;
    TAILQ_FOREACH(current, &barconfigs, configs) {
        if (bar_id && strcmp(current->id, bar_id) != 0)
            continue;

        if (toggle)
            mode = (current->mode + 1) % 2;

        DLOG("Changing bar mode of bar_id '%s' to '%s (%d)'\n", current->id, bar_mode, mode);
        current->mode = mode;
        changed_sth = true;

        if (bar_id)
            break;
    }

    if (bar_id && !changed_sth) {
        DLOG("Changing bar mode of bar_id %s failed, bar_id not found.\n", bar_id);
        return false;
    }

    return true;
}

/*
 * Implementation of 'bar hidden_state hide|show|toggle [<bar_id>]'
 *
 */
bool cmd_bar_hidden_state(char *bar_hidden_state, char *bar_id) {
    int hidden_state = S_SHOW;
    bool toggle = false;
    if (strcmp(bar_hidden_state, "hide") == 0)
        hidden_state = S_HIDE;
    else if (strcmp(bar_hidden_state, "show") == 0)
        hidden_state = S_SHOW;
    else if (strcmp(bar_hidden_state, "toggle") == 0)
        toggle = true;
    else {
        ELOG("Unknown bar state \"%s\", this is a mismatch between code and parser spec.\n", bar_hidden_state);
        return false;
    }

    bool changed_sth = false;
    Barconfig *current = NULL;
    TAILQ_FOREACH(current, &barconfigs, configs) {
        if (bar_id && strcmp(current->id, bar_id) != 0)
            continue;

        if (toggle)
            hidden_state = (current->hidden_state + 1) % 2;

        DLOG("Changing bar hidden_state of bar_id '%s' to '%s (%d)'\n", current->id, bar_hidden_state, hidden_state);
        current->hidden_state = hidden_state;
        changed_sth = true;

        if (bar_id)
            break;
    }

    if (bar_id && !changed_sth) {
        DLOG("Changing bar hidden_state of bar_id %s failed, bar_id not found.\n", bar_id);
        return false;
    }

    return true;
}

/*
 * Implementation of 'bar (hidden_state hide|show|toggle)|(mode dock|hide|invisible|toggle) [<bar_id>]'
 *
 */
void cmd_bar(I3_CMD, char *bar_type, char *bar_value, char *bar_id) {
    bool ret;
    if (strcmp(bar_type, "mode") == 0)
        ret = cmd_bar_mode(bar_value, bar_id);
    else if (strcmp(bar_type, "hidden_state") == 0)
        ret = cmd_bar_hidden_state(bar_value, bar_id);
    else {
        ELOG("Unknown bar option type \"%s\", this is a mismatch between code and parser spec.\n", bar_type);
        ret = false;
    }

    ysuccess(ret);
    if (!ret)
        return;

    update_barconfig();
}

/*
 * Implementation of 'shmlog <size>|toggle|on|off'
 *
 */
void cmd_shmlog(I3_CMD, char *argument) {
    if (!strcmp(argument, "toggle"))
        /* Toggle shm log, if size is not 0. If it is 0, set it to default. */
        shmlog_size = shmlog_size ? -shmlog_size : default_shmlog_size;
    else if (!strcmp(argument, "on"))
        shmlog_size = default_shmlog_size;
    else if (!strcmp(argument, "off"))
        shmlog_size = 0;
    else {
        /* If shm logging now, restart logging with the new size. */
        if (shmlog_size > 0) {
            shmlog_size = 0;
            LOG("Restarting shm logging...\n");
            init_logging();
        }
        shmlog_size = atoi(argument);
        /* Make a weakly attempt at ensuring the argument is valid. */
        if (shmlog_size <= 0)
            shmlog_size = default_shmlog_size;
    }
    LOG("%s shm logging\n", shmlog_size > 0 ? "Enabling" : "Disabling");
    init_logging();
    update_shmlog_atom();
    // XXX: default reply for now, make this a better reply
    ysuccess(true);
}

/*
 * Implementation of 'debuglog toggle|on|off'
 *
 */
void cmd_debuglog(I3_CMD, char *argument) {
    bool logging = get_debug_logging();
    if (!strcmp(argument, "toggle")) {
        LOG("%s debug logging\n", logging ? "Disabling" : "Enabling");
        set_debug_logging(!logging);
    } else if (!strcmp(argument, "on") && !logging) {
        LOG("Enabling debug logging\n");
        set_debug_logging(true);
    } else if (!strcmp(argument, "off") && logging) {
        LOG("Disabling debug logging\n");
        set_debug_logging(false);
    }
    // XXX: default reply for now, make this a better reply
    ysuccess(true);
}

/**
 * Implementation of 'gaps inner|outer current|all set|plus|minus <px>'
 *
 */
void cmd_gaps(I3_CMD, char *type, char *scope, char *mode, char *value) {
#define CMD_GAPS(type, other)                                      \
    int pixels = atoi(value);                                      \
    Con *workspace = con_get_workspace(focused);                   \
                                                                   \
    int current_value = config.gaps.type;                          \
    if (strcmp(scope, "current") == 0)                             \
        current_value += workspace->gaps.type;                     \
                                                                   \
    bool reset = false;                                            \
    if (!strcmp(mode, "plus"))                                     \
        current_value += pixels;                                   \
    else if (!strcmp(mode, "minus"))                               \
        current_value -= pixels;                                   \
    else if (!strcmp(mode, "set")) {                               \
        current_value = pixels;                                    \
        reset = true;                                              \
    } else {                                                       \
        ELOG("Invalid mode %s when changing gaps", mode);          \
        ysuccess(false);                                           \
        return;                                                    \
    }                                                              \
                                                                   \
    if (current_value < 0)                                         \
        current_value = 0;                                         \
                                                                   \
    if (!strcmp(scope, "all")) {                                   \
        Con *output, *cur_ws = NULL;                               \
        TAILQ_FOREACH(output, &(croot->nodes_head), nodes) {       \
            Con *content = output_get_content(output);             \
            TAILQ_FOREACH(cur_ws, &(content->nodes_head), nodes) { \
                if (reset)                                         \
                    cur_ws->gaps.type = 0;                         \
                else if (current_value + cur_ws->gaps.type < 0)    \
                    cur_ws->gaps.type = -current_value;            \
            }                                                      \
        }                                                          \
                                                                   \
        config.gaps.type = current_value;                          \
    } else {                                                       \
        workspace->gaps.type = current_value - config.gaps.type;   \
    }

    if (!strcmp(type, "inner")) {
        CMD_GAPS(inner, outer);
    } else if (!strcmp(type, "outer")) {
        CMD_GAPS(outer, inner);
    } else {
        ELOG("Invalid type %s when changing gaps", type);
        ysuccess(false);
        return;
    }

    cmd_output->needs_tree_render = true;
    // XXX: default reply for now, make this a better reply
    ysuccess(true);
}<|MERGE_RESOLUTION|>--- conflicted
+++ resolved
@@ -1235,93 +1235,6 @@
             ysuccess(false);
             return;
         }
-<<<<<<< HEAD
-
-        Con *content = output_get_content(output->con);
-        LOG("got output %p with content %p\n", output, content);
-
-        Con *previously_visible_ws = TAILQ_FIRST(&(content->nodes_head));
-        LOG("Previously visible workspace = %p / %s\n", previously_visible_ws, previously_visible_ws->name);
-
-        Con *ws = con_get_workspace(current->con);
-        LOG("should move workspace %p / %s\n", ws, ws->name);
-        bool workspace_was_visible = workspace_is_visible(ws);
-
-        if (con_num_children(ws->parent) == 1) {
-            LOG("Creating a new workspace to replace \"%s\" (last on its output).\n", ws->name);
-
-            /* check if we can find a workspace assigned to this output */
-            bool used_assignment = false;
-            struct Workspace_Assignment *assignment;
-            TAILQ_FOREACH(assignment, &ws_assignments, ws_assignments) {
-                if (assignment->output == NULL || strcmp(assignment->output, current_output->name) != 0)
-                    continue;
-
-                /* check if this workspace is already attached to the tree */
-                Con *workspace = NULL, *out;
-                TAILQ_FOREACH(out, &(croot->nodes_head), nodes)
-                GREP_FIRST(workspace, output_get_content(out),
-                           !strcasecmp(child->name, assignment->name));
-                if (workspace != NULL)
-                    continue;
-
-                /* so create the workspace referenced to by this assignment */
-                LOG("Creating workspace from assignment %s.\n", assignment->name);
-                workspace_get(assignment->name, NULL);
-                used_assignment = true;
-                break;
-            }
-
-            /* if we couldn't create the workspace using an assignment, create
-             * it on the output */
-            if (!used_assignment)
-                create_workspace_on_output(current_output, ws->parent);
-
-            /* notify the IPC listeners */
-            ipc_send_workspace_event("init", ws, NULL);
-        }
-        DLOG("Detaching\n");
-
-        /* detach from the old output and attach to the new output */
-        Con *old_content = ws->parent;
-        con_detach(ws);
-        if (workspace_was_visible) {
-            /* The workspace which we just detached was visible, so focus
-             * the next one in the focus-stack. */
-            Con *focus_ws = TAILQ_FIRST(&(old_content->focus_head));
-            LOG("workspace was visible, focusing %p / %s now\n", focus_ws, focus_ws->name);
-            workspace_show(focus_ws);
-        }
-        con_attach(ws, content, false);
-
-        /* fix the coordinates of the floating containers */
-        Con *floating_con;
-        TAILQ_FOREACH(floating_con, &(ws->floating_head), floating_windows)
-        floating_fix_coordinates(floating_con, &(old_content->rect), &(content->rect));
-
-        ipc_send_workspace_event("move", ws, NULL);
-        if (workspace_was_visible) {
-            /* Focus the moved workspace on the destination output. */
-            workspace_show(ws);
-        }
-
-        /* NB: We cannot simply work with previously_visible_ws since it might
-         * have been cleaned up by workspace_show() already, depending on the
-         * focus order/number of other workspaces on the output.
-         * Instead, we loop through the available workspaces and only work with
-         * previously_visible_ws if we still find it. */
-        TAILQ_FOREACH(ws, &(content->nodes_head), nodes) {
-            if (ws != previously_visible_ws)
-                continue;
-
-            /* Call the on_remove_child callback of the workspace which previously
-             * was visible on the destination output. Since it is no longer
-             * visible, it might need to get cleaned up. */
-            CALL(previously_visible_ws, on_remove_child);
-            break;
-        }
-=======
->>>>>>> 439cadf4
     }
 
     cmd_output->needs_tree_render = true;
