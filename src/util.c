/*
 * vim:ts=8:expandtab
 *
 * i3 - an improved dynamic tiling window manager
 *
 * © 2009 Michael Stapelberg and contributors
 *
 * See file LICENSE for license information.
 *
 * util.c: Utility functions, which can be useful everywhere.
 *
 */
#include <stdio.h>
#include <stdlib.h>
#include <unistd.h>
#include <string.h>
#include <sys/wait.h>
#include <stdarg.h>
#include <assert.h>
#include <iconv.h>
#if defined(__OpenBSD__)
#include <sys/cdefs.h>
#endif

#include <xcb/xcb_icccm.h>

#include "i3.h"
#include "data.h"
#include "table.h"
#include "layout.h"
#include "util.h"
#include "xcb.h"
#include "client.h"
#include "log.h"
#include "ewmh.h"
#include "manage.h"
#include "workspace.h"
#include "ipc.h"

static iconv_t conversion_descriptor = 0;
struct keyvalue_table_head by_parent = TAILQ_HEAD_INITIALIZER(by_parent);
struct keyvalue_table_head by_child = TAILQ_HEAD_INITIALIZER(by_child);

int min(int a, int b) {
        return (a < b ? a : b);
}

int max(int a, int b) {
        return (a > b ? a : b);
}

/*
 * Updates *destination with new_value and returns true if it was changed or false
 * if it was the same
 *
 */
bool update_if_necessary(uint32_t *destination, const uint32_t new_value) {
        uint32_t old_value = *destination;

        return ((*destination = new_value) != old_value);
}

/*
 * The s* functions (safe) are wrappers around malloc, strdup, …, which exits if one of
 * the called functions returns NULL, meaning that there is no more memory available
 *
 */
void *smalloc(size_t size) {
        void *result = malloc(size);
        exit_if_null(result, "Error: out of memory (malloc(%zd))\n", size);
        return result;
}

void *scalloc(size_t size) {
        void *result = calloc(size, 1);
        exit_if_null(result, "Error: out of memory (calloc(%zd))\n", size);
        return result;
}

char *sstrdup(const char *str) {
        char *result = strdup(str);
        exit_if_null(result, "Error: out of memory (strdup())\n");
        return result;
}

/*
 * The table_* functions emulate the behaviour of libxcb-wm, which in libxcb 0.3.4 suddenly
 * vanished. Great.
 *
 */
bool table_put(struct keyvalue_table_head *head, uint32_t key, void *value) {
        struct keyvalue_element *element = scalloc(sizeof(struct keyvalue_element));
        element->key = key;
        element->value = value;

        TAILQ_INSERT_TAIL(head, element, elements);
        return true;
}

void *table_remove(struct keyvalue_table_head *head, uint32_t key) {
        struct keyvalue_element *element;

        TAILQ_FOREACH(element, head, elements)
                if (element->key == key) {
                        void *value = element->value;
                        TAILQ_REMOVE(head, element, elements);
                        free(element);
                        return value;
                }

        return NULL;
}

void *table_get(struct keyvalue_table_head *head, uint32_t key) {
        struct keyvalue_element *element;

        TAILQ_FOREACH(element, head, elements)
                if (element->key == key)
                        return element->value;

        return NULL;
}

/*
 * Starts the given application by passing it through a shell. We use double fork
 * to avoid zombie processes. As the started application’s parent exits (immediately),
 * the application is reparented to init (process-id 1), which correctly handles
 * childs, so we don’t have to do it :-).
 *
 * The shell is determined by looking for the SHELL environment variable. If it
 * does not exist, /bin/sh is used.
 *
 */
void start_application(const char *command) {
        if (fork() == 0) {
                /* Child process */
                if (fork() == 0) {
                        /* Stores the path of the shell */
                        static const char *shell = NULL;

                        if (shell == NULL)
                                if ((shell = getenv("SHELL")) == NULL)
                                        shell = "/bin/sh";

                        /* This is the child */
                        execl(shell, shell, "-c", command, (void*)NULL);
                        /* not reached */
                }
                exit(0);
        }
        wait(0);
}

/*
 * Checks a generic cookie for errors and quits with the given message if there
 * was an error.
 *
 */
void check_error(xcb_connection_t *conn, xcb_void_cookie_t cookie, char *err_message) {
        xcb_generic_error_t *error = xcb_request_check(conn, cookie);
        if (error != NULL) {
                fprintf(stderr, "ERROR: %s (X error %d)\n", err_message , error->error_code);
                xcb_disconnect(conn);
                exit(-1);
        }
}

/*
 * Converts the given string to UCS-2 big endian for use with
 * xcb_image_text_16(). The amount of real glyphs is stored in real_strlen,
 * a buffer containing the UCS-2 encoded string (16 bit per glyph) is
 * returned. It has to be freed when done.
 *
 */
char *convert_utf8_to_ucs2(char *input, int *real_strlen) {
        size_t input_size = strlen(input) + 1;
        /* UCS-2 consumes exactly two bytes for each glyph */
        int buffer_size = input_size * 2;

        char *buffer = smalloc(buffer_size);
        size_t output_size = buffer_size;
        /* We need to use an additional pointer, because iconv() modifies it */
        char *output = buffer;

        /* We convert the input into UCS-2 big endian */
        if (conversion_descriptor == 0) {
                conversion_descriptor = iconv_open("UCS-2BE", "UTF-8");
                if (conversion_descriptor == 0) {
                        fprintf(stderr, "error opening the conversion context\n");
                        exit(1);
                }
        }

        /* Get the conversion descriptor back to original state */
        iconv(conversion_descriptor, NULL, NULL, NULL, NULL);

        /* Convert our text */
        int rc = iconv(conversion_descriptor, (void*)&input, &input_size, &output, &output_size);
        if (rc == (size_t)-1) {
                perror("Converting to UCS-2 failed");
                if (real_strlen != NULL)
                        *real_strlen = 0;
                return NULL;
        }

        if (real_strlen != NULL)
                *real_strlen = ((buffer_size - output_size) / 2) - 1;

        return buffer;
}

/*
 * Returns the client which comes next in focus stack (= was selected before) for
 * the given container, optionally excluding the given client.
 *
 */
Client *get_last_focused_client(xcb_connection_t *conn, Container *container, Client *exclude) {
        Client *current;
        SLIST_FOREACH(current, &(container->workspace->focus_stack), focus_clients)
                if ((current->container == container) && ((exclude == NULL) || (current != exclude)))
                        return current;
        return NULL;
}


/*
 * Sets the given client as focused by updating the data structures correctly,
 * updating the X input focus and finally re-decorating both windows (to signalize
 * the user the new focus situation)
 *
 */
void set_focus(xcb_connection_t *conn, Client *client, bool set_anyways) {
        /* The dock window cannot be focused, but enter notifies are still handled correctly */
        if (client->dock)
                return;

        /* Store the old client */
        Client *old_client = SLIST_FIRST(&(c_ws->focus_stack));

        /* Check if the focus needs to be changed at all */
        if (!set_anyways && (old_client == client))
                return;

        /* Store current_row/current_col */
        c_ws->current_row = current_row;
        c_ws->current_col = current_col;
        c_ws = client->workspace;
        ewmh_update_current_desktop();
        /* Load current_col/current_row if we switch to a client without a container */
        current_col = c_ws->current_col;
        current_row = c_ws->current_row;

        /* Update container */
        if (client->container != NULL) {
                client->container->currently_focused = client;

                current_col = client->container->col;
                current_row = client->container->row;
        }

        CLIENT_LOG(client);
        /* Set focus to the entered window, and flush xcb buffer immediately */
        xcb_set_input_focus(conn, XCB_INPUT_FOCUS_POINTER_ROOT, client->child, XCB_CURRENT_TIME);
        ewmh_update_active_window(client->child);
        //xcb_warp_pointer(conn, XCB_NONE, client->child, 0, 0, 0, 0, 10, 10);

        if (client->container != NULL) {
                /* Get the client which was last focused in this particular container, it may be a different
                   one than old_client */
                Client *last_focused = get_last_focused_client(conn, client->container, NULL);

                /* In stacking containers, raise the client in respect to the one which was focused before */
                if ((client->container->mode == MODE_STACK || client->container->mode == MODE_TABBED) &&
                    client->container->workspace->fullscreen_client == NULL) {
                        /* We need to get the client again, this time excluding the current client, because
                         * we might have just gone into stacking mode and need to raise */
                        Client *last_focused = get_last_focused_client(conn, client->container, client);

                        if (last_focused != NULL) {
                                DLOG("raising above frame %p / child %p\n", last_focused->frame, last_focused->child);
                                uint32_t values[] = { last_focused->frame, XCB_STACK_MODE_ABOVE };
                                xcb_configure_window(conn, client->frame, XCB_CONFIG_WINDOW_SIBLING | XCB_CONFIG_WINDOW_STACK_MODE, values);
                        }
                }

                /* If it is the same one as old_client, we save us the unnecessary redecorate */
                if ((last_focused != NULL) && (last_focused != old_client))
                        redecorate_window(conn, last_focused);
        }

        /* If the last client was a floating client, we need to go to the next
         * tiling client in stack and re-decorate it. */
        if (old_client != NULL && client_is_floating(old_client)) {
                DLOG("Coming from floating client, searching next tiling...\n");
                Client *current;
                SLIST_FOREACH(current, &(client->workspace->focus_stack), focus_clients) {
                        if (client_is_floating(current))
                                continue;

                        DLOG("Found window: %p / child %p\n", current->frame, current->child);
                        redecorate_window(conn, current);
                        break;
                }
        }

        SLIST_REMOVE(&(client->workspace->focus_stack), client, Client, focus_clients);
        SLIST_INSERT_HEAD(&(client->workspace->focus_stack), client, focus_clients);

        /* Clear the urgency flag if set (necessary when i3 sets the flag, for
         * example when automatically putting windows on the workspace of their
         * leader) */
        client->urgent = false;
        workspace_update_urgent_flag(client->workspace);

        /* If we’re in stacking mode, this renders the container to update changes in the title
           bars and to raise the focused client */
        if ((old_client != NULL) && (old_client != client) && !old_client->dock)
                redecorate_window(conn, old_client);

        /* redecorate_window flushes, so we don’t need to */
        redecorate_window(conn, client);
}

/*
 * Called when the user switches to another mode or when the container is
 * destroyed and thus needs to be cleaned up.
 *
 */
void leave_stack_mode(xcb_connection_t *conn, Container *container) {
        /* When going out of stacking mode, we need to close the window */
        struct Stack_Window *stack_win = &(container->stack_win);

        SLIST_REMOVE(&stack_wins, stack_win, Stack_Window, stack_windows);

        xcb_free_gc(conn, stack_win->pixmap.gc);
        xcb_free_pixmap(conn, stack_win->pixmap.id);
        xcb_destroy_window(conn, stack_win->window);

        stack_win->rect.width = -1;
        stack_win->rect.height = -1;
}

/*
 * Switches the layout of the given container taking care of the necessary house-keeping
 *
 */
void switch_layout_mode(xcb_connection_t *conn, Container *container, int mode) {
        if (mode == MODE_STACK || mode == MODE_TABBED) {
                /* When we’re already in stacking mode, nothing has to be done */
                if ((mode == MODE_STACK && container->mode == MODE_STACK) ||
                    (mode == MODE_TABBED && container->mode == MODE_TABBED))
                        return;

                if (container->mode == MODE_STACK || container->mode == MODE_TABBED)
                        goto after_stackwin;

                /* When entering stacking mode, we need to open a window on
                 * which we can draw the title bars of the clients, it has
                 * height 1 because we don’t bother here with calculating the
                 * correct height - it will be adjusted when rendering anyways.
                 * Also, we need to use max(width, 1) because windows cannot
                 * be created with either width == 0 or height == 0. */
                Rect rect = {container->x, container->y, max(container->width, 1), 1};

                uint32_t mask = 0;
                uint32_t values[2];

                /* Don’t generate events for our new window, it should *not* be managed */
                mask |= XCB_CW_OVERRIDE_REDIRECT;
                values[0] = 1;

                /* We want to know when… */
                mask |= XCB_CW_EVENT_MASK;
                values[1] =     XCB_EVENT_MASK_ENTER_WINDOW |   /* …mouse is moved into our window */
                                XCB_EVENT_MASK_BUTTON_PRESS |   /* …mouse is pressed */
                                XCB_EVENT_MASK_EXPOSURE;        /* …our window needs to be redrawn */

                struct Stack_Window *stack_win = &(container->stack_win);
                stack_win->window = create_window(conn, rect, XCB_WINDOW_CLASS_INPUT_OUTPUT, XCB_CURSOR_LEFT_PTR, false, mask, values);

                stack_win->rect.height = 0;

                /* Initialize the entry for our cached pixmap. It will be
                 * created as soon as it’s needed (see cached_pixmap_prepare). */
                memset(&(stack_win->pixmap), 0, sizeof(struct Cached_Pixmap));
                stack_win->pixmap.referred_rect = &stack_win->rect;
                stack_win->pixmap.referred_drawable = stack_win->window;

                stack_win->container = container;

                SLIST_INSERT_HEAD(&stack_wins, stack_win, stack_windows);
        } else {
                if (container->mode == MODE_STACK || container->mode == MODE_TABBED)
                        leave_stack_mode(conn, container);
        }
after_stackwin:
        container->mode = mode;

        /* Force reconfiguration of each client */
        Client *client;

        CIRCLEQ_FOREACH(client, &(container->clients), clients)
                client->force_reconfigure = true;

        render_layout(conn);

        if (container->currently_focused != NULL) {
                /* We need to make sure that this client is above *each* of the
                 * other clients in this container */
                Client *last_focused = get_last_focused_client(conn, container, container->currently_focused);

                CIRCLEQ_FOREACH(client, &(container->clients), clients) {
                        if (client == container->currently_focused || client == last_focused)
                                continue;

                        DLOG("setting %08x below %08x / %08x\n", client->frame, container->currently_focused->frame);
                        uint32_t values[] = { container->currently_focused->frame, XCB_STACK_MODE_BELOW };
                        xcb_configure_window(conn, client->frame,
                                             XCB_CONFIG_WINDOW_SIBLING | XCB_CONFIG_WINDOW_STACK_MODE, values);
                }

                if (last_focused != NULL) {
                        DLOG("Putting last_focused directly underneath the currently focused\n");
                        uint32_t values[] = { container->currently_focused->frame, XCB_STACK_MODE_BELOW };
                        xcb_configure_window(conn, last_focused->frame,
                                             XCB_CONFIG_WINDOW_SIBLING | XCB_CONFIG_WINDOW_STACK_MODE, values);
                }


                set_focus(conn, container->currently_focused, true);
        }
}

/*
 * Gets the first matching client for the given window class/window title.
 * If the paramater specific is set to a specific client, only this one
 * will be checked.
 *
 */
Client *get_matching_client(xcb_connection_t *conn, const char *window_classtitle,
                            Client *specific) {
        char *to_class, *to_title, *to_title_ucs = NULL;
        int to_title_ucs_len = 0;
        Client *matching = NULL;

        to_class = sstrdup(window_classtitle);

        /* If a title was specified, split both strings at the slash */
        if ((to_title = strstr(to_class, "/")) != NULL) {
                *(to_title++) = '\0';
                /* Convert to UCS-2 */
                to_title_ucs = convert_utf8_to_ucs2(to_title, &to_title_ucs_len);
        }

        /* If we were given a specific client we only check if that one matches */
        if (specific != NULL) {
                if (client_matches_class_name(specific, to_class, to_title, to_title_ucs, to_title_ucs_len))
                        matching = specific;
                goto done;
        }

        DLOG("Getting clients for class \"%s\" / title \"%s\"\n", to_class, to_title);
        Workspace *ws;
        TAILQ_FOREACH(ws, workspaces, workspaces) {
                if (ws->output == NULL)
                        continue;

                Client *client;
                SLIST_FOREACH(client, &(ws->focus_stack), focus_clients) {
<<<<<<< HEAD
                        LOG("Checking client with class=%s / %s, name=%s\n", client->window_class_instance,
=======
                        DLOG("Checking client with class=%s / %s, name=%s\n", client->window_class_instance,
>>>>>>> 86e196c5
                             client->window_class_class, client->name);
                        if (!client_matches_class_name(client, to_class, to_title, to_title_ucs, to_title_ucs_len))
                                continue;

                        matching = client;
                        goto done;
                }
        }

done:
        free(to_class);
        FREE(to_title_ucs);
        return matching;
}

/*
 * Goes through the list of arguments (for exec()) and checks if the given argument
 * is present. If not, it copies the arguments (because we cannot realloc it) and
 * appends the given argument.
 *
 */
static char **append_argument(char **original, char *argument) {
        int num_args;
        for (num_args = 0; original[num_args] != NULL; num_args++) {
                DLOG("original argument: \"%s\"\n", original[num_args]);
                /* If the argument is already present we return the original pointer */
                if (strcmp(original[num_args], argument) == 0)
                        return original;
        }
        /* Copy the original array */
        char **result = smalloc((num_args+2) * sizeof(char*));
        memcpy(result, original, num_args * sizeof(char*));
        result[num_args] = argument;
        result[num_args+1] = NULL;

        return result;
}

/*
 * Restart i3 in-place
 * appends -a to argument list to disable autostart
 *
 */
void i3_restart() {
        restore_geometry(global_conn);

        ipc_shutdown();

        LOG("restarting \"%s\"...\n", start_argv[0]);
        /* make sure -a is in the argument list or append it */
        start_argv = append_argument(start_argv, "-a");

        execvp(start_argv[0], start_argv);
        /* not reached */
}

#if defined(__OpenBSD__)

/*
 * Taken from FreeBSD
 * Find the first occurrence of the byte string s in byte string l.
 *
 */
void *memmem(const void *l, size_t l_len, const void *s, size_t s_len) {
        register char *cur, *last;
        const char *cl = (const char *)l;
        const char *cs = (const char *)s;

        /* we need something to compare */
        if (l_len == 0 || s_len == 0)
                return NULL;

        /* "s" must be smaller or equal to "l" */
        if (l_len < s_len)
                return NULL;

        /* special case where s_len == 1 */
        if (s_len == 1)
                return memchr(l, (int)*cs, l_len);

        /* the last position where its possible to find "s" in "l" */
        last = (char *)cl + l_len - s_len;

        for (cur = (char *)cl; cur <= last; cur++)
                if (cur[0] == cs[0] && memcmp(cur, cs, s_len) == 0)
                        return cur;

        return NULL;
}

#endif
<|MERGE_RESOLUTION|>--- conflicted
+++ resolved
@@ -467,11 +467,7 @@
 
                 Client *client;
                 SLIST_FOREACH(client, &(ws->focus_stack), focus_clients) {
-<<<<<<< HEAD
-                        LOG("Checking client with class=%s / %s, name=%s\n", client->window_class_instance,
-=======
                         DLOG("Checking client with class=%s / %s, name=%s\n", client->window_class_instance,
->>>>>>> 86e196c5
                              client->window_class_class, client->name);
                         if (!client_matches_class_name(client, to_class, to_title, to_title_ucs, to_title_ucs_len))
                                 continue;
