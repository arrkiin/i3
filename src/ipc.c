#undef I3__FILE__
#define I3__FILE__ "ipc.c"
/*
 * vim:ts=4:sw=4:expandtab
 *
 * i3 - an improved dynamic tiling window manager
 * © 2009 Michael Stapelberg and contributors (see also: LICENSE)
 *
 * ipc.c: UNIX domain socket IPC (initialization, client handling, protocol).
 *
 */
#include "all.h"
#include "yajl_utils.h"

#include <sys/socket.h>
#include <sys/un.h>
#include <fcntl.h>
#include <libgen.h>
#include <ev.h>
#include <yajl/yajl_gen.h>
#include <yajl/yajl_parse.h>

char *current_socketpath = NULL;

TAILQ_HEAD(ipc_client_head, ipc_client) all_clients = TAILQ_HEAD_INITIALIZER(all_clients);

/*
 * Puts the given socket file descriptor into non-blocking mode or dies if
 * setting O_NONBLOCK failed. Non-blocking sockets are a good idea for our
 * IPC model because we should by no means block the window manager.
 *
 */
static void set_nonblock(int sockfd) {
    int flags = fcntl(sockfd, F_GETFL, 0);
    flags |= O_NONBLOCK;
    if (fcntl(sockfd, F_SETFL, flags) < 0)
        err(-1, "Could not set O_NONBLOCK");
}

/*
 * Sends the specified event to all IPC clients which are currently connected
 * and subscribed to this kind of event.
 *
 */
void ipc_send_event(const char *event, uint32_t message_type, const char *payload) {
    ipc_client *current;
    TAILQ_FOREACH(current, &all_clients, clients) {
        /* see if this client is interested in this event */
        bool interested = false;
        for (int i = 0; i < current->num_events; i++) {
            if (strcasecmp(current->events[i], event) != 0)
                continue;
            interested = true;
            break;
        }
        if (!interested)
            continue;

        ipc_send_message(current->fd, strlen(payload), message_type, (const uint8_t *)payload);
    }
}

/*
 * Calls shutdown() on each socket and closes it. This function to be called
 * when exiting or restarting only!
 *
 */
void ipc_shutdown(void) {
    ipc_client *current;
    while (!TAILQ_EMPTY(&all_clients)) {
        current = TAILQ_FIRST(&all_clients);
        shutdown(current->fd, SHUT_RDWR);
        close(current->fd);
        TAILQ_REMOVE(&all_clients, current, clients);
        free(current);
    }
}

/*
 * Executes the command and returns whether it could be successfully parsed
 * or not (at the moment, always returns true).
 *
 */
IPC_HANDLER(command) {
    /* To get a properly terminated buffer, we copy
     * message_size bytes out of the buffer */
    char *command = scalloc(message_size + 1, 1);
    strncpy(command, (const char *)message, message_size);
    LOG("IPC: received: *%s*\n", command);
    yajl_gen gen = yajl_gen_alloc(NULL);

    CommandResult *result = parse_command((const char *)command, gen);
    free(command);

    if (result->needs_tree_render)
        tree_render();

    command_result_free(result);

    const unsigned char *reply;
    ylength length;
    yajl_gen_get_buf(gen, &reply, &length);

    ipc_send_message(fd, length, I3_IPC_REPLY_TYPE_COMMAND,
                     (const uint8_t *)reply);

    yajl_gen_free(gen);
}

static void dump_rect(yajl_gen gen, const char *name, Rect r) {
    ystr(name);
    y(map_open);
    ystr("x");
    y(integer, r.x);
    ystr("y");
    y(integer, r.y);
    ystr("width");
    y(integer, r.width);
    ystr("height");
    y(integer, r.height);
    y(map_close);
}

<<<<<<< HEAD
static void dump_gaps(yajl_gen gen, const char *name, gaps_t gaps) {
    ystr(name);
    y(map_open);
    ystr("inner");
    y(integer, gaps.inner);
    ystr("outer");
    y(integer, gaps.outer);
    y(map_close);
}

static void dump_binding(yajl_gen gen, Binding *bind) {
    y(map_open);
    ystr("input_code");
    y(integer, bind->keycode);

    ystr("input_type");
    ystr((const char *)(bind->input_type == B_KEYBOARD ? "keyboard" : "mouse"));

    ystr("symbol");
    if (bind->symbol == NULL)
        y(null);
    else
        ystr(bind->symbol);

    ystr("command");
    ystr(bind->command);

    ystr("mods");
=======
static void dump_event_state_mask(yajl_gen gen, Binding *bind) {
>>>>>>> b68a400a
    y(array_open);
    for (int i = 0; i < 20; i++) {
        if (bind->event_state_mask & (1 << i)) {
            switch (1 << i) {
                case XCB_KEY_BUT_MASK_SHIFT:
                    ystr("shift");
                    break;
                case XCB_KEY_BUT_MASK_LOCK:
                    ystr("lock");
                    break;
                case XCB_KEY_BUT_MASK_CONTROL:
                    ystr("ctrl");
                    break;
                case XCB_KEY_BUT_MASK_MOD_1:
                    ystr("Mod1");
                    break;
                case XCB_KEY_BUT_MASK_MOD_2:
                    ystr("Mod2");
                    break;
                case XCB_KEY_BUT_MASK_MOD_3:
                    ystr("Mod3");
                    break;
                case XCB_KEY_BUT_MASK_MOD_4:
                    ystr("Mod4");
                    break;
                case XCB_KEY_BUT_MASK_MOD_5:
                    ystr("Mod5");
                    break;
                case XCB_KEY_BUT_MASK_BUTTON_1:
                    ystr("Button1");
                    break;
                case XCB_KEY_BUT_MASK_BUTTON_2:
                    ystr("Button2");
                    break;
                case XCB_KEY_BUT_MASK_BUTTON_3:
                    ystr("Button3");
                    break;
                case XCB_KEY_BUT_MASK_BUTTON_4:
                    ystr("Button4");
                    break;
                case XCB_KEY_BUT_MASK_BUTTON_5:
                    ystr("Button5");
                    break;
                case (I3_XKB_GROUP_MASK_1 << 16):
                    ystr("Group1");
                    break;
                case (I3_XKB_GROUP_MASK_2 << 16):
                    ystr("Group2");
                    break;
                case (I3_XKB_GROUP_MASK_3 << 16):
                    ystr("Group3");
                    break;
                case (I3_XKB_GROUP_MASK_4 << 16):
                    ystr("Group4");
                    break;
            }
        }
    }
    y(array_close);
}

static void dump_binding(yajl_gen gen, Binding *bind) {
    y(map_open);
    ystr("input_code");
    y(integer, bind->keycode);

    ystr("input_type");
    ystr((const char *)(bind->input_type == B_KEYBOARD ? "keyboard" : "mouse"));

    ystr("symbol");
    if (bind->symbol == NULL)
        y(null);
    else
        ystr(bind->symbol);

    ystr("command");
    ystr(bind->command);

    // This key is only provided for compatibility, new programs should use
    // event_state_mask instead.
    ystr("mods");
    dump_event_state_mask(gen, bind);

    ystr("event_state_mask");
    dump_event_state_mask(gen, bind);

    y(map_close);
}

void dump_node(yajl_gen gen, struct Con *con, bool inplace_restart) {
    y(map_open);
    ystr("id");
    y(integer, (long int)con);

    ystr("type");
    switch (con->type) {
        case CT_ROOT:
            ystr("root");
            break;
        case CT_OUTPUT:
            ystr("output");
            break;
        case CT_CON:
            ystr("con");
            break;
        case CT_FLOATING_CON:
            ystr("floating_con");
            break;
        case CT_WORKSPACE:
            ystr("workspace");
            break;
        case CT_DOCKAREA:
            ystr("dockarea");
            break;
        default:
            DLOG("About to dump unknown container type=%d. This is a bug.\n", con->type);
            assert(false);
            break;
    }

    /* provided for backwards compatibility only. */
    ystr("orientation");
    if (!con_is_split(con))
        ystr("none");
    else {
        if (con_orientation(con) == HORIZ)
            ystr("horizontal");
        else
            ystr("vertical");
    }

    ystr("scratchpad_state");
    switch (con->scratchpad_state) {
        case SCRATCHPAD_NONE:
            ystr("none");
            break;
        case SCRATCHPAD_FRESH:
            ystr("fresh");
            break;
        case SCRATCHPAD_CHANGED:
            ystr("changed");
            break;
    }

    ystr("percent");
    if (con->percent == 0.0)
        y(null);
    else
        y(double, con->percent);

    ystr("urgent");
    y(bool, con->urgent);

    if (con->mark != NULL) {
        ystr("mark");
        ystr(con->mark);
    }

    ystr("focused");
    y(bool, (con == focused));

    ystr("layout");
    switch (con->layout) {
        case L_DEFAULT:
            DLOG("About to dump layout=default, this is a bug in the code.\n");
            assert(false);
            break;
        case L_SPLITV:
            ystr("splitv");
            break;
        case L_SPLITH:
            ystr("splith");
            break;
        case L_STACKED:
            ystr("stacked");
            break;
        case L_TABBED:
            ystr("tabbed");
            break;
        case L_DOCKAREA:
            ystr("dockarea");
            break;
        case L_OUTPUT:
            ystr("output");
            break;
    }

    ystr("workspace_layout");
    switch (con->workspace_layout) {
        case L_DEFAULT:
            ystr("default");
            break;
        case L_STACKED:
            ystr("stacked");
            break;
        case L_TABBED:
            ystr("tabbed");
            break;
        default:
            DLOG("About to dump workspace_layout=%d (none of default/stacked/tabbed), this is a bug.\n", con->workspace_layout);
            assert(false);
            break;
    }

    ystr("last_split_layout");
    switch (con->layout) {
        case L_SPLITV:
            ystr("splitv");
            break;
        default:
            ystr("splith");
            break;
    }

    ystr("border");
    switch (con->border_style) {
        case BS_NORMAL:
            ystr("normal");
            break;
        case BS_NONE:
            ystr("none");
            break;
        case BS_PIXEL:
            ystr("pixel");
            break;
    }

    ystr("current_border_width");
    y(integer, con->current_border_width);

    dump_rect(gen, "rect", con->rect);
    dump_rect(gen, "deco_rect", con->deco_rect);
    dump_rect(gen, "window_rect", con->window_rect);
    dump_rect(gen, "geometry", con->geometry);

    ystr("name");
    if (con->window && con->window->name)
        ystr(i3string_as_utf8(con->window->name));
    else if (con->name != NULL)
        ystr(con->name);
    else
        y(null);

    if (con->type == CT_WORKSPACE) {
        ystr("num");
        y(integer, con->num);

        dump_gaps(gen, "gaps", con->gaps);
    }

    ystr("window");
    if (con->window)
        y(integer, con->window->id);
    else
        y(null);

    if (con->window && !inplace_restart) {
        /* Window properties are useless to preserve when restarting because
         * they will be queried again anyway. However, for i3-save-tree(1),
         * they are very useful and save i3-save-tree dealing with X11. */
        ystr("window_properties");
        y(map_open);

#define DUMP_PROPERTY(key, prop_name)         \
    do {                                      \
        if (con->window->prop_name != NULL) { \
            ystr(key);                        \
            ystr(con->window->prop_name);     \
        }                                     \
    } while (0)

        DUMP_PROPERTY("class", class_class);
        DUMP_PROPERTY("instance", class_instance);
        DUMP_PROPERTY("window_role", role);

        if (con->window->name != NULL) {
            ystr("title");
            ystr(i3string_as_utf8(con->window->name));
        }

        ystr("transient_for");
        if (con->window->transient_for == XCB_NONE)
            y(null);
        else
            y(integer, con->window->transient_for);

        y(map_close);
    }

    ystr("nodes");
    y(array_open);
    Con *node;
    if (con->type != CT_DOCKAREA || !inplace_restart) {
        TAILQ_FOREACH(node, &(con->nodes_head), nodes) {
            dump_node(gen, node, inplace_restart);
        }
    }
    y(array_close);

    ystr("floating_nodes");
    y(array_open);
    TAILQ_FOREACH(node, &(con->floating_head), floating_windows) {
        dump_node(gen, node, inplace_restart);
    }
    y(array_close);

    ystr("focus");
    y(array_open);
    TAILQ_FOREACH(node, &(con->focus_head), focused) {
        y(integer, (long int)node);
    }
    y(array_close);

    ystr("fullscreen_mode");
    y(integer, con->fullscreen_mode);

    ystr("floating");
    switch (con->floating) {
        case FLOATING_AUTO_OFF:
            ystr("auto_off");
            break;
        case FLOATING_AUTO_ON:
            ystr("auto_on");
            break;
        case FLOATING_USER_OFF:
            ystr("user_off");
            break;
        case FLOATING_USER_ON:
            ystr("user_on");
            break;
    }

    ystr("swallows");
    y(array_open);
    Match *match;
    TAILQ_FOREACH(match, &(con->swallow_head), matches) {
        /* We will generate a new restart_mode match specification after this
         * loop, so skip this one. */
        if (match->restart_mode)
            continue;
        y(map_open);
        if (match->dock != -1) {
            ystr("dock");
            y(integer, match->dock);
            ystr("insert_where");
            y(integer, match->insert_where);
        }

#define DUMP_REGEX(re_name)                \
    do {                                   \
        if (match->re_name != NULL) {      \
            ystr(#re_name);                \
            ystr(match->re_name->pattern); \
        }                                  \
    } while (0)

        DUMP_REGEX(class);
        DUMP_REGEX(instance);
        DUMP_REGEX(window_role);
        DUMP_REGEX(title);

#undef DUMP_REGEX
        y(map_close);
    }

    if (inplace_restart) {
        if (con->window != NULL) {
            y(map_open);
            ystr("id");
            y(integer, con->window->id);
            ystr("restart_mode");
            y(bool, true);
            y(map_close);
        }
    }
    y(array_close);

    if (inplace_restart && con->window != NULL) {
        ystr("depth");
        y(integer, con->depth);
    }

    y(map_close);
}

static void dump_bar_bindings(yajl_gen gen, Barconfig *config) {
    if (TAILQ_EMPTY(&(config->bar_bindings)))
        return;

    ystr("bindings");
    y(array_open);

    struct Barbinding *current;
    TAILQ_FOREACH(current, &(config->bar_bindings), bindings) {
        y(map_open);

        ystr("input_code");
        y(integer, current->input_code);
        ystr("command");
        ystr(current->command);

        y(map_close);
    }

    y(array_close);
}

static void dump_bar_config(yajl_gen gen, Barconfig *config) {
    y(map_open);

    ystr("id");
    ystr(config->id);

    if (config->num_outputs > 0) {
        ystr("outputs");
        y(array_open);
        for (int c = 0; c < config->num_outputs; c++)
            ystr(config->outputs[c]);
        y(array_close);
    }

#define YSTR_IF_SET(name)       \
    do {                        \
        if (config->name) {     \
            ystr(#name);        \
            ystr(config->name); \
        }                       \
    } while (0)

    YSTR_IF_SET(tray_output);

    ystr("tray_padding");
    y(integer, config->tray_padding);

    YSTR_IF_SET(socket_path);

    ystr("mode");
    switch (config->mode) {
        case M_HIDE:
            ystr("hide");
            break;
        case M_INVISIBLE:
            ystr("invisible");
            break;
        case M_DOCK:
        default:
            ystr("dock");
            break;
    }

    ystr("hidden_state");
    switch (config->hidden_state) {
        case S_SHOW:
            ystr("show");
            break;
        case S_HIDE:
        default:
            ystr("hide");
            break;
    }

    ystr("modifier");
    switch (config->modifier) {
        case M_CONTROL:
            ystr("ctrl");
            break;
        case M_SHIFT:
            ystr("shift");
            break;
        case M_MOD1:
            ystr("Mod1");
            break;
        case M_MOD2:
            ystr("Mod2");
            break;
        case M_MOD3:
            ystr("Mod3");
            break;
        /*
               case M_MOD4:
               ystr("Mod4");
               break;
               */
        case M_MOD5:
            ystr("Mod5");
            break;
        default:
            ystr("Mod4");
            break;
    }

    dump_bar_bindings(gen, config);

    ystr("position");
    if (config->position == P_BOTTOM)
        ystr("bottom");
    else
        ystr("top");

    YSTR_IF_SET(status_command);
    YSTR_IF_SET(font);

    if (config->bar_height) {
        ystr("bar_height");
        y(integer, config->bar_height);
    }

    if (config->separator_symbol) {
        ystr("separator_symbol");
        ystr(config->separator_symbol);
    }

    ystr("workspace_buttons");
    y(bool, !config->hide_workspace_buttons);

    ystr("strip_workspace_numbers");
    y(bool, config->strip_workspace_numbers);

    ystr("binding_mode_indicator");
    y(bool, !config->hide_binding_mode_indicator);

    ystr("verbose");
    y(bool, config->verbose);

#undef YSTR_IF_SET
#define YSTR_IF_SET(name)              \
    do {                               \
        if (config->colors.name) {     \
            ystr(#name);               \
            ystr(config->colors.name); \
        }                              \
    } while (0)

    ystr("colors");
    y(map_open);
    YSTR_IF_SET(background);
    YSTR_IF_SET(statusline);
    YSTR_IF_SET(separator);
    YSTR_IF_SET(focused_workspace_border);
    YSTR_IF_SET(focused_workspace_bg);
    YSTR_IF_SET(focused_workspace_text);
    YSTR_IF_SET(active_workspace_border);
    YSTR_IF_SET(active_workspace_bg);
    YSTR_IF_SET(active_workspace_text);
    YSTR_IF_SET(inactive_workspace_border);
    YSTR_IF_SET(inactive_workspace_bg);
    YSTR_IF_SET(inactive_workspace_text);
    YSTR_IF_SET(urgent_workspace_border);
    YSTR_IF_SET(urgent_workspace_bg);
    YSTR_IF_SET(urgent_workspace_text);
    YSTR_IF_SET(binding_mode_border);
    YSTR_IF_SET(binding_mode_bg);
    YSTR_IF_SET(binding_mode_text);
    y(map_close);

    y(map_close);
#undef YSTR_IF_SET
}

IPC_HANDLER(tree) {
    setlocale(LC_NUMERIC, "C");
    yajl_gen gen = ygenalloc();
    dump_node(gen, croot, false);
    setlocale(LC_NUMERIC, "");

    const unsigned char *payload;
    ylength length;
    y(get_buf, &payload, &length);

    ipc_send_message(fd, length, I3_IPC_REPLY_TYPE_TREE, payload);
    y(free);
}

/*
 * Formats the reply message for a GET_WORKSPACES request and sends it to the
 * client
 *
 */
IPC_HANDLER(get_workspaces) {
    yajl_gen gen = ygenalloc();
    y(array_open);

    Con *focused_ws = con_get_workspace(focused);

    Con *output;
    TAILQ_FOREACH(output, &(croot->nodes_head), nodes) {
        if (con_is_internal(output))
            continue;
        Con *ws;
        TAILQ_FOREACH(ws, &(output_get_content(output)->nodes_head), nodes) {
            assert(ws->type == CT_WORKSPACE);
            y(map_open);

            ystr("num");
            y(integer, ws->num);

            ystr("name");
            ystr(ws->name);

            ystr("visible");
            y(bool, workspace_is_visible(ws));

            ystr("focused");
            y(bool, ws == focused_ws);

            ystr("rect");
            y(map_open);
            ystr("x");
            y(integer, ws->rect.x);
            ystr("y");
            y(integer, ws->rect.y);
            ystr("width");
            y(integer, ws->rect.width);
            ystr("height");
            y(integer, ws->rect.height);
            y(map_close);

            ystr("output");
            ystr(output->name);

            ystr("urgent");
            y(bool, ws->urgent);

            y(map_close);
        }
    }

    y(array_close);

    const unsigned char *payload;
    ylength length;
    y(get_buf, &payload, &length);

    ipc_send_message(fd, length, I3_IPC_REPLY_TYPE_WORKSPACES, payload);
    y(free);
}

/*
 * Formats the reply message for a GET_OUTPUTS request and sends it to the
 * client
 *
 */
IPC_HANDLER(get_outputs) {
    yajl_gen gen = ygenalloc();
    y(array_open);

    Output *output;
    TAILQ_FOREACH(output, &outputs, outputs) {
        y(map_open);

        ystr("name");
        ystr(output->name);

        ystr("active");
        y(bool, output->active);

        ystr("primary");
        y(bool, output->primary);

        ystr("rect");
        y(map_open);
        ystr("x");
        y(integer, output->rect.x);
        ystr("y");
        y(integer, output->rect.y);
        ystr("width");
        y(integer, output->rect.width);
        ystr("height");
        y(integer, output->rect.height);
        y(map_close);

        ystr("current_workspace");
        Con *ws = NULL;
        if (output->con && (ws = con_get_fullscreen_con(output->con, CF_OUTPUT)))
            ystr(ws->name);
        else
            y(null);

        y(map_close);
    }

    y(array_close);

    const unsigned char *payload;
    ylength length;
    y(get_buf, &payload, &length);

    ipc_send_message(fd, length, I3_IPC_REPLY_TYPE_OUTPUTS, payload);
    y(free);
}

/*
 * Formats the reply message for a GET_MARKS request and sends it to the
 * client
 *
 */
IPC_HANDLER(get_marks) {
    yajl_gen gen = ygenalloc();
    y(array_open);

    Con *con;
    TAILQ_FOREACH(con, &all_cons, all_cons)
    if (con->mark != NULL)
        ystr(con->mark);

    y(array_close);

    const unsigned char *payload;
    ylength length;
    y(get_buf, &payload, &length);

    ipc_send_message(fd, length, I3_IPC_REPLY_TYPE_MARKS, payload);
    y(free);
}

/*
 * Returns the version of i3
 *
 */
IPC_HANDLER(get_version) {
    yajl_gen gen = ygenalloc();
    y(map_open);

    ystr("major");
    y(integer, MAJOR_VERSION);

    ystr("minor");
    y(integer, MINOR_VERSION);

    ystr("patch");
    y(integer, PATCH_VERSION);

    ystr("human_readable");
    ystr(i3_version);

    ystr("loaded_config_file_name");
    ystr(current_configpath);

    y(map_close);

    const unsigned char *payload;
    ylength length;
    y(get_buf, &payload, &length);

    ipc_send_message(fd, length, I3_IPC_REPLY_TYPE_VERSION, payload);
    y(free);
}

/*
 * Formats the reply message for a GET_BAR_CONFIG request and sends it to the
 * client.
 *
 */
IPC_HANDLER(get_bar_config) {
    yajl_gen gen = ygenalloc();

    /* If no ID was passed, we return a JSON array with all IDs */
    if (message_size == 0) {
        y(array_open);
        Barconfig *current;
        TAILQ_FOREACH(current, &barconfigs, configs) {
            ystr(current->id);
        }
        y(array_close);

        const unsigned char *payload;
        ylength length;
        y(get_buf, &payload, &length);

        ipc_send_message(fd, length, I3_IPC_REPLY_TYPE_BAR_CONFIG, payload);
        y(free);
        return;
    }

    /* To get a properly terminated buffer, we copy
     * message_size bytes out of the buffer */
    char *bar_id = scalloc(message_size + 1, 1);
    strncpy(bar_id, (const char *)message, message_size);
    LOG("IPC: looking for config for bar ID \"%s\"\n", bar_id);
    Barconfig *current, *config = NULL;
    TAILQ_FOREACH(current, &barconfigs, configs) {
        if (strcmp(current->id, bar_id) != 0)
            continue;

        config = current;
        break;
    }

    if (!config) {
        /* If we did not find a config for the given ID, the reply will contain
         * a null 'id' field. */
        y(map_open);

        ystr("id");
        y(null);

        y(map_close);
    } else {
        dump_bar_config(gen, config);
    }

    const unsigned char *payload;
    ylength length;
    y(get_buf, &payload, &length);

    ipc_send_message(fd, length, I3_IPC_REPLY_TYPE_BAR_CONFIG, payload);
    y(free);
}

/*
 * Callback for the YAJL parser (will be called when a string is parsed).
 *
 */
static int add_subscription(void *extra, const unsigned char *s,
                            ylength len) {
    ipc_client *client = extra;

    DLOG("should add subscription to extra %p, sub %.*s\n", client, (int)len, s);
    int event = client->num_events;

    client->num_events++;
    client->events = srealloc(client->events, client->num_events * sizeof(char *));
    /* We copy the string because it is not null-terminated and strndup()
     * is missing on some BSD systems */
    client->events[event] = scalloc(len + 1, 1);
    memcpy(client->events[event], s, len);

    DLOG("client is now subscribed to:\n");
    for (int i = 0; i < client->num_events; i++)
        DLOG("event %s\n", client->events[i]);
    DLOG("(done)\n");

    return 1;
}

/*
 * Subscribes this connection to the event types which were given as a JSON
 * serialized array in the payload field of the message.
 *
 */
IPC_HANDLER(subscribe) {
    yajl_handle p;
    yajl_status stat;
    ipc_client *current, *client = NULL;

    /* Search the ipc_client structure for this connection */
    TAILQ_FOREACH(current, &all_clients, clients) {
        if (current->fd != fd)
            continue;

        client = current;
        break;
    }

    if (client == NULL) {
        ELOG("Could not find ipc_client data structure for fd %d\n", fd);
        return;
    }

    /* Setup the JSON parser */
    static yajl_callbacks callbacks = {
        .yajl_string = add_subscription,
    };

    p = yalloc(&callbacks, (void *)client);
    stat = yajl_parse(p, (const unsigned char *)message, message_size);
    if (stat != yajl_status_ok) {
        unsigned char *err;
        err = yajl_get_error(p, true, (const unsigned char *)message,
                             message_size);
        ELOG("YAJL parse error: %s\n", err);
        yajl_free_error(p, err);

        const char *reply = "{\"success\":false}";
        ipc_send_message(fd, strlen(reply), I3_IPC_REPLY_TYPE_SUBSCRIBE, (const uint8_t *)reply);
        yajl_free(p);
        return;
    }
    yajl_free(p);
    const char *reply = "{\"success\":true}";
    ipc_send_message(fd, strlen(reply), I3_IPC_REPLY_TYPE_SUBSCRIBE, (const uint8_t *)reply);
}

/* The index of each callback function corresponds to the numeric
 * value of the message type (see include/i3/ipc.h) */
handler_t handlers[8] = {
    handle_command,
    handle_get_workspaces,
    handle_subscribe,
    handle_get_outputs,
    handle_tree,
    handle_get_marks,
    handle_get_bar_config,
    handle_get_version,
};

/*
 * Handler for activity on a client connection, receives a message from a
 * client.
 *
 * For now, the maximum message size is 2048. I’m not sure for what the
 * IPC interface will be used in the future, thus I’m not implementing a
 * mechanism for arbitrarily long messages, as it seems like overkill
 * at the moment.
 *
 */
static void ipc_receive_message(EV_P_ struct ev_io *w, int revents) {
    uint32_t message_type;
    uint32_t message_length;
    uint8_t *message = NULL;

    int ret = ipc_recv_message(w->fd, &message_type, &message_length, &message);
    /* EOF or other error */
    if (ret < 0) {
        /* Was this a spurious read? See ev(3) */
        if (ret == -1 && errno == EAGAIN) {
            FREE(message);
            return;
        }

        /* If not, there was some kind of error. We don’t bother
         * and close the connection */
        close(w->fd);

        /* Delete the client from the list of clients */
        ipc_client *current;
        TAILQ_FOREACH(current, &all_clients, clients) {
            if (current->fd != w->fd)
                continue;

            for (int i = 0; i < current->num_events; i++)
                free(current->events[i]);
            /* We can call TAILQ_REMOVE because we break out of the
             * TAILQ_FOREACH afterwards */
            TAILQ_REMOVE(&all_clients, current, clients);
            free(current);
            break;
        }

        ev_io_stop(EV_A_ w);
        free(w);
        FREE(message);

        DLOG("IPC: client disconnected\n");
        return;
    }

    if (message_type >= (sizeof(handlers) / sizeof(handler_t)))
        DLOG("Unhandled message type: %d\n", message_type);
    else {
        handler_t h = handlers[message_type];
        h(w->fd, message, 0, message_length, message_type);
    }

    FREE(message);
}

/*
 * Handler for activity on the listening socket, meaning that a new client
 * has just connected and we should accept() him. Sets up the event handler
 * for activity on the new connection and inserts the file descriptor into
 * the list of clients.
 *
 */
void ipc_new_client(EV_P_ struct ev_io *w, int revents) {
    struct sockaddr_un peer;
    socklen_t len = sizeof(struct sockaddr_un);
    int client;
    if ((client = accept(w->fd, (struct sockaddr *)&peer, &len)) < 0) {
        if (errno == EINTR)
            return;
        else
            perror("accept()");
        return;
    }

    /* Close this file descriptor on exec() */
    (void)fcntl(client, F_SETFD, FD_CLOEXEC);

    set_nonblock(client);

    struct ev_io *package = scalloc(1, sizeof(struct ev_io));
    ev_io_init(package, ipc_receive_message, client, EV_READ);
    ev_io_start(EV_A_ package);

    DLOG("IPC: new client connected on fd %d\n", w->fd);

    ipc_client *new = scalloc(1, sizeof(ipc_client));
    new->fd = client;

    TAILQ_INSERT_TAIL(&all_clients, new, clients);
}

/*
 * Creates the UNIX domain socket at the given path, sets it to non-blocking
 * mode, bind()s and listen()s on it.
 *
 */
int ipc_create_socket(const char *filename) {
    int sockfd;

    FREE(current_socketpath);

    char *resolved = resolve_tilde(filename);
    DLOG("Creating IPC-socket at %s\n", resolved);
    char *copy = sstrdup(resolved);
    const char *dir = dirname(copy);
    if (!path_exists(dir))
        mkdirp(dir, DEFAULT_DIR_MODE);
    free(copy);

    /* Unlink the unix domain socket before */
    unlink(resolved);

    if ((sockfd = socket(AF_LOCAL, SOCK_STREAM, 0)) < 0) {
        perror("socket()");
        free(resolved);
        return -1;
    }

    (void)fcntl(sockfd, F_SETFD, FD_CLOEXEC);

    struct sockaddr_un addr;
    memset(&addr, 0, sizeof(struct sockaddr_un));
    addr.sun_family = AF_LOCAL;
    strncpy(addr.sun_path, resolved, sizeof(addr.sun_path) - 1);
    if (bind(sockfd, (struct sockaddr *)&addr, sizeof(struct sockaddr_un)) < 0) {
        perror("bind()");
        free(resolved);
        return -1;
    }

    set_nonblock(sockfd);

    if (listen(sockfd, 5) < 0) {
        perror("listen()");
        free(resolved);
        return -1;
    }

    current_socketpath = resolved;
    return sockfd;
}

/*
 * Generates a json workspace event. Returns a dynamically allocated yajl
 * generator. Free with yajl_gen_free().
 */
yajl_gen ipc_marshal_workspace_event(const char *change, Con *current, Con *old) {
    setlocale(LC_NUMERIC, "C");
    yajl_gen gen = ygenalloc();

    y(map_open);

    ystr("change");
    ystr(change);

    ystr("current");
    if (current == NULL)
        y(null);
    else
        dump_node(gen, current, false);

    ystr("old");
    if (old == NULL)
        y(null);
    else
        dump_node(gen, old, false);

    y(map_close);

    setlocale(LC_NUMERIC, "");

    return gen;
}

/*
 * For the workspace events we send, along with the usual "change" field, also
 * the workspace container in "current". For focus events, we send the
 * previously focused workspace in "old".
 */
void ipc_send_workspace_event(const char *change, Con *current, Con *old) {
    yajl_gen gen = ipc_marshal_workspace_event(change, current, old);

    const unsigned char *payload;
    ylength length;
    y(get_buf, &payload, &length);

    ipc_send_event("workspace", I3_IPC_EVENT_WORKSPACE, (const char *)payload);

    y(free);
}

/**
 * For the window events we send, along the usual "change" field,
 * also the window container, in "container".
 */
void ipc_send_window_event(const char *property, Con *con) {
    DLOG("Issue IPC window %s event (con = %p, window = 0x%08x)\n",
         property, con, (con->window ? con->window->id : XCB_WINDOW_NONE));

    setlocale(LC_NUMERIC, "C");
    yajl_gen gen = ygenalloc();

    y(map_open);

    ystr("change");
    ystr(property);

    ystr("container");
    dump_node(gen, con, false);

    y(map_close);

    const unsigned char *payload;
    ylength length;
    y(get_buf, &payload, &length);

    ipc_send_event("window", I3_IPC_EVENT_WINDOW, (const char *)payload);
    y(free);
    setlocale(LC_NUMERIC, "");
}

/**
 * For the barconfig update events, we send the serialized barconfig.
 */
void ipc_send_barconfig_update_event(Barconfig *barconfig) {
    DLOG("Issue barconfig_update event for id = %s\n", barconfig->id);
    setlocale(LC_NUMERIC, "C");
    yajl_gen gen = ygenalloc();

    dump_bar_config(gen, barconfig);

    const unsigned char *payload;
    ylength length;
    y(get_buf, &payload, &length);

    ipc_send_event("barconfig_update", I3_IPC_EVENT_BARCONFIG_UPDATE, (const char *)payload);
    y(free);
    setlocale(LC_NUMERIC, "");
}

/*
 * For the binding events, we send the serialized binding struct.
 */
void ipc_send_binding_event(const char *event_type, Binding *bind) {
    DLOG("Issue IPC binding %s event (sym = %s, code = %d)\n", event_type, bind->symbol, bind->keycode);

    setlocale(LC_NUMERIC, "C");

    yajl_gen gen = ygenalloc();

    y(map_open);

    ystr("change");
    ystr(event_type);

    ystr("binding");
    dump_binding(gen, bind);

    y(map_close);

    const unsigned char *payload;
    ylength length;
    y(get_buf, &payload, &length);

    ipc_send_event("binding", I3_IPC_EVENT_BINDING, (const char *)payload);

    y(free);
    setlocale(LC_NUMERIC, "");
}<|MERGE_RESOLUTION|>--- conflicted
+++ resolved
@@ -121,7 +121,6 @@
     y(map_close);
 }
 
-<<<<<<< HEAD
 static void dump_gaps(yajl_gen gen, const char *name, gaps_t gaps) {
     ystr(name);
     y(map_open);
@@ -132,27 +131,7 @@
     y(map_close);
 }
 
-static void dump_binding(yajl_gen gen, Binding *bind) {
-    y(map_open);
-    ystr("input_code");
-    y(integer, bind->keycode);
-
-    ystr("input_type");
-    ystr((const char *)(bind->input_type == B_KEYBOARD ? "keyboard" : "mouse"));
-
-    ystr("symbol");
-    if (bind->symbol == NULL)
-        y(null);
-    else
-        ystr(bind->symbol);
-
-    ystr("command");
-    ystr(bind->command);
-
-    ystr("mods");
-=======
 static void dump_event_state_mask(yajl_gen gen, Binding *bind) {
->>>>>>> b68a400a
     y(array_open);
     for (int i = 0; i < 20; i++) {
         if (bind->event_state_mask & (1 << i)) {
