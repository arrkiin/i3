--- conflicted
+++ resolved
@@ -2032,7 +2032,6 @@
     return complete_buf;
 }
 
-<<<<<<< HEAD
 /**
  * Calculates the effective gap sizes for a container.
  */
@@ -2066,7 +2065,8 @@
     }
 
     return false;
-=======
+}
+
 /*
  * Returns the container's title considering the current title format.
  *
@@ -2109,5 +2109,4 @@
     }
 
     return formatted;
->>>>>>> 3853d186
 }