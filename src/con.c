--- conflicted
+++ resolved
@@ -702,17 +702,12 @@
      * invisible.
      * We don’t focus the con for i3 pseudo workspaces like __i3_scratch and
      * we don’t focus when there is a fullscreen con on that workspace. */
-<<<<<<< HEAD
     if (!con_is_internal(workspace) &&
-        con_get_fullscreen_con(workspace, CF_OUTPUT) == NULL)
-=======
-    if ((workspace->name[0] != '_' || workspace->name[1] != '_') &&
         con_get_fullscreen_con(workspace, CF_OUTPUT) == NULL) {
         /* We need to save focus on workspace level and restore it afterwards.
          * Otherwise, we might focus a different workspace without actually
          * switching workspaces. */
         Con *old_focus = TAILQ_FIRST(&(output_get_content(dest_output)->focus_head));
->>>>>>> 01ce4bbc
         con_focus(con_descend_focused(con));
         con_focus(old_focus);
     }
