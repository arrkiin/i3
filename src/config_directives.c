#undef I3__FILE__
#define I3__FILE__ "config_directives.c"
/*
 * vim:ts=4:sw=4:expandtab
 *
 * i3 - an improved dynamic tiling window manager
 * © 2009-2012 Michael Stapelberg and contributors (see also: LICENSE)
 *
 * config_directives.c: all config storing functions (see config_parser.c)
 *
 */
#include <float.h>
#include <stdarg.h>

#include "all.h"

/*******************************************************************************
 * Criteria functions.
 ******************************************************************************/

static int criteria_next_state;

/*
 * Initializes the specified 'Match' data structure and the initial state of
 * commands.c for matching target windows of a command.
 *
 */
CFGFUN(criteria_init, int _state) {
    criteria_next_state = _state;

    DLOG("Initializing criteria, current_match = %p, state = %d\n", current_match, _state);
    match_init(current_match);
}

CFGFUN(criteria_pop_state) {
    result->next_state = criteria_next_state;
}

/*
 * Interprets a ctype=cvalue pair and adds it to the current match
 * specification.
 *
 */
CFGFUN(criteria_add, const char *ctype, const char *cvalue) {
    DLOG("ctype=*%s*, cvalue=*%s*\n", ctype, cvalue);

    if (strcmp(ctype, "class") == 0) {
        current_match->class = regex_new(cvalue);
        return;
    }

    if (strcmp(ctype, "instance") == 0) {
        current_match->instance = regex_new(cvalue);
        return;
    }

    if (strcmp(ctype, "window_role") == 0) {
        current_match->window_role = regex_new(cvalue);
        return;
    }

    if (strcmp(ctype, "con_id") == 0) {
        char *end;
        long parsed = strtol(cvalue, &end, 10);
        if (parsed == LONG_MIN ||
            parsed == LONG_MAX ||
            parsed < 0 ||
            (end && *end != '\0')) {
            ELOG("Could not parse con id \"%s\"\n", cvalue);
        } else {
            current_match->con_id = (Con *)parsed;
            DLOG("id as int = %p\n", current_match->con_id);
        }
        return;
    }

    if (strcmp(ctype, "id") == 0) {
        char *end;
        long parsed = strtol(cvalue, &end, 10);
        if (parsed == LONG_MIN ||
            parsed == LONG_MAX ||
            parsed < 0 ||
            (end && *end != '\0')) {
            ELOG("Could not parse window id \"%s\"\n", cvalue);
        } else {
            current_match->id = parsed;
            DLOG("window id as int = %d\n", current_match->id);
        }
        return;
    }

    if (strcmp(ctype, "con_mark") == 0) {
        current_match->mark = regex_new(cvalue);
        return;
    }

    if (strcmp(ctype, "title") == 0) {
        current_match->title = regex_new(cvalue);
        return;
    }

    if (strcmp(ctype, "urgent") == 0) {
        if (strcasecmp(cvalue, "latest") == 0 ||
            strcasecmp(cvalue, "newest") == 0 ||
            strcasecmp(cvalue, "recent") == 0 ||
            strcasecmp(cvalue, "last") == 0) {
            current_match->urgent = U_LATEST;
        } else if (strcasecmp(cvalue, "oldest") == 0 ||
                   strcasecmp(cvalue, "first") == 0) {
            current_match->urgent = U_OLDEST;
        }
        return;
    }

    ELOG("Unknown criterion: %s\n", ctype);
}

/* TODO: refactor the above criteria code into a single file (with src/commands.c). */

/*******************************************************************************
 * Utility functions
 ******************************************************************************/

static bool eval_boolstr(const char *str) {
    return (strcasecmp(str, "1") == 0 ||
            strcasecmp(str, "yes") == 0 ||
            strcasecmp(str, "true") == 0 ||
            strcasecmp(str, "on") == 0 ||
            strcasecmp(str, "enable") == 0 ||
            strcasecmp(str, "active") == 0);
}

/*
 * A utility function to convert a string of modifiers to the corresponding bit
 * mask.
 */
uint32_t modifiers_from_str(const char *str) {
    /* It might be better to use strtok() here, but the simpler strstr() should
     * do for now. */
    uint32_t result = 0;
    if (str == NULL)
        return result;
    if (strstr(str, "Mod1") != NULL)
        result |= BIND_MOD1;
    if (strstr(str, "Mod2") != NULL)
        result |= BIND_MOD2;
    if (strstr(str, "Mod3") != NULL)
        result |= BIND_MOD3;
    if (strstr(str, "Mod4") != NULL)
        result |= BIND_MOD4;
    if (strstr(str, "Mod5") != NULL)
        result |= BIND_MOD5;
    if (strstr(str, "Control") != NULL ||
        strstr(str, "Ctrl") != NULL)
        result |= BIND_CONTROL;
    if (strstr(str, "Shift") != NULL)
        result |= BIND_SHIFT;
    if (strstr(str, "Mode_switch") != NULL)
        result |= BIND_MODE_SWITCH;
    return result;
}

static char *font_pattern;

CFGFUN(font, const char *font) {
    config.font = load_font(font, true);
    set_font(&config.font);

    /* Save the font pattern for using it as bar font later on */
    FREE(font_pattern);
    font_pattern = sstrdup(font);
}

CFGFUN(binding, const char *bindtype, const char *modifiers, const char *key, const char *release, const char *whole_window, const char *command) {
    configure_binding(bindtype, modifiers, key, release, whole_window, command, DEFAULT_BINDING_MODE);
}

/*******************************************************************************
 * Mode handling
 ******************************************************************************/

static char *current_mode;

CFGFUN(mode_binding, const char *bindtype, const char *modifiers, const char *key, const char *release, const char *whole_window, const char *command) {
    configure_binding(bindtype, modifiers, key, release, whole_window, command, current_mode);
}

CFGFUN(enter_mode, const char *modename) {
    if (strcasecmp(modename, DEFAULT_BINDING_MODE) == 0) {
        ELOG("You cannot use the name %s for your mode\n", DEFAULT_BINDING_MODE);
        exit(1);
    }
    DLOG("\t now in mode %s\n", modename);
    FREE(current_mode);
    current_mode = sstrdup(modename);
}

CFGFUN(exec, const char *exectype, const char *no_startup_id, const char *command) {
    struct Autostart *new = smalloc(sizeof(struct Autostart));
    new->command = sstrdup(command);
    new->no_startup_id = (no_startup_id != NULL);
    if (strcmp(exectype, "exec") == 0) {
        TAILQ_INSERT_TAIL(&autostarts, new, autostarts);
    } else {
        TAILQ_INSERT_TAIL(&autostarts_always, new, autostarts_always);
    }
}

CFGFUN(for_window, const char *command) {
    if (match_is_empty(current_match)) {
        ELOG("Match is empty, ignoring this for_window statement\n");
        return;
    }
    DLOG("\t should execute command %s for the criteria mentioned above\n", command);
    Assignment *assignment = scalloc(sizeof(Assignment));
    assignment->type = A_COMMAND;
    match_copy(&(assignment->match), current_match);
    assignment->dest.command = sstrdup(command);
    TAILQ_INSERT_TAIL(&assignments, assignment, assignments);
}

void create_gaps_assignment(const char *workspace, bool inner, const long value) {
    DLOG("Setting gaps for workspace %s", workspace);

    struct Workspace_Assignment *assignment;
<<<<<<< HEAD
    TAILQ_FOREACH (assignment, &ws_assignments, ws_assignments) {
=======
    TAILQ_FOREACH(assignment, &ws_assignments, ws_assignments) {
>>>>>>> 01117454
        if (strcasecmp(assignment->name, workspace) == 0) {
            if (inner)
                assignment->gaps.inner = value;
            else
                assignment->gaps.outer = value;

            return;
        }
    }

    // Assignment does not yet exist, let's create it.
    assignment = scalloc(sizeof(struct Workspace_Assignment));
    assignment->name = sstrdup(workspace);
    assignment->output = NULL;
    if (inner)
        assignment->gaps.inner = value;
    else
        assignment->gaps.outer = value;
    TAILQ_INSERT_TAIL(&ws_assignments, assignment, ws_assignments);
}

CFGFUN(gaps, const char *workspace, const char *scope, const long value) {
    if (!strcmp(scope, "inner")) {
        if (workspace == NULL)
            config.gaps.inner = value;
        else
            create_gaps_assignment(workspace, true, value - config.gaps.inner);
    } else if (!strcmp(scope, "outer")) {
        if (workspace == NULL)
            config.gaps.outer = value;
        else
            create_gaps_assignment(workspace, false, value - config.gaps.outer);
    } else {
        ELOG("Invalid command, cannot process scope %s", scope);
    }
}

CFGFUN(smart_borders, const char *enable) {
    if (!strcmp(enable, "no_gaps"))
        config.smart_borders = NO_GAPS;
    else
        config.smart_borders = eval_boolstr(enable) ? ON : OFF;
}

CFGFUN(floating_minimum_size, const long width, const long height) {
    config.floating_minimum_width = width;
    config.floating_minimum_height = height;
}

CFGFUN(floating_maximum_size, const long width, const long height) {
    config.floating_maximum_width = width;
    config.floating_maximum_height = height;
}

CFGFUN(floating_modifier, const char *modifiers) {
    config.floating_modifier = modifiers_from_str(modifiers);
}

CFGFUN(default_orientation, const char *orientation) {
    if (strcmp(orientation, "horizontal") == 0)
        config.default_orientation = HORIZ;
    else if (strcmp(orientation, "vertical") == 0)
        config.default_orientation = VERT;
    else
        config.default_orientation = NO_ORIENTATION;
}

CFGFUN(workspace_layout, const char *layout) {
    if (strcmp(layout, "default") == 0)
        config.default_layout = L_DEFAULT;
    else if (strcmp(layout, "stacking") == 0 ||
             strcmp(layout, "stacked") == 0)
        config.default_layout = L_STACKED;
    else
        config.default_layout = L_TABBED;
}

CFGFUN(new_window, const char *windowtype, const char *border, const long width) {
    int border_style;
    int border_width;

    if (strcmp(border, "1pixel") == 0) {
        border_style = BS_PIXEL;
        border_width = 1;
    } else if (strcmp(border, "none") == 0) {
        border_style = BS_NONE;
        border_width = 0;
    } else if (strcmp(border, "pixel") == 0) {
        border_style = BS_PIXEL;
        border_width = width;
    } else {
        border_style = BS_NORMAL;
        border_width = width;
    }

    if (strcmp(windowtype, "new_window") == 0) {
        DLOG("default tiled border style = %d and border width = %d (%d physical px)\n",
             border_style, border_width, logical_px(border_width));
        config.default_border = border_style;
        config.default_border_width = logical_px(border_width);
    } else {
        DLOG("default floating border style = %d and border width = %d (%d physical px)\n",
             border_style, border_width, logical_px(border_width));
        config.default_floating_border = border_style;
        config.default_floating_border_width = logical_px(border_width);
    }
}

CFGFUN(hide_edge_borders, const char *borders) {
    if (strcmp(borders, "vertical") == 0)
        config.hide_edge_borders = ADJ_LEFT_SCREEN_EDGE | ADJ_RIGHT_SCREEN_EDGE;
    else if (strcmp(borders, "horizontal") == 0)
        config.hide_edge_borders = ADJ_UPPER_SCREEN_EDGE | ADJ_LOWER_SCREEN_EDGE;
    else if (strcmp(borders, "both") == 0)
        config.hide_edge_borders = ADJ_LEFT_SCREEN_EDGE | ADJ_RIGHT_SCREEN_EDGE | ADJ_UPPER_SCREEN_EDGE | ADJ_LOWER_SCREEN_EDGE;
    else if (strcmp(borders, "none") == 0)
        config.hide_edge_borders = ADJ_NONE;
    else if (eval_boolstr(borders))
        config.hide_edge_borders = ADJ_LEFT_SCREEN_EDGE | ADJ_RIGHT_SCREEN_EDGE;
    else
        config.hide_edge_borders = ADJ_NONE;
}

CFGFUN(focus_follows_mouse, const char *value) {
    config.disable_focus_follows_mouse = !eval_boolstr(value);
}

CFGFUN(mouse_warping, const char *value) {
    if (strcmp(value, "none") == 0)
        config.mouse_warping = POINTER_WARPING_NONE;
    else if (strcmp(value, "output") == 0)
        config.mouse_warping = POINTER_WARPING_OUTPUT;
}

CFGFUN(force_xinerama, const char *value) {
    config.force_xinerama = eval_boolstr(value);
}

CFGFUN(force_focus_wrapping, const char *value) {
    config.force_focus_wrapping = eval_boolstr(value);
}

CFGFUN(workspace_back_and_forth, const char *value) {
    config.workspace_auto_back_and_forth = eval_boolstr(value);
}

CFGFUN(fake_outputs, const char *outputs) {
    config.fake_outputs = sstrdup(outputs);
}

CFGFUN(force_display_urgency_hint, const long duration_ms) {
    config.workspace_urgency_timer = duration_ms / 1000.0;
}

CFGFUN(workspace, const char *workspace, const char *output) {
    DLOG("Assigning workspace \"%s\" to output \"%s\"\n", workspace, output);
    /* Check for earlier assignments of the same workspace so that we
     * don’t have assignments of a single workspace to different
     * outputs */
    struct Workspace_Assignment *assignment;
    bool duplicate = false;
    TAILQ_FOREACH(assignment, &ws_assignments, ws_assignments) {
        if (strcasecmp(assignment->name, workspace) == 0) {
            if (assignment->output != NULL)
                ELOG("You have a duplicate workspace assignment for workspace \"%s\"\n", workspace);

            assignment->output = sstrdup(output);
            duplicate = true;
        }
    }
    if (!duplicate) {
        assignment = scalloc(sizeof(struct Workspace_Assignment));
        assignment->name = sstrdup(workspace);
        assignment->output = sstrdup(output);
        TAILQ_INSERT_TAIL(&ws_assignments, assignment, ws_assignments);
    }
}

CFGFUN(ipc_socket, const char *path) {
    config.ipc_socket_path = sstrdup(path);
}

CFGFUN(restart_state, const char *path) {
    config.restart_state_path = sstrdup(path);
}

CFGFUN(popup_during_fullscreen, const char *value) {
    if (strcmp(value, "ignore") == 0) {
        config.popup_during_fullscreen = PDF_IGNORE;
    } else if (strcmp(value, "leave_fullscreen") == 0) {
        config.popup_during_fullscreen = PDF_LEAVE_FULLSCREEN;
    } else {
        config.popup_during_fullscreen = PDF_SMART;
    }
}

CFGFUN(color_single, const char *colorclass, const char *color) {
    /* used for client.background only currently */
    config.client.background = get_colorpixel(color);
}

CFGFUN(color, const char *colorclass, const char *border, const char *background, const char *text, const char *indicator) {
#define APPLY_COLORS(classname)                                                \
    do {                                                                       \
        if (strcmp(colorclass, "client." #classname) == 0) {                   \
            config.client.classname.border = get_colorpixel(border);           \
            config.client.classname.background = get_colorpixel(background);   \
            config.client.classname.text = get_colorpixel(text);               \
            if (indicator != NULL) {                                           \
                config.client.classname.indicator = get_colorpixel(indicator); \
            }                                                                  \
        }                                                                      \
    } while (0)

    APPLY_COLORS(focused_inactive);
    APPLY_COLORS(focused);
    APPLY_COLORS(unfocused);
    APPLY_COLORS(urgent);
    APPLY_COLORS(placeholder);

#undef APPLY_COLORS
}

CFGFUN(assign, const char *workspace) {
    if (match_is_empty(current_match)) {
        ELOG("Match is empty, ignoring this assignment\n");
        return;
    }
    DLOG("new assignment, using above criteria, to workspace %s\n", workspace);
    Assignment *assignment = scalloc(sizeof(Assignment));
    match_copy(&(assignment->match), current_match);
    assignment->type = A_TO_WORKSPACE;
    assignment->dest.workspace = sstrdup(workspace);
    TAILQ_INSERT_TAIL(&assignments, assignment, assignments);
}

/*******************************************************************************
 * Bar configuration (i3bar)
 ******************************************************************************/

static Barconfig current_bar;

CFGFUN(bar_font, const char *font) {
    FREE(current_bar.font);
    current_bar.font = sstrdup(font);
}

CFGFUN(bar_separator_symbol, const char *separator) {
    FREE(current_bar.separator_symbol);
    current_bar.separator_symbol = sstrdup(separator);
}

CFGFUN(bar_mode, const char *mode) {
    current_bar.mode = (strcmp(mode, "dock") == 0 ? M_DOCK : (strcmp(mode, "hide") == 0 ? M_HIDE : M_INVISIBLE));
}

CFGFUN(bar_hidden_state, const char *hidden_state) {
    current_bar.hidden_state = (strcmp(hidden_state, "hide") == 0 ? S_HIDE : S_SHOW);
}

CFGFUN(bar_id, const char *bar_id) {
    current_bar.id = sstrdup(bar_id);
}

CFGFUN(bar_output, const char *output) {
    int new_outputs = current_bar.num_outputs + 1;
    current_bar.outputs = srealloc(current_bar.outputs, sizeof(char *) * new_outputs);
    current_bar.outputs[current_bar.num_outputs] = sstrdup(output);
    current_bar.num_outputs = new_outputs;
}

CFGFUN(bar_verbose, const char *verbose) {
    current_bar.verbose = eval_boolstr(verbose);
}

CFGFUN(bar_height, const long height) {
<<<<<<< HEAD
    current_bar.bar_height = (uint32_t) height;
=======
    current_bar.bar_height = (uint32_t)height;
>>>>>>> 01117454
}

CFGFUN(bar_modifier, const char *modifier) {
    if (strcmp(modifier, "Mod1") == 0)
        current_bar.modifier = M_MOD1;
    else if (strcmp(modifier, "Mod2") == 0)
        current_bar.modifier = M_MOD2;
    else if (strcmp(modifier, "Mod3") == 0)
        current_bar.modifier = M_MOD3;
    else if (strcmp(modifier, "Mod4") == 0)
        current_bar.modifier = M_MOD4;
    else if (strcmp(modifier, "Mod5") == 0)
        current_bar.modifier = M_MOD5;
    else if (strcmp(modifier, "Control") == 0 ||
             strcmp(modifier, "Ctrl") == 0)
        current_bar.modifier = M_CONTROL;
    else if (strcmp(modifier, "Shift") == 0)
        current_bar.modifier = M_SHIFT;
}

CFGFUN(bar_wheel_up_cmd, const char *command) {
    FREE(current_bar.wheel_up_cmd);
    current_bar.wheel_up_cmd = sstrdup(command);
}

CFGFUN(bar_wheel_down_cmd, const char *command) {
    FREE(current_bar.wheel_down_cmd);
    current_bar.wheel_down_cmd = sstrdup(command);
}

CFGFUN(bar_position, const char *position) {
    current_bar.position = (strcmp(position, "top") == 0 ? P_TOP : P_BOTTOM);
}

CFGFUN(bar_i3bar_command, const char *i3bar_command) {
    FREE(current_bar.i3bar_command);
    current_bar.i3bar_command = sstrdup(i3bar_command);
}

CFGFUN(bar_color, const char *colorclass, const char *border, const char *background, const char *text) {
#define APPLY_COLORS(classname)                                          \
    do {                                                                 \
        if (strcmp(colorclass, #classname) == 0) {                       \
            if (text != NULL) {                                          \
                /* New syntax: border, background, text */               \
                current_bar.colors.classname##_border = sstrdup(border); \
                current_bar.colors.classname##_bg = sstrdup(background); \
                current_bar.colors.classname##_text = sstrdup(text);     \
            } else {                                                     \
                /* Old syntax: text, background */                       \
                current_bar.colors.classname##_bg = sstrdup(background); \
                current_bar.colors.classname##_text = sstrdup(border);   \
            }                                                            \
        }                                                                \
    } while (0)

    APPLY_COLORS(focused_workspace);
    APPLY_COLORS(active_workspace);
    APPLY_COLORS(inactive_workspace);
    APPLY_COLORS(urgent_workspace);

#undef APPLY_COLORS
}

CFGFUN(bar_socket_path, const char *socket_path) {
    FREE(current_bar.socket_path);
    current_bar.socket_path = sstrdup(socket_path);
}

CFGFUN(bar_tray_output, const char *output) {
    FREE(current_bar.tray_output);
    current_bar.tray_output = sstrdup(output);
}

CFGFUN(bar_color_single, const char *colorclass, const char *color) {
    if (strcmp(colorclass, "background") == 0)
        current_bar.colors.background = sstrdup(color);
    else if (strcmp(colorclass, "separator") == 0)
        current_bar.colors.separator = sstrdup(color);
    else
        current_bar.colors.statusline = sstrdup(color);
}

CFGFUN(bar_status_command, const char *command) {
    FREE(current_bar.status_command);
    current_bar.status_command = sstrdup(command);
}

CFGFUN(bar_binding_mode_indicator, const char *value) {
    current_bar.hide_binding_mode_indicator = !eval_boolstr(value);
}

CFGFUN(bar_workspace_buttons, const char *value) {
    current_bar.hide_workspace_buttons = !eval_boolstr(value);
}

CFGFUN(bar_strip_workspace_numbers, const char *value) {
    current_bar.strip_workspace_numbers = eval_boolstr(value);
}

CFGFUN(bar_finish) {
    DLOG("\t new bar configuration finished, saving.\n");
    /* Generate a unique ID for this bar if not already configured */
    if (!current_bar.id)
        sasprintf(&current_bar.id, "bar-%d", config.number_barconfigs);

    config.number_barconfigs++;

    /* If no font was explicitly set, we use the i3 font as default */
    if (!current_bar.font && font_pattern)
        current_bar.font = sstrdup(font_pattern);

    /* Copy the current (static) structure into a dynamically allocated
     * one, then cleanup our static one. */
    Barconfig *bar_config = scalloc(sizeof(Barconfig));
    memcpy(bar_config, &current_bar, sizeof(Barconfig));
    TAILQ_INSERT_TAIL(&barconfigs, bar_config, configs);

    memset(&current_bar, '\0', sizeof(Barconfig));
}<|MERGE_RESOLUTION|>--- conflicted
+++ resolved
@@ -223,11 +223,7 @@
     DLOG("Setting gaps for workspace %s", workspace);
 
     struct Workspace_Assignment *assignment;
-<<<<<<< HEAD
-    TAILQ_FOREACH (assignment, &ws_assignments, ws_assignments) {
-=======
     TAILQ_FOREACH(assignment, &ws_assignments, ws_assignments) {
->>>>>>> 01117454
         if (strcasecmp(assignment->name, workspace) == 0) {
             if (inner)
                 assignment->gaps.inner = value;
@@ -504,11 +500,7 @@
 }
 
 CFGFUN(bar_height, const long height) {
-<<<<<<< HEAD
-    current_bar.bar_height = (uint32_t) height;
-=======
     current_bar.bar_height = (uint32_t)height;
->>>>>>> 01117454
 }
 
 CFGFUN(bar_modifier, const char *modifier) {
