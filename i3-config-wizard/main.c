--- conflicted
+++ resolved
@@ -298,11 +298,7 @@
 
     char *line = NULL;
     size_t len = 0;
-<<<<<<< HEAD
-#if !defined(__APPLE__) && (!defined(__FreeBSD__) || __FreeBSD_version >= 800000)
-=======
 #ifndef USE_FGETLN
->>>>>>> 138197f9
     ssize_t read;
 #endif
     bool head_of_file = true;
@@ -315,17 +311,12 @@
     fputs("# this file and re-run i3-config-wizard(1).\n", ks_config);
     fputs("#\n", ks_config);
 
-<<<<<<< HEAD
-#if defined(__APPLE__) || (defined(__FreeBSD__) && __FreeBSD_version < 800000)
-    while ((line = fgetln(kc_config, &len)) != NULL) {
-=======
 #ifdef USE_FGETLN
     char *buf = NULL;
     while ((buf = fgetln(kc_config, &len)) != NULL) {
         /* fgetln does not return null-terminated strings */
         FREE(line);
         sasprintf(&line, "%.*s", len, buf);
->>>>>>> 138197f9
 #else
     size_t linecap = 0;
     while ((read = getline(&line, &linecap, kc_config)) != -1) {
