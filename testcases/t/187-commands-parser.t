--- conflicted
+++ resolved
@@ -144,9 +144,6 @@
 ################################################################################
 
 is(parser_calls('unknown_literal'),
-<<<<<<< HEAD
-   "ERROR: Expected one of these tokens: <end>, '[', 'move', 'exec', 'exit', 'restart', 'reload', 'shmlog', 'debuglog', 'border', 'layout', 'append_layout', 'workspace', 'focus', 'kill', 'open', 'fullscreen', 'sticky', 'split', 'floating', 'mark', 'unmark', 'resize', 'rename', 'nop', 'scratchpad', 'title_format', 'mode', 'bar', 'gaps'\n" .
-=======
    "ERROR: Expected one of these tokens: <end>, '[', " .
    "'move', " .
    "'exec', " .
@@ -174,8 +171,8 @@
    "'scratchpad', " .
    "'title_format', " .
    "'mode', " .
-   "'bar'\n" .
->>>>>>> 34b8a02a
+   "'bar', " .
+   "'gaps'\n" .
    "ERROR: Your command: unknown_literal\n" .
    "ERROR:               ^^^^^^^^^^^^^^^",
    'error for unknown literal ok');
