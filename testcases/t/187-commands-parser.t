#!perl
# vim:ts=4:sw=4:expandtab
#
# Please read the following documents before working on tests:
# • http://build.i3wm.org/docs/testsuite.html
#   (or docs/testsuite)
#
# • http://build.i3wm.org/docs/lib-i3test.html
#   (alternatively: perldoc ./testcases/lib/i3test.pm)
#
# • http://build.i3wm.org/docs/ipc.html
#   (or docs/ipc)
#
# • http://onyxneon.com/books/modern_perl/modern_perl_a4.pdf
#   (unless you are already familiar with Perl)
#
# Tests the standalone parser binary to see if it calls the right code when
# confronted with various commands, if it prints proper error messages for
# wrong commands and if it terminates in every case.
#
use i3test i3_autostart => 0;

sub parser_calls {
    my ($command) = @_;

    # TODO: use a timeout, so that we can error out if it doesn’t terminate
    # TODO: better way of passing arguments
    my $stdout = qx(../test.commands_parser '$command' 2>&1 >&-);

    # Filter out all debugging output.
    my @lines = split("\n", $stdout);
    @lines = grep { not /^# / } @lines;

    # The criteria management calls are irrelevant and not what we want to test
    # in the first place.
    @lines = grep { !(/cmd_criteria_init()/ || /cmd_criteria_match_windows/) } @lines;
    return join("\n", @lines);
}

################################################################################
# 1: First that the parser properly recognizes commands which are ok.
################################################################################

# The first call has only a single command, the following ones are consolidated
# for performance.
is(parser_calls('move workspace 3'),
   'cmd_move_con_to_workspace_name(3, (null))',
   'single number (move workspace 3) ok');

is(parser_calls(
   'move to workspace 3; ' .
   'move window to workspace 3; ' .
   'move container to workspace 3; ' .
   'move workspace foobar; ' .
   'move workspace torrent; ' .
   'move workspace to output LVDS1; ' .
   'move workspace 3: foobar; ' .
   'move workspace "3: foobar"; ' .
   'move workspace "3: foobar, baz"; '),
   "cmd_move_con_to_workspace_name(3, (null))\n" .
   "cmd_move_con_to_workspace_name(3, (null))\n" .
   "cmd_move_con_to_workspace_name(3, (null))\n" .
   "cmd_move_con_to_workspace_name(foobar, (null))\n" .
   "cmd_move_con_to_workspace_name(torrent, (null))\n" .
   "cmd_move_workspace_to_output(LVDS1)\n" .
   "cmd_move_con_to_workspace_name(3: foobar, (null))\n" .
   "cmd_move_con_to_workspace_name(3: foobar, (null))\n" .
   "cmd_move_con_to_workspace_name(3: foobar, baz, (null))",
   'move ok');

is(parser_calls('move workspace 3: foobar, nop foo'),
   "cmd_move_con_to_workspace_name(3: foobar, (null))\n" .
   "cmd_nop(foo)",
   'multiple ops (move workspace 3: foobar, nop foo) ok');

is(parser_calls(
   'exec i3-sensible-terminal; ' .
   'exec --no-startup-id i3-sensible-terminal'),
   "cmd_exec((null), i3-sensible-terminal)\n" .
   "cmd_exec(--no-startup-id, i3-sensible-terminal)",
   'exec ok');

is(parser_calls(
   'resize shrink left; ' .
   'resize shrink left 25 px; ' .
   'resize shrink left 25 px or 33 ppt; ' .
   'resize shrink left 25'),
   "cmd_resize(shrink, left, 10, 10)\n" .
   "cmd_resize(shrink, left, 25, 10)\n" .
   "cmd_resize(shrink, left, 25, 33)\n" .
   "cmd_resize(shrink, left, 25, 10)",
   'simple resize ok');

is(parser_calls('resize shrink left 25 px or 33 ppt,'),
   'cmd_resize(shrink, left, 25, 33)',
   'trailing comma resize ok');

is(parser_calls('resize shrink left 25 px or 33 ppt;'),
   'cmd_resize(shrink, left, 25, 33)',
   'trailing semicolon resize ok');

is(parser_calls('[con_mark=yay] focus'),
   "cmd_criteria_add(con_mark, yay)\n" .
   "cmd_focus()",
   'criteria focus ok');

is(parser_calls("[con_mark=yay con_mark=bar] focus"),
   "cmd_criteria_add(con_mark, yay)\n" .
   "cmd_criteria_add(con_mark, bar)\n" .
   "cmd_focus()",
   'criteria focus ok');

is(parser_calls("[con_mark=yay\tcon_mark=bar] focus"),
   "cmd_criteria_add(con_mark, yay)\n" .
   "cmd_criteria_add(con_mark, bar)\n" .
   "cmd_focus()",
   'criteria focus ok');

is(parser_calls("[con_mark=yay\tcon_mark=bar]\tfocus"),
   "cmd_criteria_add(con_mark, yay)\n" .
   "cmd_criteria_add(con_mark, bar)\n" .
   "cmd_focus()",
   'criteria focus ok');

is(parser_calls('[con_mark="yay"] focus'),
   "cmd_criteria_add(con_mark, yay)\n" .
   "cmd_focus()",
   'quoted criteria focus ok');

# Make sure trailing whitespace is stripped off: While this is not an issue for
# commands being parsed due to the configuration, people might send IPC
# commands with leading or trailing newlines.
is(parser_calls("workspace test\n"),
   'cmd_workspace_name(test, (null))',
   'trailing whitespace stripped off ok');

is(parser_calls("\nworkspace test"),
   'cmd_workspace_name(test, (null))',
   'trailing whitespace stripped off ok');

################################################################################
# 2: Verify that the parser spits out the right error message on commands which
# are not ok.
################################################################################

is(parser_calls('unknown_literal'),
<<<<<<< HEAD
   "ERROR: Expected one of these tokens: <end>, '[', " .
   "'move', " .
   "'exec', " .
   "'exit', " .
   "'restart', " .
   "'reload', " .
   "'shmlog', " .
   "'debuglog', " .
   "'border', " .
   "'layout', " .
   "'append_layout', " .
   "'workspace', " .
   "'focus', " .
   "'kill', " .
   "'open', " .
   "'fullscreen', " .
   "'sticky', " .
   "'split', " .
   "'floating', " .
   "'mark', " .
   "'unmark', " .
   "'resize', " .
   "'rename', " .
   "'nop', " .
   "'scratchpad', " .
   "'title_format', " .
   "'mode', " .
   "'bar', " .
   "'gaps'\n" .
=======
   "ERROR: Expected one of these tokens: <end>, '[', '" . join("', '", qw(
       move
       exec
       exit
       restart
       reload
       shmlog
       debuglog
       border
       layout
       append_layout
       workspace
       focus
       kill
       open
       fullscreen
       sticky
       split
       floating
       mark
       unmark
       resize
       rename
       nop
       scratchpad
       title_format
       mode
       bar
    )) . "'\n" .
>>>>>>> 9409c2b2
   "ERROR: Your command: unknown_literal\n" .
   "ERROR:               ^^^^^^^^^^^^^^^",
   'error for unknown literal ok');

is(parser_calls('move something to somewhere'),
   "ERROR: Expected one of these tokens: 'window', 'container', 'to', '--no-auto-back-and-forth', 'workspace', 'output', 'mark', 'scratchpad', 'left', 'right', 'up', 'down', 'position', 'absolute'\n" .
   "ERROR: Your command: move something to somewhere\n" .
   "ERROR:                    ^^^^^^^^^^^^^^^^^^^^^^",
   'error for unknown literal ok');

################################################################################
# 3: Verify that escaping works correctly
################################################################################

is(parser_calls('workspace "foo"'),
   'cmd_workspace_name(foo, (null))',
   'Command with simple double quotes ok');

is(parser_calls('workspace "foo'),
   'cmd_workspace_name(foo, (null))',
   'Command without ending double quotes ok');

is(parser_calls('workspace "foo \"bar"'),
   'cmd_workspace_name(foo "bar, (null))',
   'Command with escaped double quotes ok');

is(parser_calls('workspace "foo \\'),
   'cmd_workspace_name(foo \\, (null))',
   'Command with single backslash in the end ok');

is(parser_calls('workspace "foo\\\\bar"'),
   'cmd_workspace_name(foo\\bar, (null))',
   'Command with escaped backslashes ok');

is(parser_calls('workspace "foo\\\\\\"bar"'),
   'cmd_workspace_name(foo\\"bar, (null))',
   'Command with escaped double quotes after escaped backslashes ok');

################################################################################
# 4: Verify that resize commands with a "px or ppt"-construction are parsed
# correctly
################################################################################

is(parser_calls("resize shrink width 10 px or"),
   "ERROR: Expected one of these tokens: <number>\n" .
   "ERROR: Your command: resize shrink width 10 px or\n" .
   "ERROR:                                           ",
   "error for resize command with incomplete 'or'-construction ok");

is(parser_calls("resize grow left 10 px or 20 ppt"),
   "cmd_resize(grow, left, 10, 20)",
   "resize command with 'or'-construction ok");

done_testing;<|MERGE_RESOLUTION|>--- conflicted
+++ resolved
@@ -144,37 +144,6 @@
 ################################################################################
 
 is(parser_calls('unknown_literal'),
-<<<<<<< HEAD
-   "ERROR: Expected one of these tokens: <end>, '[', " .
-   "'move', " .
-   "'exec', " .
-   "'exit', " .
-   "'restart', " .
-   "'reload', " .
-   "'shmlog', " .
-   "'debuglog', " .
-   "'border', " .
-   "'layout', " .
-   "'append_layout', " .
-   "'workspace', " .
-   "'focus', " .
-   "'kill', " .
-   "'open', " .
-   "'fullscreen', " .
-   "'sticky', " .
-   "'split', " .
-   "'floating', " .
-   "'mark', " .
-   "'unmark', " .
-   "'resize', " .
-   "'rename', " .
-   "'nop', " .
-   "'scratchpad', " .
-   "'title_format', " .
-   "'mode', " .
-   "'bar', " .
-   "'gaps'\n" .
-=======
    "ERROR: Expected one of these tokens: <end>, '[', '" . join("', '", qw(
        move
        exec
@@ -203,8 +172,8 @@
        title_format
        mode
        bar
+       gaps
     )) . "'\n" .
->>>>>>> 9409c2b2
    "ERROR: Your command: unknown_literal\n" .
    "ERROR:               ^^^^^^^^^^^^^^^",
    'error for unknown literal ok');
