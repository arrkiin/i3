#!perl
# vim:ts=4:sw=4:expandtab
#
# Please read the following documents before working on tests:
# • http://build.i3wm.org/docs/testsuite.html
#   (or docs/testsuite)
#
# • http://build.i3wm.org/docs/lib-i3test.html
#   (alternatively: perldoc ./testcases/lib/i3test.pm)
#
# • http://build.i3wm.org/docs/ipc.html
#   (or docs/ipc)
#
# • http://onyxneon.com/books/modern_perl/modern_perl_a4.pdf
#   (unless you are already familiar with Perl)
#
# Tests the standalone parser binary to see if it calls the right code when
# confronted with various commands, if it prints proper error messages for
# wrong commands and if it terminates in every case.
#
use i3test i3_autostart => 0;

sub parser_calls {
    my ($command) = @_;

    # TODO: use a timeout, so that we can error out if it doesn’t terminate
    # TODO: better way of passing arguments
    my $stdout = qx(../test.commands_parser '$command' 2>&1 >&-);

    # Filter out all debugging output.
    my @lines = split("\n", $stdout);
    @lines = grep { not /^# / } @lines;

    # The criteria management calls are irrelevant and not what we want to test
    # in the first place.
    @lines = grep { !(/cmd_criteria_init()/ || /cmd_criteria_match_windows/) } @lines;
    return join("\n", @lines);
}

################################################################################
# 1: First that the parser properly recognizes commands which are ok.
################################################################################

# The first call has only a single command, the following ones are consolidated
# for performance.
is(parser_calls('move workspace 3'),
   'cmd_move_con_to_workspace_name(3)',
   'single number (move workspace 3) ok');

is(parser_calls(
   'move to workspace 3; ' .
   'move window to workspace 3; ' .
   'move container to workspace 3; ' .
   'move workspace foobar; ' .
   'move workspace torrent; ' .
   'move workspace to output LVDS1; ' .
   'move workspace 3: foobar; ' .
   'move workspace "3: foobar"; ' .
   'move workspace "3: foobar, baz"; '),
   "cmd_move_con_to_workspace_name(3)\n" .
   "cmd_move_con_to_workspace_name(3)\n" .
   "cmd_move_con_to_workspace_name(3)\n" .
   "cmd_move_con_to_workspace_name(foobar)\n" .
   "cmd_move_con_to_workspace_name(torrent)\n" .
   "cmd_move_workspace_to_output(LVDS1)\n" .
   "cmd_move_con_to_workspace_name(3: foobar)\n" .
   "cmd_move_con_to_workspace_name(3: foobar)\n" .
   "cmd_move_con_to_workspace_name(3: foobar, baz)",
   'move ok');

is(parser_calls('move workspace 3: foobar, nop foo'),
   "cmd_move_con_to_workspace_name(3: foobar)\n" .
   "cmd_nop(foo)",
   'multiple ops (move workspace 3: foobar, nop foo) ok');

is(parser_calls(
   'exec i3-sensible-terminal; ' .
   'exec --no-startup-id i3-sensible-terminal'),
   "cmd_exec((null), i3-sensible-terminal)\n" .
   "cmd_exec(--no-startup-id, i3-sensible-terminal)",
   'exec ok');

is(parser_calls(
   'resize shrink left; ' .
   'resize shrink left 25 px; ' .
   'resize shrink left 25 px or 33 ppt; ' .
   'resize shrink left 25'),
   "cmd_resize(shrink, left, 10, 10)\n" .
   "cmd_resize(shrink, left, 25, 10)\n" .
   "cmd_resize(shrink, left, 25, 33)\n" .
   "cmd_resize(shrink, left, 25, 10)",
   'simple resize ok');

is(parser_calls('resize shrink left 25 px or 33 ppt,'),
   'cmd_resize(shrink, left, 25, 33)',
   'trailing comma resize ok');

is(parser_calls('resize shrink left 25 px or 33 ppt;'),
   'cmd_resize(shrink, left, 25, 33)',
   'trailing semicolon resize ok');

is(parser_calls('[con_mark=yay] focus'),
   "cmd_criteria_add(con_mark, yay)\n" .
   "cmd_focus()",
   'criteria focus ok');

is(parser_calls("[con_mark=yay con_mark=bar] focus"),
   "cmd_criteria_add(con_mark, yay)\n" .
   "cmd_criteria_add(con_mark, bar)\n" .
   "cmd_focus()",
   'criteria focus ok');

is(parser_calls("[con_mark=yay\tcon_mark=bar] focus"),
   "cmd_criteria_add(con_mark, yay)\n" .
   "cmd_criteria_add(con_mark, bar)\n" .
   "cmd_focus()",
   'criteria focus ok');

is(parser_calls("[con_mark=yay\tcon_mark=bar]\tfocus"),
   "cmd_criteria_add(con_mark, yay)\n" .
   "cmd_criteria_add(con_mark, bar)\n" .
   "cmd_focus()",
   'criteria focus ok');

is(parser_calls('[con_mark="yay"] focus'),
   "cmd_criteria_add(con_mark, yay)\n" .
   "cmd_focus()",
   'quoted criteria focus ok');

# Make sure trailing whitespace is stripped off: While this is not an issue for
# commands being parsed due to the configuration, people might send IPC
# commands with leading or trailing newlines.
is(parser_calls("workspace test\n"),
   'cmd_workspace_name(test)',
   'trailing whitespace stripped off ok');

is(parser_calls("\nworkspace test"),
   'cmd_workspace_name(test)',
   'trailing whitespace stripped off ok');

################################################################################
# 2: Verify that the parser spits out the right error message on commands which
# are not ok.
################################################################################

is(parser_calls('unknown_literal'),
<<<<<<< HEAD
   "ERROR: Expected one of these tokens: <end>, '[', 'move', 'exec', 'exit', 'restart', 'reload', 'shmlog', 'debuglog', 'border', 'layout', 'append_layout', 'workspace', 'focus', 'kill', 'open', 'fullscreen', 'split', 'floating', 'mark', 'unmark', 'resize', 'rename', 'nop', 'scratchpad', 'title_format', 'mode', 'bar', 'gaps'\n" .
=======
   "ERROR: Expected one of these tokens: <end>, '[', 'move', 'exec', 'exit', 'restart', 'reload', 'shmlog', 'debuglog', 'border', 'layout', 'append_layout', 'workspace', 'focus', 'kill', 'open', 'fullscreen', 'sticky', 'split', 'floating', 'mark', 'unmark', 'resize', 'rename', 'nop', 'scratchpad', 'title_format', 'mode', 'bar'\n" .
>>>>>>> e10b88fb
   "ERROR: Your command: unknown_literal\n" .
   "ERROR:               ^^^^^^^^^^^^^^^",
   'error for unknown literal ok');

is(parser_calls('move something to somewhere'),
   "ERROR: Expected one of these tokens: 'window', 'container', 'to', 'workspace', 'output', 'mark', 'scratchpad', 'left', 'right', 'up', 'down', 'position', 'absolute'\n" .
   "ERROR: Your command: move something to somewhere\n" .
   "ERROR:                    ^^^^^^^^^^^^^^^^^^^^^^",
   'error for unknown literal ok');

################################################################################
# 3: Verify that escaping works correctly
################################################################################

is(parser_calls('workspace "foo"'),
   'cmd_workspace_name(foo)',
   'Command with simple double quotes ok');

is(parser_calls('workspace "foo'),
   'cmd_workspace_name(foo)',
   'Command without ending double quotes ok');

is(parser_calls('workspace "foo \"bar"'),
   'cmd_workspace_name(foo "bar)',
   'Command with escaped double quotes ok');

is(parser_calls('workspace "foo \\'),
   'cmd_workspace_name(foo \\)',
   'Command with single backslash in the end ok');

is(parser_calls('workspace "foo\\\\bar"'),
   'cmd_workspace_name(foo\\bar)',
   'Command with escaped backslashes ok');

is(parser_calls('workspace "foo\\\\\\"bar"'),
   'cmd_workspace_name(foo\\"bar)',
   'Command with escaped double quotes after escaped backslashes ok');

################################################################################
# 4: Verify that resize commands with a "px or ppt"-construction are parsed
# correctly
################################################################################

is(parser_calls("resize shrink width 10 px or"),
   "ERROR: Expected one of these tokens: <word>\n" .
   "ERROR: Your command: resize shrink width 10 px or\n" .
   "ERROR:                                           ",
   "error for resize command with incomplete 'or'-construction ok");

is(parser_calls("resize grow left 10 px or 20 ppt"),
   "cmd_resize(grow, left, 10, 20)",
   "resize command with 'or'-construction ok");

done_testing;<|MERGE_RESOLUTION|>--- conflicted
+++ resolved
@@ -144,11 +144,7 @@
 ################################################################################
 
 is(parser_calls('unknown_literal'),
-<<<<<<< HEAD
-   "ERROR: Expected one of these tokens: <end>, '[', 'move', 'exec', 'exit', 'restart', 'reload', 'shmlog', 'debuglog', 'border', 'layout', 'append_layout', 'workspace', 'focus', 'kill', 'open', 'fullscreen', 'split', 'floating', 'mark', 'unmark', 'resize', 'rename', 'nop', 'scratchpad', 'title_format', 'mode', 'bar', 'gaps'\n" .
-=======
-   "ERROR: Expected one of these tokens: <end>, '[', 'move', 'exec', 'exit', 'restart', 'reload', 'shmlog', 'debuglog', 'border', 'layout', 'append_layout', 'workspace', 'focus', 'kill', 'open', 'fullscreen', 'sticky', 'split', 'floating', 'mark', 'unmark', 'resize', 'rename', 'nop', 'scratchpad', 'title_format', 'mode', 'bar'\n" .
->>>>>>> e10b88fb
+   "ERROR: Expected one of these tokens: <end>, '[', 'move', 'exec', 'exit', 'restart', 'reload', 'shmlog', 'debuglog', 'border', 'layout', 'append_layout', 'workspace', 'focus', 'kill', 'open', 'fullscreen', 'sticky', 'split', 'floating', 'mark', 'unmark', 'resize', 'rename', 'nop', 'scratchpad', 'title_format', 'mode', 'bar', 'gaps'\n" .
    "ERROR: Your command: unknown_literal\n" .
    "ERROR:               ^^^^^^^^^^^^^^^",
    'error for unknown literal ok');
