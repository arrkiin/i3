--- conflicted
+++ resolved
@@ -442,11 +442,6 @@
 client.focused          #4c7899 #285577 #ffffff #2e9ef4
 EOT
 
-<<<<<<< HEAD
-my $expected_all_tokens = <<'EOT';
-ERROR: CONFIG: Expected one of these tokens: <end>, '#', 'set', 'set_from_resource', 'bindsym', 'bindcode', 'bind', 'bar', 'font', 'mode', 'gaps', 'smart_borders', 'smart_gaps', 'floating_minimum_size', 'floating_maximum_size', 'floating_modifier', 'default_orientation', 'workspace_layout', 'new_window', 'new_float', 'hide_edge_borders', 'for_window', 'assign', 'no_focus', 'focus_follows_mouse', 'mouse_warping', 'force_focus_wrapping', 'force_xinerama', 'force-xinerama', 'workspace_auto_back_and_forth', 'fake_outputs', 'fake-outputs', 'force_display_urgency_hint', 'focus_on_window_activation', 'show_marks', 'workspace', 'ipc_socket', 'ipc-socket', 'restart_state', 'popup_during_fullscreen', 'exec_always', 'exec', 'client.background', 'client.focused_inactive', 'client.focused', 'client.unfocused', 'client.urgent', 'client.placeholder'
-EOT
-=======
 my $expected_all_tokens = "ERROR: CONFIG: Expected one of these tokens: <end>, '#', '" . join("', '", qw(
         set
         set_from_resource
@@ -456,6 +451,9 @@
         bar
         font
         mode
+        gaps
+        smart_borders
+        smart_gaps
         floating_minimum_size
         floating_maximum_size
         floating_modifier
@@ -492,7 +490,6 @@
         client.urgent
         client.placeholder
     )) . "'\n";
->>>>>>> 9409c2b2
 
 my $expected_end = <<'EOT';
 ERROR: CONFIG: (in file <stdin>)
