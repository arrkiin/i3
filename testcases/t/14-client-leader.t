--- conflicted
+++ resolved
@@ -1,33 +1,14 @@
 #!perl
 # vim:ts=4:sw=4:expandtab
 
-<<<<<<< HEAD
-use Test::More tests => 3;
-use Test::Deep;
-use X11::XCB qw(:all);
-use Data::Dumper;
-use Time::HiRes qw(sleep);
-use FindBin;
-use Digest::SHA1 qw(sha1_base64);
-use lib "$FindBin::Bin/lib";
-use i3test;
-use AnyEvent::I3;
-=======
 use i3test;
 use X11::XCB qw(:all);
->>>>>>> c5810970
 
 BEGIN {
     use_ok('X11::XCB::Connection') or BAIL_OUT('Cannot load X11::XCB::Connection');
 }
 
 my $x = X11::XCB::Connection->new;
-<<<<<<< HEAD
-my $i3 = i3;
-
-# Switch to the nineth workspace
-$i3->command('9')->recv;
-=======
 my $i3 = i3(get_socket_path());
 
 my $tmp = fresh_workspace;
@@ -74,7 +55,6 @@
 $child->map;
 
 sleep 0.25;
->>>>>>> c5810970
 
 my $cgeom;
 ($abs, $cgeom) = $child->rect;
@@ -135,11 +115,7 @@
 # Switch to a different workspace and open a child window. It should be opened
 # on the old workspace.
 #########################################################################
-<<<<<<< HEAD
-$i3->command('10')->recv;
-=======
 fresh_workspace;
->>>>>>> c5810970
 
 my $child = $x->root->create_child(
 class => WINDOW_CLASS_INPUT_OUTPUT,
@@ -156,14 +132,10 @@
 isnt($x->input_focus, $child->id, "Child window focused");
 
 # Switch back
-<<<<<<< HEAD
-$i3->command('9')->recv;
-=======
 cmd "workspace $tmp";
 
 is($x->input_focus, $child->id, "Child window focused");
 
 }
->>>>>>> c5810970
 
 done_testing;