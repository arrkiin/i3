/*
 * vim:ts=4:sw=4:expandtab
 *
 * i3bar - an xcb-based status- and ws-bar for i3
 * © 2010-2012 Axel Wagner and contributors (see also: LICENSE)
 *
 * outputs.c: Maintaining the output-list
 *
 */
#pragma once

#include <xcb/xcb.h>

#include "common.h"

typedef struct i3_output i3_output;

SLIST_HEAD(outputs_head, i3_output);
struct outputs_head* outputs;

/*
 * Start parsing the received json-string
 *
 */
void parse_outputs_json(char* json);

/*
 * Initiate the output-list
 *
 */
void init_outputs(void);

/*
 * Returns the output with the given name
 *
 */
i3_output* get_output_by_name(char* name);

struct i3_output {
    char* name;   /* Name of the output */
    bool active;  /* If the output is active */
    bool primary; /* If it is the primary output */
<<<<<<< HEAD
=======
    bool visible; /* If the bar is visible on this output */
>>>>>>> 3f126c61
    int ws;       /* The number of the currently visible ws */
    rect rect;    /* The rect (relative to the root-win) */

    xcb_window_t bar;     /* The id of the bar of the output */
    xcb_pixmap_t buffer;  /* An extra pixmap for double-buffering */
    xcb_gcontext_t bargc; /* The graphical context of the bar */

    struct ws_head* workspaces;  /* The workspaces on this output */
    struct tc_head* trayclients; /* The tray clients on this output */

    SLIST_ENTRY(i3_output) slist; /* Pointer for the SLIST-Macro */
};<|MERGE_RESOLUTION|>--- conflicted
+++ resolved
@@ -40,10 +40,7 @@
     char* name;   /* Name of the output */
     bool active;  /* If the output is active */
     bool primary; /* If it is the primary output */
-<<<<<<< HEAD
-=======
     bool visible; /* If the bar is visible on this output */
->>>>>>> 3f126c61
     int ws;       /* The number of the currently visible ws */
     rect rect;    /* The rect (relative to the root-win) */
 
