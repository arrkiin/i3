/*
 * vim:ts=4:sw=4:expandtab
 *
 * i3bar - an xcb-based status- and ws-bar for i3
 * © 2010 Axel Wagner and contributors (see also: LICENSE)
 *
 * xcb.c: Communicating with X
 *
 */
#include <xcb/xcb.h>
#include <xcb/xkb.h>
#include <xcb/xproto.h>
#include <xcb/xcb_aux.h>

#ifdef XCB_COMPAT
#include "xcb_compat.h"
#endif

#include <stdio.h>
#include <stdlib.h>
#include <unistd.h>
#include <fcntl.h>
#include <string.h>
#include <i3/ipc.h>
#include <ev.h>
#include <errno.h>
#include <limits.h>
#include <err.h>

#include <X11/Xlib.h>
#include <X11/XKBlib.h>
#include <X11/extensions/XKB.h>

#include "common.h"
#include "libi3.h"

/* We save the atoms in an easy to access array, indexed by an enum */
enum {
#define ATOM_DO(name) name,
#include "xcb_atoms.def"
    NUM_ATOMS
};

xcb_intern_atom_cookie_t atom_cookies[NUM_ATOMS];
xcb_atom_t atoms[NUM_ATOMS];

/* Variables, that are the same for all functions at all times */
xcb_connection_t *xcb_connection;
int screen;
xcb_screen_t *root_screen;
xcb_window_t xcb_root;

/* selection window for tray support */
static xcb_window_t selwin = XCB_NONE;
static xcb_intern_atom_reply_t *tray_reply = NULL;

/* This is needed for integration with libi3 */
xcb_connection_t *conn;

/* The font we'll use */
static i3Font font;

<<<<<<< HEAD
/* Overall height of the size */
=======
/* Icon size (based on font size) */
int icon_size;

/* Overall height of the bar (based on font size) */
>>>>>>> 79e7e699
int bar_height;

/* These are only relevant for XKB, which we only need for grabbing modifiers */
int xkb_base;
int mod_pressed = 0;

/* Because the statusline is the same on all outputs, we have
 * global buffer to render it on */
xcb_gcontext_t statusline_ctx;
xcb_gcontext_t statusline_clear;
xcb_pixmap_t statusline_pm;
uint32_t statusline_width;

/* Event watchers, to interact with the user */
ev_prepare *xcb_prep;
ev_check *xcb_chk;
ev_io *xcb_io;
ev_io *xkb_io;

/* The name of current binding mode */
static mode binding;

/* Indicates whether a new binding mode was recently activated */
bool activated_mode = false;

/* The parsed colors */
struct xcb_colors_t {
    uint32_t bar_fg;
    uint32_t bar_bg;
    uint32_t sep_fg;
    uint32_t active_ws_fg;
    uint32_t active_ws_bg;
    uint32_t active_ws_border;
    uint32_t inactive_ws_fg;
    uint32_t inactive_ws_bg;
    uint32_t inactive_ws_border;
    uint32_t urgent_ws_bg;
    uint32_t urgent_ws_fg;
    uint32_t urgent_ws_border;
    uint32_t focus_ws_bg;
    uint32_t focus_ws_fg;
    uint32_t focus_ws_border;
};
struct xcb_colors_t colors;

/* Horizontal offset between a workspace label and button borders */
static const int ws_hoff_px = 4;

/* Vertical offset between a workspace label and button borders */
static const int ws_voff_px = 3;

/* Offset between two workspace buttons */
static const int ws_spacing_px = 1;

/* Offset between the statusline and 1) workspace buttons on the left
 *                                   2) the tray or screen edge on the right */
static const int sb_hoff_px = 4;

/* Additional offset between the tray and the statusline, if the tray is not empty */
static const int tray_loff_px = 2;

/* Padding around the tray icons */
static const int tray_spacing_px = 2;

/* Vertical offset between the bar and a separator */
static const int sep_voff_px = 4;

/* We define xcb_request_failed as a macro to include the relevant line number */
#define xcb_request_failed(cookie, err_msg) _xcb_request_failed(cookie, err_msg, __LINE__)
int _xcb_request_failed(xcb_void_cookie_t cookie, char *err_msg, int line) {
    xcb_generic_error_t *err;
    if ((err = xcb_request_check(xcb_connection, cookie)) != NULL) {
        fprintf(stderr, "[%s:%d] ERROR: %s. X Error Code: %d\n", __FILE__, line, err_msg, err->error_code);
        return err->error_code;
    }
    return 0;
}

uint32_t get_sep_offset(struct status_block *block) {
    if (!block->no_separator && block->sep_block_width > 0)
        return block->sep_block_width / 2 + block->sep_block_width % 2;
    return 0;
}

int get_tray_width(struct tc_head *trayclients) {
    trayclient *trayclient;
    int tray_width = 0;
    TAILQ_FOREACH_REVERSE(trayclient, trayclients, tc_head, tailq) {
        if (!trayclient->mapped)
            continue;
        tray_width += icon_size + logical_px(tray_spacing_px);
    }
    if (tray_width > 0)
        tray_width += logical_px(tray_loff_px);
    return tray_width;
}

/*
 * Draws a separator for the given block if necessary.
 *
 */
static void draw_separator(uint32_t x, struct status_block *block) {
    uint32_t sep_offset = get_sep_offset(block);
    if (TAILQ_NEXT(block, blocks) == NULL || sep_offset == 0)
        return;

    uint32_t center_x = x - sep_offset;
    if (config.separator_symbol == NULL) {
        /* Draw a classic one pixel, vertical separator. */
        uint32_t mask = XCB_GC_FOREGROUND | XCB_GC_BACKGROUND | XCB_GC_LINE_WIDTH;
        uint32_t values[] = {colors.sep_fg, colors.bar_bg, logical_px(1)};
        xcb_change_gc(xcb_connection, statusline_ctx, mask, values);
        xcb_poly_line(xcb_connection, XCB_COORD_MODE_ORIGIN, statusline_pm, statusline_ctx, 2,
                      (xcb_point_t[]){{center_x, logical_px(sep_voff_px)},
                                      {center_x, bar_height - logical_px(sep_voff_px)}});
    } else {
        /* Draw a custom separator. */
        uint32_t separator_x = MAX(x - block->sep_block_width, center_x - separator_symbol_width / 2);
        set_font_colors(statusline_ctx, colors.sep_fg, colors.bar_bg);
        draw_text(config.separator_symbol, statusline_pm, statusline_ctx,
                  separator_x, bar_height / 2 - font.height / 2, x - separator_x);
    }
}

/*
 * Redraws the statusline to the buffer
 *
 */
void refresh_statusline(bool use_short_text) {
    struct status_block *block;

    uint32_t old_statusline_width = statusline_width;
    statusline_width = 0;

    /* Predict the text width of all blocks (in pixels). */
    TAILQ_FOREACH(block, &statusline_head, blocks) {
        /* Try to use the shorter text if necessary and possible. */
        if (use_short_text && block->short_text != NULL) {
            I3STRING_FREE(block->full_text);
            block->full_text = i3string_copy(block->short_text);
        }

        if (i3string_get_num_bytes(block->full_text) == 0)
            continue;

        block->width = predict_text_width(block->full_text);
        /* Add some padding. */
        block->width += logical_px(2) + block->border_left + block->border_right;

        /* Compute offset and append for text aligment in min_width. */
        if (block->min_width <= block->width) {
            block->x_offset = 0;
            block->x_append = 0;
        } else {
            uint32_t padding_width = block->min_width - block->width;
            switch (block->align) {
                case ALIGN_LEFT:
                    block->x_append = padding_width;
                    break;
                case ALIGN_RIGHT:
                    block->x_offset = padding_width;
                    break;
                case ALIGN_CENTER:
                    block->x_offset = padding_width / 2;
                    block->x_append = padding_width / 2 + padding_width % 2;
                    break;
            }
        }

        /* If this is not the last block, add some pixels for a separator. */
        if (TAILQ_NEXT(block, blocks) != NULL)
            statusline_width += block->sep_block_width;

        statusline_width += block->width + block->x_offset + block->x_append;
    }

    /* If the statusline is bigger than our screen we need to make sure that
     * the pixmap provides enough space, so re-allocate if the width grew */
    if (statusline_width > root_screen->width_in_pixels &&
        statusline_width > old_statusline_width)
        realloc_sl_buffer();

    /* Clear the statusline pixmap. */
    xcb_rectangle_t rect = {0, 0, MAX(root_screen->width_in_pixels, statusline_width), bar_height};
    xcb_poly_fill_rectangle(xcb_connection, statusline_pm, statusline_clear, 1, &rect);

    /* Draw the text of each block. */
    uint32_t x = 0;
    TAILQ_FOREACH(block, &statusline_head, blocks) {
        if (i3string_get_num_bytes(block->full_text) == 0)
            continue;

        uint32_t fg_color = (block->color ? get_colorpixel(block->color) : colors.bar_fg);
        if (block->border || block->background || block->urgent) {
            if (block->urgent)
                fg_color = colors.urgent_ws_fg;

            uint32_t mask = XCB_GC_FOREGROUND | XCB_GC_BACKGROUND;

            /* Let's determine the colors first. */
            uint32_t border_color = colors.bar_bg;
            uint32_t bg_color = colors.bar_bg;
            if (block->urgent) {
                border_color = colors.urgent_ws_border;
                bg_color = colors.urgent_ws_bg;
            } else {
                if (block->border)
                    border_color = get_colorpixel(block->border);

                if (block->background)
                    bg_color = get_colorpixel(block->background);
            }

            /* Draw the border. */
            uint32_t border_values[] = {border_color, border_color};
            xcb_change_gc(xcb_connection, statusline_ctx, mask, border_values);

            xcb_rectangle_t border_rect = {x, logical_px(1),
                                           block->width + block->x_offset + block->x_append, bar_height - logical_px(2)};
            xcb_poly_fill_rectangle(xcb_connection, statusline_pm, statusline_ctx, 1, &border_rect);

            /* Draw the background. */
            bool is_border = !!block->border;
            uint32_t bg_values[] = {bg_color, bg_color};
            xcb_change_gc(xcb_connection, statusline_ctx, mask, bg_values);

            xcb_rectangle_t bg_rect = {
                x + is_border * block->border_left,
                logical_px(1) + is_border * block->border_top,
                block->width + block->x_offset + block->x_append - is_border * (block->border_right + block->border_left),
                bar_height - is_border * (block->border_bottom + block->border_top) - logical_px(2)};
            xcb_poly_fill_rectangle(xcb_connection, statusline_pm, statusline_ctx, 1, &bg_rect);
        }

        set_font_colors(statusline_ctx, fg_color, colors.bar_bg);
        draw_text(block->full_text, statusline_pm, statusline_ctx,
                  x + block->x_offset + logical_px(1) + block->border_left,
                  bar_height / 2 - font.height / 2,
                  block->width - logical_px(1) - block->border_left - block->border_right);
        x += block->width + block->sep_block_width + block->x_offset + block->x_append;

        /* If this is not the last block, draw a separator. */
        draw_separator(x, block);
    }
}

/*
 * Hides all bars (unmaps them)
 *
 */
void hide_bars(void) {
    if ((config.hide_on_modifier == M_DOCK) || (config.hidden_state == S_SHOW && config.hide_on_modifier == M_HIDE)) {
        return;
    }

    i3_output *walk;
    SLIST_FOREACH(walk, outputs, slist) {
        if (!walk->active) {
            continue;
        }
        xcb_unmap_window(xcb_connection, walk->bar);
    }
    stop_child();
}

/*
 * Unhides all bars (maps them)
 *
 */
void unhide_bars(void) {
    if (config.hide_on_modifier != M_HIDE) {
        return;
    }

    i3_output *walk;
    xcb_void_cookie_t cookie;
    uint32_t mask;
    uint32_t values[5];

    cont_child();

    SLIST_FOREACH(walk, outputs, slist) {
        if (walk->bar == XCB_NONE) {
            continue;
        }
        mask = XCB_CONFIG_WINDOW_X |
               XCB_CONFIG_WINDOW_Y |
               XCB_CONFIG_WINDOW_WIDTH |
               XCB_CONFIG_WINDOW_HEIGHT |
               XCB_CONFIG_WINDOW_STACK_MODE;
        values[0] = walk->rect.x;
        if (config.position == POS_TOP)
            values[1] = walk->rect.y;
        else
            values[1] = walk->rect.y + walk->rect.h - bar_height;
        values[2] = walk->rect.w;
        values[3] = bar_height;
        values[4] = XCB_STACK_MODE_ABOVE;
        DLOG("Reconfiguring window for output %s to %d,%d\n", walk->name, values[0], values[1]);
        cookie = xcb_configure_window_checked(xcb_connection,
                                              walk->bar,
                                              mask,
                                              values);

        if (xcb_request_failed(cookie, "Could not reconfigure window")) {
            exit(EXIT_FAILURE);
        }
        xcb_map_window(xcb_connection, walk->bar);
    }
}

/*
 * Parse the colors into a format that we can use
 *
 */
void init_colors(const struct xcb_color_strings_t *new_colors) {
#define PARSE_COLOR(name, def)                                                   \
    do {                                                                         \
        colors.name = get_colorpixel(new_colors->name ? new_colors->name : def); \
    } while (0)
    PARSE_COLOR(bar_fg, "#FFFFFF");
    PARSE_COLOR(bar_bg, "#000000");
    PARSE_COLOR(sep_fg, "#666666");
    PARSE_COLOR(active_ws_fg, "#FFFFFF");
    PARSE_COLOR(active_ws_bg, "#333333");
    PARSE_COLOR(active_ws_border, "#333333");
    PARSE_COLOR(inactive_ws_fg, "#888888");
    PARSE_COLOR(inactive_ws_bg, "#222222");
    PARSE_COLOR(inactive_ws_border, "#333333");
    PARSE_COLOR(urgent_ws_fg, "#FFFFFF");
    PARSE_COLOR(urgent_ws_bg, "#900000");
    PARSE_COLOR(urgent_ws_border, "#2f343a");
    PARSE_COLOR(focus_ws_fg, "#FFFFFF");
    PARSE_COLOR(focus_ws_bg, "#285577");
    PARSE_COLOR(focus_ws_border, "#4c7899");
#undef PARSE_COLOR

    init_tray_colors();
    xcb_flush(xcb_connection);
}

/*
 * Handle a button press event (i.e. a mouse click on one of our bars).
 * We determine, whether the click occured on a workspace button or if the scroll-
 * wheel was used and change the workspace appropriately
 *
 */
void handle_button(xcb_button_press_event_t *event) {
    /* Determine, which bar was clicked */
    i3_output *walk;
    xcb_window_t bar = event->event;
    SLIST_FOREACH(walk, outputs, slist) {
        if (walk->bar == bar) {
            break;
        }
    }

    if (walk == NULL) {
        DLOG("Unknown bar clicked!\n");
        return;
    }

    int32_t x = event->event_x >= 0 ? event->event_x : 0;
    int32_t original_x = x;

    DLOG("Got button %d\n", event->detail);

    int workspace_width = 0;
    i3_ws *cur_ws = NULL, *clicked_ws = NULL, *ws_walk;

    TAILQ_FOREACH(ws_walk, walk->workspaces, tailq) {
        int w = 2 * logical_px(ws_hoff_px) + 2 * logical_px(1) + ws_walk->name_width;
        if (x >= workspace_width && x <= workspace_width + w)
            clicked_ws = ws_walk;
        if (ws_walk->visible)
            cur_ws = ws_walk;
        workspace_width += w;
        if (TAILQ_NEXT(ws_walk, tailq) != NULL)
            workspace_width += logical_px(ws_spacing_px);
    }

    if (x > workspace_width && child_want_click_events()) {
        /* If the child asked for click events,
         * check if a status block has been clicked. */
        int tray_width = get_tray_width(walk->trayclients);
        int block_x = 0, last_block_x;
        int offset = walk->rect.w - statusline_width - tray_width - logical_px(sb_hoff_px);

        x = original_x - offset;
        if (x >= 0 && (size_t)x < statusline_width) {
            struct status_block *block;
            int sep_offset_remainder = 0;

            TAILQ_FOREACH(block, &statusline_head, blocks) {
                if (i3string_get_num_bytes(block->full_text) == 0)
                    continue;

                last_block_x = block_x;
                block_x += block->width + block->x_offset + block->x_append + get_sep_offset(block) + sep_offset_remainder;

                if (x <= block_x && x >= last_block_x) {
                    send_block_clicked(event->detail, block->name, block->instance, event->root_x, event->root_y);
                    return;
                }

                sep_offset_remainder = block->sep_block_width - get_sep_offset(block);
            }
        }
        x = original_x;
    }

    if (cur_ws == NULL) {
        DLOG("No workspace active?\n");
        return;
    }

    switch (event->detail) {
        case 4:
            /* Mouse wheel up. We select the previous ws, if any.
             * If there is no more workspace, don’t even send the workspace
             * command, otherwise (with workspace auto_back_and_forth) we’d end
             * up on the wrong workspace. */

            /* If `wheel_up_cmd [COMMAND]` was specified, it should override
             * the default behavior */
            if (config.wheel_up_cmd) {
                i3_send_msg(I3_IPC_MESSAGE_TYPE_COMMAND, config.wheel_up_cmd);
                return;
            }

            if (cur_ws == TAILQ_FIRST(walk->workspaces))
                return;

            cur_ws = TAILQ_PREV(cur_ws, ws_head, tailq);
            break;
        case 5:
            /* Mouse wheel down. We select the next ws, if any.
             * If there is no more workspace, don’t even send the workspace
             * command, otherwise (with workspace auto_back_and_forth) we’d end
             * up on the wrong workspace. */

            /* if `wheel_down_cmd [COMMAND]` was specified, it should override
             * the default behavior */
            if (config.wheel_down_cmd) {
                i3_send_msg(I3_IPC_MESSAGE_TYPE_COMMAND, config.wheel_down_cmd);
                return;
            }

            if (cur_ws == TAILQ_LAST(walk->workspaces, ws_head))
                return;

            cur_ws = TAILQ_NEXT(cur_ws, tailq);
            break;
        case 1:
            cur_ws = clicked_ws;

            /* if no workspace was clicked, focus our currently visible
             * workspace if it is not already focused */
            if (cur_ws == NULL) {
                TAILQ_FOREACH(cur_ws, walk->workspaces, tailq) {
                    if (cur_ws->visible && !cur_ws->focused)
                        break;
                }
            }

            /* if there is nothing to focus, we are done */
            if (cur_ws == NULL)
                return;

            break;
        default:
            return;
    }

    /* To properly handle workspace names with double quotes in them, we need
     * to escape the double quotes. Unfortunately, that’s rather ugly in C: We
     * first count the number of double quotes, then we allocate a large enough
     * buffer, then we copy character by character. */
    int num_quotes = 0;
    size_t namelen = 0;
    const char *utf8_name = cur_ws->canonical_name;
    for (const char *walk = utf8_name; *walk != '\0'; walk++) {
        if (*walk == '"' || *walk == '\\')
            num_quotes++;
        /* While we’re looping through the name anyway, we can save one
         * strlen(). */
        namelen++;
    }

    const size_t len = namelen + strlen("workspace \"\"") + 1;
    char *buffer = scalloc(len + num_quotes);
    strncpy(buffer, "workspace \"", strlen("workspace \""));
    size_t inpos, outpos;
    for (inpos = 0, outpos = strlen("workspace \"");
         inpos < namelen;
         inpos++, outpos++) {
        if (utf8_name[inpos] == '"' || utf8_name[inpos] == '\\') {
            buffer[outpos] = '\\';
            outpos++;
        }
        buffer[outpos] = utf8_name[inpos];
    }
    buffer[outpos] = '"';
    i3_send_msg(I3_IPC_MESSAGE_TYPE_COMMAND, buffer);
    free(buffer);
}

/*
 * Handle visibility notifications: when none of the bars are visible, e.g.
 * if windows are in fullscreen on each output, suspend the child process.
 *
 */
static void handle_visibility_notify(xcb_visibility_notify_event_t *event) {
    bool visible = (event->state != XCB_VISIBILITY_FULLY_OBSCURED);
    int num_visible = 0;
    i3_output *output;

    SLIST_FOREACH(output, outputs, slist) {
        if (!output->active) {
            continue;
        }
        if (output->bar == event->window) {
            if (output->visible == visible) {
                return;
            }
            output->visible = visible;
        }
        num_visible += output->visible;
    }

    if (num_visible == 0) {
        stop_child();
    } else if (num_visible == visible) {
        /* Wake the child only when transitioning from 0 to 1 visible bar.
         * We cannot transition from 0 to 2 or more visible bars at once since
         * visibility events are delivered to each window separately */
        cont_child();
    }
}

/*
 * Adjusts the size of the tray window and alignment of the tray clients by
 * configuring their respective x coordinates. To be called when mapping or
 * unmapping a tray client window.
 *
 */
static void configure_trayclients(void) {
    trayclient *trayclient;
    i3_output *output;
    SLIST_FOREACH(output, outputs, slist) {
        if (!output->active)
            continue;

        int clients = 0;
        TAILQ_FOREACH_REVERSE(trayclient, output->trayclients, tc_head, tailq) {
            if (!trayclient->mapped)
                continue;
            clients++;

<<<<<<< HEAD
            uint32_t x = output->rect.w - (clients * (font.height + logical_px(2)));
            DLOG("Configuring tray window %08x to x=%d\n", trayclient->win, x);
=======
            DLOG("Configuring tray window %08x to x=%d\n",
                 trayclient->win, output->rect.w - (clients * (icon_size + logical_px(tray_spacing_px))));
            uint32_t x = output->rect.w - (clients * (icon_size + logical_px(tray_spacing_px)));
>>>>>>> 79e7e699
            xcb_configure_window(xcb_connection,
                                 trayclient->win,
                                 XCB_CONFIG_WINDOW_X,
                                 &x);
        }
    }
}

/*
 * Handles ClientMessages (messages sent from another client directly to us).
 *
 * At the moment, only the tray window will receive client messages. All
 * supported client messages currently are _NET_SYSTEM_TRAY_OPCODE.
 *
 */
static void handle_client_message(xcb_client_message_event_t *event) {
    if (event->type == atoms[_NET_SYSTEM_TRAY_OPCODE] &&
        event->format == 32) {
        DLOG("_NET_SYSTEM_TRAY_OPCODE received\n");
        /* event->data.data32[0] is the timestamp */
        uint32_t op = event->data.data32[1];
        uint32_t mask;
        uint32_t values[2];
        if (op == SYSTEM_TRAY_REQUEST_DOCK) {
            xcb_window_t client = event->data.data32[2];

            /* Listen for PropertyNotify events to get the most recent value of
             * the XEMBED_MAPPED atom, also listen for UnmapNotify events */
            mask = XCB_CW_EVENT_MASK;
            values[0] = XCB_EVENT_MASK_PROPERTY_CHANGE |
                        XCB_EVENT_MASK_STRUCTURE_NOTIFY;
            xcb_change_window_attributes(xcb_connection,
                                         client,
                                         mask,
                                         values);

            /* Request the _XEMBED_INFO property. The XEMBED specification
             * (which is referred by the tray specification) says this *has* to
             * be set, but VLC does not set it… */
            bool map_it = true;
            int xe_version = 1;
            xcb_get_property_cookie_t xembedc;
            xcb_generic_error_t *error;
            xembedc = xcb_get_property(xcb_connection,
                                       0,
                                       client,
                                       atoms[_XEMBED_INFO],
                                       XCB_GET_PROPERTY_TYPE_ANY,
                                       0,
                                       2 * 32);

            xcb_get_property_reply_t *xembedr = xcb_get_property_reply(xcb_connection,
                                                                       xembedc,
                                                                       &error);
            if (error != NULL) {
                ELOG("Error getting _XEMBED_INFO property: error_code %d\n",
                     error->error_code);
                free(error);
                return;
            }
            if (xembedr != NULL && xembedr->length != 0) {
                DLOG("xembed format = %d, len = %d\n", xembedr->format, xembedr->length);
                uint32_t *xembed = xcb_get_property_value(xembedr);
                DLOG("xembed version = %d\n", xembed[0]);
                DLOG("xembed flags = %d\n", xembed[1]);
                map_it = ((xembed[1] & XEMBED_MAPPED) == XEMBED_MAPPED);
                xe_version = xembed[0];
                if (xe_version > 1)
                    xe_version = 1;
                free(xembedr);
            } else {
                ELOG("Window %08x violates the XEMBED protocol, _XEMBED_INFO not set\n", client);
            }

            DLOG("X window %08x requested docking\n", client);
            i3_output *walk, *output = NULL;
            SLIST_FOREACH(walk, outputs, slist) {
                if (!walk->active)
                    continue;
                if (config.tray_output) {
                    if ((strcasecmp(walk->name, config.tray_output) != 0) &&
                        (!walk->primary || strcasecmp("primary", config.tray_output) != 0))
                        continue;
                }

                DLOG("using output %s\n", walk->name);
                output = walk;
                break;
            }
            /* In case of tray_output == primary and there is no primary output
             * configured, we fall back to the first available output. */
            if (output == NULL &&
                config.tray_output &&
                strcasecmp("primary", config.tray_output) == 0) {
                SLIST_FOREACH(walk, outputs, slist) {
                    if (!walk->active)
                        continue;
                    DLOG("Falling back to output %s because no primary output is configured\n", walk->name);
                    output = walk;
                    break;
                }
            }
            if (output == NULL) {
                ELOG("No output found\n");
                return;
            }
            xcb_reparent_window(xcb_connection,
                                client,
                                output->bar,
<<<<<<< HEAD
                                output->rect.w - font.height - 2,
                                bar_height / 2 - font.height / 2);
=======
                                output->rect.w - icon_size - logical_px(tray_spacing_px),
                                logical_px(tray_spacing_px));
>>>>>>> 79e7e699
            /* We reconfigure the window to use a reasonable size. The systray
             * specification explicitly says:
             *   Tray icons may be assigned any size by the system tray, and
             *   should do their best to cope with any size effectively
             */
            mask = XCB_CONFIG_WINDOW_WIDTH | XCB_CONFIG_WINDOW_HEIGHT;
            values[0] = icon_size;
            values[1] = icon_size;
            xcb_configure_window(xcb_connection,
                                 client,
                                 mask,
                                 values);

            /* send the XEMBED_EMBEDDED_NOTIFY message */
            void *event = scalloc(32);
            xcb_client_message_event_t *ev = event;
            ev->response_type = XCB_CLIENT_MESSAGE;
            ev->window = client;
            ev->type = atoms[_XEMBED];
            ev->format = 32;
            ev->data.data32[0] = XCB_CURRENT_TIME;
            ev->data.data32[1] = atoms[XEMBED_EMBEDDED_NOTIFY];
            ev->data.data32[2] = output->bar;
            ev->data.data32[3] = xe_version;
            xcb_send_event(xcb_connection,
                           0,
                           client,
                           XCB_EVENT_MASK_NO_EVENT,
                           (char *)ev);
            free(event);

            /* Put the client inside the save set. Upon termination (whether
             * killed or normal exit does not matter) of i3bar, these clients
             * will be correctly reparented to their most closest living
             * ancestor. Without this, tray icons might die when i3bar
             * exits/crashes. */
            xcb_change_save_set(xcb_connection, XCB_SET_MODE_INSERT, client);

            trayclient *tc = smalloc(sizeof(trayclient));
            tc->win = client;
            tc->xe_version = xe_version;
            tc->mapped = false;
            TAILQ_INSERT_TAIL(output->trayclients, tc, tailq);

            if (map_it) {
                DLOG("Mapping dock client\n");
                xcb_map_window(xcb_connection, client);
            } else {
                DLOG("Not mapping dock client yet\n");
            }
            /* Trigger an update to copy the statusline text to the appropriate
             * position */
            configure_trayclients();
            draw_bars(false);
        }
    }
}

/*
 * Handles DestroyNotify events by removing the tray client from the data
 * structure. According to the XEmbed protocol, this is one way for a tray
 * client to finish the protocol. After this event is received, there is no
 * further interaction with the tray client.
 *
 * See: http://standards.freedesktop.org/xembed-spec/xembed-spec-latest.html
 *
 */
static void handle_destroy_notify(xcb_destroy_notify_event_t *event) {
    DLOG("DestroyNotify for window = %08x, event = %08x\n", event->window, event->event);

    i3_output *walk;
    SLIST_FOREACH(walk, outputs, slist) {
        if (!walk->active)
            continue;
        DLOG("checking output %s\n", walk->name);
        trayclient *trayclient;
        TAILQ_FOREACH(trayclient, walk->trayclients, tailq) {
            if (trayclient->win != event->window)
                continue;

            DLOG("Removing tray client with window ID %08x\n", event->window);
            TAILQ_REMOVE(walk->trayclients, trayclient, tailq);

            /* Trigger an update, we now have more space for the statusline */
            configure_trayclients();
            draw_bars(false);
            return;
        }
    }
}

/*
 * Handles MapNotify events. These events happen when a tray client shows its
 * window. We respond by realigning the tray clients.
 *
 */
static void handle_map_notify(xcb_map_notify_event_t *event) {
    DLOG("MapNotify for window = %08x, event = %08x\n", event->window, event->event);

    i3_output *walk;
    SLIST_FOREACH(walk, outputs, slist) {
        if (!walk->active)
            continue;
        DLOG("checking output %s\n", walk->name);
        trayclient *trayclient;
        TAILQ_FOREACH(trayclient, walk->trayclients, tailq) {
            if (trayclient->win != event->window)
                continue;

            DLOG("Tray client mapped (window ID %08x). Adjusting tray.\n", event->window);
            trayclient->mapped = true;

            /* Trigger an update, we now have more space for the statusline */
            configure_trayclients();
            draw_bars(false);
            return;
        }
    }
}
/*
 * Handles UnmapNotify events. These events happen when a tray client hides its
 * window. We respond by realigning the tray clients.
 *
 */
static void handle_unmap_notify(xcb_unmap_notify_event_t *event) {
    DLOG("UnmapNotify for window = %08x, event = %08x\n", event->window, event->event);

    i3_output *walk;
    SLIST_FOREACH(walk, outputs, slist) {
        if (!walk->active)
            continue;
        DLOG("checking output %s\n", walk->name);
        trayclient *trayclient;
        TAILQ_FOREACH(trayclient, walk->trayclients, tailq) {
            if (trayclient->win != event->window)
                continue;

            DLOG("Tray client unmapped (window ID %08x). Adjusting tray.\n", event->window);
            trayclient->mapped = false;

            /* Trigger an update, we now have more space for the statusline */
            configure_trayclients();
            draw_bars(false);
            return;
        }
    }
}

/*
 * Handle PropertyNotify messages. Currently only the _XEMBED_INFO property is
 * handled, which tells us whether a dock client should be mapped or unmapped.
 *
 */
static void handle_property_notify(xcb_property_notify_event_t *event) {
    DLOG("PropertyNotify\n");
    if (event->atom == atoms[_XEMBED_INFO] &&
        event->state == XCB_PROPERTY_NEW_VALUE) {
        DLOG("xembed_info updated\n");
        trayclient *trayclient = NULL, *walk;
        i3_output *o_walk;
        SLIST_FOREACH(o_walk, outputs, slist) {
            if (!o_walk->active)
                continue;

            TAILQ_FOREACH(walk, o_walk->trayclients, tailq) {
                if (walk->win != event->window)
                    continue;
                trayclient = walk;
                break;
            }

            if (trayclient)
                break;
        }
        if (!trayclient) {
            ELOG("PropertyNotify received for unknown window %08x\n",
                 event->window);
            return;
        }
        xcb_get_property_cookie_t xembedc;
        xembedc = xcb_get_property_unchecked(xcb_connection,
                                             0,
                                             trayclient->win,
                                             atoms[_XEMBED_INFO],
                                             XCB_GET_PROPERTY_TYPE_ANY,
                                             0,
                                             2 * 32);

        xcb_get_property_reply_t *xembedr = xcb_get_property_reply(xcb_connection,
                                                                   xembedc,
                                                                   NULL);
        if (xembedr == NULL || xembedr->length == 0) {
            DLOG("xembed_info unset\n");
            return;
        }

        DLOG("xembed format = %d, len = %d\n", xembedr->format, xembedr->length);
        uint32_t *xembed = xcb_get_property_value(xembedr);
        DLOG("xembed version = %d\n", xembed[0]);
        DLOG("xembed flags = %d\n", xembed[1]);
        bool map_it = ((xembed[1] & XEMBED_MAPPED) == XEMBED_MAPPED);
        DLOG("map state now %d\n", map_it);
        if (trayclient->mapped && !map_it) {
            /* need to unmap the window */
            xcb_unmap_window(xcb_connection, trayclient->win);
        } else if (!trayclient->mapped && map_it) {
            /* need to map the window */
            xcb_map_window(xcb_connection, trayclient->win);
        }
        free(xembedr);
    }
}

/*
 * Handle ConfigureRequests by denying them and sending the client a
 * ConfigureNotify with its actual size.
 *
 */
static void handle_configure_request(xcb_configure_request_event_t *event) {
    DLOG("ConfigureRequest for window = %08x\n", event->window);

    trayclient *trayclient;
    i3_output *output;
    SLIST_FOREACH(output, outputs, slist) {
        if (!output->active)
            continue;

        int clients = 0;
        TAILQ_FOREACH_REVERSE(trayclient, output->trayclients, tc_head, tailq) {
            if (!trayclient->mapped)
                continue;
            clients++;

            if (trayclient->win != event->window)
                continue;

            xcb_rectangle_t rect;
            rect.x = output->rect.w - (clients * (icon_size + logical_px(tray_spacing_px)));
            rect.y = logical_px(tray_spacing_px);
            rect.width = icon_size;
            rect.height = icon_size;

            DLOG("This is a tray window. x = %d\n", rect.x);
            fake_configure_notify(xcb_connection, rect, event->window, 0);
            return;
        }
    }

    DLOG("WARNING: Could not find corresponding tray window.\n");
}

/*
 * This function is called immediately before the main loop locks. We flush xcb
 * then (and only then)
 *
 */
void xcb_prep_cb(struct ev_loop *loop, ev_prepare *watcher, int revents) {
    xcb_flush(xcb_connection);
}

/*
 * This function is called immediately after the main loop locks, so when one
 * of the watchers registered an event.
 * We check whether an X-Event arrived and handle it.
 *
 */
void xcb_chk_cb(struct ev_loop *loop, ev_check *watcher, int revents) {
    xcb_generic_event_t *event;

    if (xcb_connection_has_error(xcb_connection)) {
        ELOG("X11 connection was closed unexpectedly - maybe your X server terminated / crashed?\n");
        exit(1);
    }

    while ((event = xcb_poll_for_event(xcb_connection)) != NULL) {
        int type = (event->response_type & ~0x80);

        if (type == xkb_base && xkb_base > -1) {
            DLOG("received an xkb event\n");

            xcb_xkb_state_notify_event_t *state = (xcb_xkb_state_notify_event_t *)event;
            if (state->xkbType == XCB_XKB_STATE_NOTIFY) {
                int modstate = state->mods & config.modifier;

#define DLOGMOD(modmask, status)                        \
    do {                                                \
        switch (modmask) {                              \
            case ShiftMask:                             \
                DLOG("ShiftMask got " #status "!\n");   \
                break;                                  \
            case ControlMask:                           \
                DLOG("ControlMask got " #status "!\n"); \
                break;                                  \
            case Mod1Mask:                              \
                DLOG("Mod1Mask got " #status "!\n");    \
                break;                                  \
            case Mod2Mask:                              \
                DLOG("Mod2Mask got " #status "!\n");    \
                break;                                  \
            case Mod3Mask:                              \
                DLOG("Mod3Mask got " #status "!\n");    \
                break;                                  \
            case Mod4Mask:                              \
                DLOG("Mod4Mask got " #status "!\n");    \
                break;                                  \
            case Mod5Mask:                              \
                DLOG("Mod5Mask got " #status "!\n");    \
                break;                                  \
        }                                               \
    } while (0)

                if (modstate != mod_pressed) {
                    if (modstate == 0) {
                        DLOGMOD(config.modifier, released);
                        if (!activated_mode)
                            hide_bars();
                    } else {
                        DLOGMOD(config.modifier, pressed);
                        activated_mode = false;
                        unhide_bars();
                    }
                    mod_pressed = modstate;
                }
#undef DLOGMOD
            }

            free(event);
            continue;
        }

        switch (type) {
            case XCB_VISIBILITY_NOTIFY:
                /* Visibility change: a bar is [un]obscured by other window */
                handle_visibility_notify((xcb_visibility_notify_event_t *)event);
                break;
            case XCB_EXPOSE:
                /* Expose-events happen, when the window needs to be redrawn */
                redraw_bars();
                break;
            case XCB_BUTTON_PRESS:
                /* Button press events are mouse buttons clicked on one of our bars */
                handle_button((xcb_button_press_event_t *)event);
                break;
            case XCB_CLIENT_MESSAGE:
                /* Client messages are used for client-to-client communication, for
                 * example system tray widgets talk to us directly via client messages. */
                handle_client_message((xcb_client_message_event_t *)event);
                break;
            case XCB_DESTROY_NOTIFY:
                /* DestroyNotify signifies the end of the XEmbed protocol */
                handle_destroy_notify((xcb_destroy_notify_event_t *)event);
                break;
            case XCB_UNMAP_NOTIFY:
                /* UnmapNotify is received when a tray client hides its window. */
                handle_unmap_notify((xcb_unmap_notify_event_t *)event);
                break;
            case XCB_MAP_NOTIFY:
                handle_map_notify((xcb_map_notify_event_t *)event);
                break;
            case XCB_PROPERTY_NOTIFY:
                /* PropertyNotify */
                handle_property_notify((xcb_property_notify_event_t *)event);
                break;
            case XCB_CONFIGURE_REQUEST:
                /* ConfigureRequest, sent by a tray child */
                handle_configure_request((xcb_configure_request_event_t *)event);
                break;
        }
        free(event);
    }
}

/*
 * Dummy callback. We only need this, so that the prepare and check watchers
 * are triggered
 *
 */
void xcb_io_cb(struct ev_loop *loop, ev_io *watcher, int revents) {
}

/*
 * Early initialization of the connection to X11: Everything which does not
 * depend on 'config'.
 *
 */
char *init_xcb_early() {
    /* FIXME: xcb_connect leaks memory */
    xcb_connection = xcb_connect(NULL, &screen);
    if (xcb_connection_has_error(xcb_connection)) {
        ELOG("Cannot open display\n");
        exit(EXIT_FAILURE);
    }
    conn = xcb_connection;
    DLOG("Connected to xcb\n");

/* We have to request the atoms we need */
#define ATOM_DO(name) atom_cookies[name] = xcb_intern_atom(xcb_connection, 0, strlen(#name), #name);
#include "xcb_atoms.def"

    root_screen = xcb_aux_get_screen(xcb_connection, screen);
    xcb_root = root_screen->root;

    /* We draw the statusline to a seperate pixmap, because it looks the same on all bars and
     * this way, we can choose to crop it */
    uint32_t mask = XCB_GC_FOREGROUND;
    uint32_t vals[] = {colors.bar_bg, colors.bar_bg};

    statusline_clear = xcb_generate_id(xcb_connection);
    xcb_void_cookie_t clear_ctx_cookie = xcb_create_gc_checked(xcb_connection,
                                                               statusline_clear,
                                                               xcb_root,
                                                               mask,
                                                               vals);

    statusline_ctx = xcb_generate_id(xcb_connection);
    xcb_void_cookie_t sl_ctx_cookie = xcb_create_gc_checked(xcb_connection,
                                                            statusline_ctx,
                                                            xcb_root,
                                                            0,
                                                            NULL);

    statusline_pm = xcb_generate_id(xcb_connection);
    xcb_void_cookie_t sl_pm_cookie = xcb_create_pixmap_checked(xcb_connection,
                                                               root_screen->root_depth,
                                                               statusline_pm,
                                                               xcb_root,
                                                               root_screen->width_in_pixels,
                                                               root_screen->height_in_pixels);

    /* The various watchers to communicate with xcb */
    xcb_io = smalloc(sizeof(ev_io));
    xcb_prep = smalloc(sizeof(ev_prepare));
    xcb_chk = smalloc(sizeof(ev_check));

    ev_io_init(xcb_io, &xcb_io_cb, xcb_get_file_descriptor(xcb_connection), EV_READ);
    ev_prepare_init(xcb_prep, &xcb_prep_cb);
    ev_check_init(xcb_chk, &xcb_chk_cb);

    ev_io_start(main_loop, xcb_io);
    ev_prepare_start(main_loop, xcb_prep);
    ev_check_start(main_loop, xcb_chk);

    /* Now we get the atoms and save them in a nice data structure */
    get_atoms();

    char *path = root_atom_contents("I3_SOCKET_PATH", xcb_connection, screen);

    if (xcb_request_failed(sl_pm_cookie, "Could not allocate statusline buffer") ||
        xcb_request_failed(clear_ctx_cookie, "Could not allocate statusline buffer clearcontext") ||
        xcb_request_failed(sl_ctx_cookie, "Could not allocate statusline buffer context")) {
        exit(EXIT_FAILURE);
    }

    return path;
}

/*
 * Register for xkb keyevents. To grab modifiers without blocking other applications from receiving key events
 * involving that modifier, we sadly have to use xkb which is not yet fully supported
 * in xcb.
 *
 */
void register_xkb_keyevents() {
    const xcb_query_extension_reply_t *extreply;
    extreply = xcb_get_extension_data(conn, &xcb_xkb_id);
    if (!extreply->present) {
        ELOG("xkb is not present on this server\n");
        exit(EXIT_FAILURE);
    }
    DLOG("initializing xcb-xkb\n");
    xcb_xkb_use_extension(conn, XCB_XKB_MAJOR_VERSION, XCB_XKB_MINOR_VERSION);
    xcb_xkb_select_events(conn,
                          XCB_XKB_ID_USE_CORE_KBD,
                          XCB_XKB_EVENT_TYPE_STATE_NOTIFY,
                          0,
                          XCB_XKB_EVENT_TYPE_STATE_NOTIFY,
                          0xff,
                          0xff,
                          NULL);
    xkb_base = extreply->first_event;
}

/*
 * Deregister from xkb keyevents.
 *
 */
void deregister_xkb_keyevents() {
    xcb_xkb_select_events(conn,
                          XCB_XKB_ID_USE_CORE_KBD,
                          0,
                          0,
                          0,
                          0xff,
                          0xff,
                          NULL);
}

/*
 * Initialization which depends on 'config' being usable. Called after the
 * configuration has arrived.
 *
 */
void init_xcb_late(char *fontname) {
    if (fontname == NULL)
        fontname = "-misc-fixed-medium-r-normal--13-120-75-75-C-70-iso10646-1";

    /* Load the font */
    font = load_font(fontname, true);
    set_font(&font);
<<<<<<< HEAD
    DLOG("Calculated font-height: %d\n", font.height);

    /*
     * If the bar height was explicitly set, use it. Otherwise, calculate it
     * based on the font size.
     */
    if (config.bar_height <= 0)
        bar_height = font.height + 2 * logical_px(ws_voff_px);
    else
        bar_height = config.bar_height;
=======
    DLOG("Calculated font height: %d\n", font.height);
    bar_height = font.height + 2 * logical_px(ws_voff_px);
    icon_size = bar_height - 2 * logical_px(tray_spacing_px);
>>>>>>> 79e7e699

    if (config.separator_symbol)
        separator_symbol_width = predict_text_width(config.separator_symbol);

    xcb_flush(xcb_connection);

    if (config.hide_on_modifier == M_HIDE)
        register_xkb_keyevents();
}

/*
 * Inform clients waiting for a new _NET_SYSTEM_TRAY that we took the
 * selection.
 *
 */
static void send_tray_clientmessage(void) {
    uint8_t buffer[32] = {0};
    xcb_client_message_event_t *ev = (xcb_client_message_event_t *)buffer;

    ev->response_type = XCB_CLIENT_MESSAGE;
    ev->window = xcb_root;
    ev->type = atoms[MANAGER];
    ev->format = 32;
    ev->data.data32[0] = XCB_CURRENT_TIME;
    ev->data.data32[1] = tray_reply->atom;
    ev->data.data32[2] = selwin;

    xcb_send_event(xcb_connection,
                   0,
                   xcb_root,
                   0xFFFFFF,
                   (char *)buffer);
}

/*
 * Initializes tray support by requesting the appropriate _NET_SYSTEM_TRAY atom
 * for the X11 display we are running on, then acquiring the selection for this
 * atom. Afterwards, tray clients will send ClientMessages to our window.
 *
 */
void init_tray(void) {
    DLOG("Initializing system tray functionality\n");
    /* request the tray manager atom for the X11 display we are running on */
    char atomname[strlen("_NET_SYSTEM_TRAY_S") + 11];
    snprintf(atomname, strlen("_NET_SYSTEM_TRAY_S") + 11, "_NET_SYSTEM_TRAY_S%d", screen);
    xcb_intern_atom_cookie_t tray_cookie;
    if (tray_reply == NULL)
        tray_cookie = xcb_intern_atom(xcb_connection, 0, strlen(atomname), atomname);

    /* tray support: we need a window to own the selection */
    selwin = xcb_generate_id(xcb_connection);
    uint32_t selmask = XCB_CW_OVERRIDE_REDIRECT;
    uint32_t selval[] = {1};
    xcb_create_window(xcb_connection,
                      root_screen->root_depth,
                      selwin,
                      xcb_root,
                      -1, -1,
                      1, 1,
                      0,
                      XCB_WINDOW_CLASS_INPUT_OUTPUT,
                      root_screen->root_visual,
                      selmask,
                      selval);

    uint32_t orientation = _NET_SYSTEM_TRAY_ORIENTATION_HORZ;
    /* set the atoms */
    xcb_change_property(xcb_connection,
                        XCB_PROP_MODE_REPLACE,
                        selwin,
                        atoms[_NET_SYSTEM_TRAY_ORIENTATION],
                        XCB_ATOM_CARDINAL,
                        32,
                        1,
                        &orientation);

    init_tray_colors();

    if (tray_reply == NULL) {
        if (!(tray_reply = xcb_intern_atom_reply(xcb_connection, tray_cookie, NULL))) {
            ELOG("Could not get atom %s\n", atomname);
            exit(EXIT_FAILURE);
        }
    }

    xcb_set_selection_owner(xcb_connection,
                            selwin,
                            tray_reply->atom,
                            XCB_CURRENT_TIME);

    /* Verify that we have the selection */
    xcb_get_selection_owner_cookie_t selcookie;
    xcb_get_selection_owner_reply_t *selreply;

    selcookie = xcb_get_selection_owner(xcb_connection, tray_reply->atom);
    if (!(selreply = xcb_get_selection_owner_reply(xcb_connection, selcookie, NULL))) {
        ELOG("Could not get selection owner for %s\n", atomname);
        exit(EXIT_FAILURE);
    }

    if (selreply->owner != selwin) {
        ELOG("Could not set the %s selection. "
             "Maybe another tray is already running?\n",
             atomname);
        /* NOTE that this error is not fatal. We just can’t provide tray
         * functionality */
        free(selreply);
        return;
    }

    send_tray_clientmessage();
}

/*
 * We need to set the _NET_SYSTEM_TRAY_COLORS atom on the tray selection window
 * to make GTK+ 3 applets with symbolic icons visible. If the colors are unset,
 * they assume a light background.
 * See also https://bugzilla.gnome.org/show_bug.cgi?id=679591
 *
 */
void init_tray_colors(void) {
    /* Convert colors.bar_fg (#rrggbb) to 16-bit RGB */
    const char *bar_fg = (config.colors.bar_fg ? config.colors.bar_fg : "#FFFFFF");

    DLOG("Setting bar_fg = %s as _NET_SYSTEM_TRAY_COLORS\n", bar_fg);

    char strgroups[3][3] = {{bar_fg[1], bar_fg[2], '\0'},
                            {bar_fg[3], bar_fg[4], '\0'},
                            {bar_fg[5], bar_fg[6], '\0'}};
    const uint8_t r = strtol(strgroups[0], NULL, 16);
    const uint8_t g = strtol(strgroups[1], NULL, 16);
    const uint8_t b = strtol(strgroups[2], NULL, 16);

    const uint16_t r16 = ((uint16_t)r << 8) | r;
    const uint16_t g16 = ((uint16_t)g << 8) | g;
    const uint16_t b16 = ((uint16_t)b << 8) | b;

    const uint32_t tray_colors[12] = {
        r16, g16, b16, /* foreground color */
        r16, g16, b16, /* error color */
        r16, g16, b16, /* warning color */
        r16, g16, b16, /* success color */
    };

    xcb_change_property(xcb_connection,
                        XCB_PROP_MODE_REPLACE,
                        selwin,
                        atoms[_NET_SYSTEM_TRAY_COLORS],
                        XCB_ATOM_CARDINAL,
                        32,
                        12,
                        tray_colors);
}

/*
 * Cleanup the xcb stuff.
 * Called once, before the program terminates.
 *
 */
void clean_xcb(void) {
    i3_output *o_walk;
    free_workspaces();
    SLIST_FOREACH(o_walk, outputs, slist) {
        destroy_window(o_walk);
        FREE(o_walk->trayclients);
        FREE(o_walk->workspaces);
        FREE(o_walk->name);
    }
    FREE_SLIST(outputs, i3_output);
    FREE(outputs);

    xcb_flush(xcb_connection);
    xcb_aux_sync(xcb_connection);
    xcb_disconnect(xcb_connection);

    ev_check_stop(main_loop, xcb_chk);
    ev_prepare_stop(main_loop, xcb_prep);
    ev_io_stop(main_loop, xcb_io);

    FREE(xcb_chk);
    FREE(xcb_prep);
    FREE(xcb_io);
}

/*
 * Get the earlier requested atoms and save them in the prepared data structure
 *
 */
void get_atoms(void) {
    xcb_intern_atom_reply_t *reply;
#define ATOM_DO(name)                                                        \
    reply = xcb_intern_atom_reply(xcb_connection, atom_cookies[name], NULL); \
    if (reply == NULL) {                                                     \
        ELOG("Could not get atom %s\n", #name);                              \
        exit(EXIT_FAILURE);                                                  \
    }                                                                        \
    atoms[name] = reply->atom;                                               \
    free(reply);

#include "xcb_atoms.def"
    DLOG("Got atoms\n");
}

/*
 * Reparents all tray clients of the specified output to the root window. This
 * is either used when shutting down, when an output appears (xrandr --output
 * VGA1 --off) or when the primary output changes.
 *
 * Applications using the tray will start the protocol from the beginning again
 * afterwards.
 *
 */
void kick_tray_clients(i3_output *output) {
    if (TAILQ_EMPTY(output->trayclients))
        return;

    trayclient *trayclient;
    while (!TAILQ_EMPTY(output->trayclients)) {
        trayclient = TAILQ_FIRST(output->trayclients);
        /* Unmap, then reparent (to root) the tray client windows */
        xcb_unmap_window(xcb_connection, trayclient->win);
        xcb_reparent_window(xcb_connection,
                            trayclient->win,
                            xcb_root,
                            0,
                            0);

        /* We remove the trayclient right here. We might receive an UnmapNotify
         * event afterwards, but better safe than sorry. */
        TAILQ_REMOVE(output->trayclients, trayclient, tailq);
    }

    /* Fake a DestroyNotify so that Qt re-adds tray icons.
     * We cannot actually destroy the window because then Qt will not restore
     * its event mask on the new window. */
    uint8_t buffer[32] = {0};
    xcb_destroy_notify_event_t *event = (xcb_destroy_notify_event_t *)buffer;

    event->response_type = XCB_DESTROY_NOTIFY;
    event->event = selwin;
    event->window = selwin;

    xcb_send_event(conn, false, selwin, XCB_EVENT_MASK_STRUCTURE_NOTIFY, (char *)event);

    send_tray_clientmessage();
}

/*
 * Destroy the bar of the specified output
 *
 */
void destroy_window(i3_output *output) {
    if (output == NULL) {
        return;
    }
    if (output->bar == XCB_NONE) {
        return;
    }

    kick_tray_clients(output);
    xcb_destroy_window(xcb_connection, output->bar);
    output->bar = XCB_NONE;
}

/*
 * Reallocate the statusline buffer
 *
 */
void realloc_sl_buffer(void) {
    DLOG("Re-allocating statusline buffer, statusline_width = %d, root_screen->width_in_pixels = %d\n",
         statusline_width, root_screen->width_in_pixels);
    xcb_free_pixmap(xcb_connection, statusline_pm);
    statusline_pm = xcb_generate_id(xcb_connection);
    xcb_void_cookie_t sl_pm_cookie = xcb_create_pixmap_checked(xcb_connection,
                                                               root_screen->root_depth,
                                                               statusline_pm,
                                                               xcb_root,
                                                               MAX(root_screen->width_in_pixels, statusline_width),
                                                               bar_height);

    uint32_t mask = XCB_GC_FOREGROUND;
    uint32_t vals[2] = {colors.bar_bg, colors.bar_bg};
    xcb_free_gc(xcb_connection, statusline_clear);
    statusline_clear = xcb_generate_id(xcb_connection);
    xcb_void_cookie_t clear_ctx_cookie = xcb_create_gc_checked(xcb_connection,
                                                               statusline_clear,
                                                               xcb_root,
                                                               mask,
                                                               vals);

    mask |= XCB_GC_BACKGROUND;
    vals[0] = colors.bar_fg;
    xcb_free_gc(xcb_connection, statusline_ctx);
    statusline_ctx = xcb_generate_id(xcb_connection);
    xcb_void_cookie_t sl_ctx_cookie = xcb_create_gc_checked(xcb_connection,
                                                            statusline_ctx,
                                                            xcb_root,
                                                            mask,
                                                            vals);

    if (xcb_request_failed(sl_pm_cookie, "Could not allocate statusline buffer") ||
        xcb_request_failed(clear_ctx_cookie, "Could not allocate statusline buffer clearcontext") ||
        xcb_request_failed(sl_ctx_cookie, "Could not allocate statusline buffer context")) {
        exit(EXIT_FAILURE);
    }
}

/* Strut partial tells i3 where to reserve space for i3bar. This is determined
 * by the `position` bar config directive. */
xcb_void_cookie_t config_strut_partial(i3_output *output) {
    /* A local struct to save the strut_partial property */
    struct {
        uint32_t left;
        uint32_t right;
        uint32_t top;
        uint32_t bottom;
        uint32_t left_start_y;
        uint32_t left_end_y;
        uint32_t right_start_y;
        uint32_t right_end_y;
        uint32_t top_start_x;
        uint32_t top_end_x;
        uint32_t bottom_start_x;
        uint32_t bottom_end_x;
    } __attribute__((__packed__)) strut_partial;
    memset(&strut_partial, 0, sizeof(strut_partial));

    switch (config.position) {
        case POS_NONE:
            break;
        case POS_TOP:
            strut_partial.top = bar_height;
            strut_partial.top_start_x = output->rect.x;
            strut_partial.top_end_x = output->rect.x + output->rect.w;
            break;
        case POS_BOT:
            strut_partial.bottom = bar_height;
            strut_partial.bottom_start_x = output->rect.x;
            strut_partial.bottom_end_x = output->rect.x + output->rect.w;
            break;
    }
    return xcb_change_property(xcb_connection,
                               XCB_PROP_MODE_REPLACE,
                               output->bar,
                               atoms[_NET_WM_STRUT_PARTIAL],
                               XCB_ATOM_CARDINAL,
                               32,
                               12,
                               &strut_partial);
}

/*
 * Reconfigure all bars and create new bars for recently activated outputs
 *
 */
void reconfig_windows(bool redraw_bars) {
    uint32_t mask;
    uint32_t values[5];
    static bool tray_configured = false;

    i3_output *walk;
    SLIST_FOREACH(walk, outputs, slist) {
        if (!walk->active) {
            /* If an output is not active, we destroy its bar */
            /* FIXME: Maybe we rather want to unmap? */
            DLOG("Destroying window for output %s\n", walk->name);
            destroy_window(walk);
            continue;
        }
        if (walk->bar == XCB_NONE) {
            DLOG("Creating window for output %s\n", walk->name);

            walk->bar = xcb_generate_id(xcb_connection);
            walk->buffer = xcb_generate_id(xcb_connection);
            mask = XCB_CW_BACK_PIXEL | XCB_CW_OVERRIDE_REDIRECT | XCB_CW_EVENT_MASK;
            /* Black background */
            values[0] = colors.bar_bg;
            /* If hide_on_modifier is set to hide or invisible mode, i3 is not supposed to manage our bar windows */
            values[1] = (config.hide_on_modifier == M_DOCK ? 0 : 1);
            /* We enable the following EventMask fields:
             * EXPOSURE, to get expose events (we have to re-draw then)
             * SUBSTRUCTURE_REDIRECT, to get ConfigureRequests when the tray
             *                        child windows use ConfigureWindow
             * BUTTON_PRESS, to handle clicks on the workspace buttons
             * */
            values[2] = XCB_EVENT_MASK_EXPOSURE |
                        XCB_EVENT_MASK_SUBSTRUCTURE_REDIRECT |
                        XCB_EVENT_MASK_BUTTON_PRESS;
            if (config.hide_on_modifier == M_DOCK) {
                /* If the bar is normally visible, catch visibility change events to suspend
                 * the status process when the bar is obscured by full-screened windows.  */
                values[2] |= XCB_EVENT_MASK_VISIBILITY_CHANGE;
                walk->visible = true;
            }
            xcb_void_cookie_t win_cookie = xcb_create_window_checked(xcb_connection,
                                                                     root_screen->root_depth,
                                                                     walk->bar,
                                                                     xcb_root,
                                                                     walk->rect.x, walk->rect.y + walk->rect.h - bar_height,
                                                                     walk->rect.w, bar_height,
                                                                     0,
                                                                     XCB_WINDOW_CLASS_INPUT_OUTPUT,
                                                                     root_screen->root_visual,
                                                                     mask,
                                                                     values);

            /* The double-buffer we use to render stuff off-screen */
            xcb_void_cookie_t pm_cookie = xcb_create_pixmap_checked(xcb_connection,
                                                                    root_screen->root_depth,
                                                                    walk->buffer,
                                                                    walk->bar,
                                                                    walk->rect.w,
                                                                    bar_height);

            /* Set the WM_CLASS and WM_NAME (we don't need UTF-8) atoms */
            xcb_void_cookie_t class_cookie;
            class_cookie = xcb_change_property(xcb_connection,
                                               XCB_PROP_MODE_REPLACE,
                                               walk->bar,
                                               XCB_ATOM_WM_CLASS,
                                               XCB_ATOM_STRING,
                                               8,
                                               (strlen("i3bar") + 1) * 2,
                                               "i3bar\0i3bar\0");

            char *name;
            if (asprintf(&name, "i3bar for output %s", walk->name) == -1)
                err(EXIT_FAILURE, "asprintf()");
            xcb_void_cookie_t name_cookie;
            name_cookie = xcb_change_property(xcb_connection,
                                              XCB_PROP_MODE_REPLACE,
                                              walk->bar,
                                              XCB_ATOM_WM_NAME,
                                              XCB_ATOM_STRING,
                                              8,
                                              strlen(name),
                                              name);
            free(name);

            /* We want dock windows (for now). When override_redirect is set, i3 is ignoring
             * this one */
            xcb_void_cookie_t dock_cookie = xcb_change_property(xcb_connection,
                                                                XCB_PROP_MODE_REPLACE,
                                                                walk->bar,
                                                                atoms[_NET_WM_WINDOW_TYPE],
                                                                XCB_ATOM_ATOM,
                                                                32,
                                                                1,
                                                                (unsigned char *)&atoms[_NET_WM_WINDOW_TYPE_DOCK]);

            xcb_void_cookie_t strut_cookie = config_strut_partial(walk);

            /* We also want a graphics context for the bars (it defines the properties
             * with which we draw to them) */
            walk->bargc = xcb_generate_id(xcb_connection);
            xcb_void_cookie_t gc_cookie = xcb_create_gc_checked(xcb_connection,
                                                                walk->bargc,
                                                                walk->bar,
                                                                0,
                                                                NULL);

            /* We finally map the bar (display it on screen), unless the modifier-switch is on */
            xcb_void_cookie_t map_cookie;
            if (config.hide_on_modifier == M_DOCK) {
                map_cookie = xcb_map_window_checked(xcb_connection, walk->bar);
            }

            if (xcb_request_failed(win_cookie, "Could not create window") ||
                xcb_request_failed(pm_cookie, "Could not create pixmap") ||
                xcb_request_failed(dock_cookie, "Could not set dock mode") ||
                xcb_request_failed(class_cookie, "Could not set WM_CLASS") ||
                xcb_request_failed(name_cookie, "Could not set WM_NAME") ||
                xcb_request_failed(strut_cookie, "Could not set strut") ||
                xcb_request_failed(gc_cookie, "Could not create graphical context") ||
                ((config.hide_on_modifier == M_DOCK) && xcb_request_failed(map_cookie, "Could not map window"))) {
                exit(EXIT_FAILURE);
            }

            const char *tray_output = (config.tray_output ? config.tray_output : SLIST_FIRST(outputs)->name);
            if (!tray_configured && strcasecmp(tray_output, "none") != 0) {
                /* Configuration sanity check: ensure this i3bar instance handles the output on
                 * which the tray should appear (e.g. don’t initialize a tray if tray_output ==
                 * VGA-1 but output == [HDMI-1]).
                 */
                i3_output *output;
                SLIST_FOREACH(output, outputs, slist) {
                    if (strcasecmp(output->name, tray_output) == 0 ||
                        (strcasecmp(tray_output, "primary") == 0 && output->primary)) {
                        init_tray();
                        break;
                    }
                }
                tray_configured = true;
            }
        } else {
            /* We already have a bar, so we just reconfigure it */
            mask = XCB_CONFIG_WINDOW_X |
                   XCB_CONFIG_WINDOW_Y |
                   XCB_CONFIG_WINDOW_WIDTH |
                   XCB_CONFIG_WINDOW_HEIGHT |
                   XCB_CONFIG_WINDOW_STACK_MODE;
            values[0] = walk->rect.x;
            if (config.position == POS_TOP)
                values[1] = walk->rect.y;
            else
                values[1] = walk->rect.y + walk->rect.h - bar_height;
            values[2] = walk->rect.w;
            values[3] = bar_height;
            values[4] = XCB_STACK_MODE_ABOVE;

            DLOG("Reconfiguring strut partial property for output %s\n", walk->name);
            xcb_void_cookie_t strut_cookie = config_strut_partial(walk);

            DLOG("Destroying buffer for output %s\n", walk->name);
            xcb_free_pixmap(xcb_connection, walk->buffer);

            DLOG("Reconfiguring window for output %s to %d,%d\n", walk->name, values[0], values[1]);
            xcb_void_cookie_t cfg_cookie = xcb_configure_window_checked(xcb_connection,
                                                                        walk->bar,
                                                                        mask,
                                                                        values);

            mask = XCB_CW_OVERRIDE_REDIRECT;
            values[0] = (config.hide_on_modifier == M_DOCK ? 0 : 1);
            DLOG("Changing window attribute override_redirect for output %s to %d\n", walk->name, values[0]);
            xcb_void_cookie_t chg_cookie = xcb_change_window_attributes(xcb_connection,
                                                                        walk->bar,
                                                                        mask,
                                                                        values);

            DLOG("Recreating buffer for output %s\n", walk->name);
            xcb_void_cookie_t pm_cookie = xcb_create_pixmap_checked(xcb_connection,
                                                                    root_screen->root_depth,
                                                                    walk->buffer,
                                                                    walk->bar,
                                                                    walk->rect.w,
                                                                    bar_height);

            xcb_void_cookie_t map_cookie, umap_cookie;
            if (redraw_bars) {
                /* Unmap the window, and draw it again when in dock mode */
                umap_cookie = xcb_unmap_window_checked(xcb_connection, walk->bar);
                if (config.hide_on_modifier == M_DOCK) {
                    cont_child();
                    map_cookie = xcb_map_window_checked(xcb_connection, walk->bar);
                } else {
                    stop_child();
                }

                if (config.hide_on_modifier == M_HIDE) {
                    /* Switching to hide mode, register for keyevents */
                    register_xkb_keyevents();
                } else {
                    /* Switching to dock/invisible mode, deregister from keyevents */
                    deregister_xkb_keyevents();
                }
            }

            if (xcb_request_failed(cfg_cookie, "Could not reconfigure window") ||
                xcb_request_failed(chg_cookie, "Could not change window") ||
                xcb_request_failed(pm_cookie, "Could not create pixmap") ||
                xcb_request_failed(strut_cookie, "Could not set strut") ||
                (redraw_bars && (xcb_request_failed(umap_cookie, "Could not unmap window") ||
                                 (config.hide_on_modifier == M_DOCK && xcb_request_failed(map_cookie, "Could not map window"))))) {
                exit(EXIT_FAILURE);
            }
        }
    }
}

/*
 * Render the bars, with buttons and statusline
 *
 */
void draw_bars(bool unhide) {
    DLOG("Drawing bars...\n");
    int workspace_width = 0;
    /* Is the currently-rendered statusline using short_text items? */
    bool rendered_statusline_is_short = false;

    refresh_statusline(false);

    i3_output *outputs_walk;
    SLIST_FOREACH(outputs_walk, outputs, slist) {
        if (!outputs_walk->active) {
            DLOG("Output %s inactive, skipping...\n", outputs_walk->name);
            continue;
        }
        if (outputs_walk->bar == XCB_NONE) {
            /* Oh shit, an active output without an own bar. Create it now! */
            reconfig_windows(false);
        }
        /* First things first: clear the backbuffer */
        uint32_t color = colors.bar_bg;
        xcb_change_gc(xcb_connection,
                      outputs_walk->bargc,
                      XCB_GC_FOREGROUND,
                      &color);
        xcb_rectangle_t rect = {0, 0, outputs_walk->rect.w, bar_height};
        xcb_poly_fill_rectangle(xcb_connection,
                                outputs_walk->buffer,
                                outputs_walk->bargc,
                                1,
                                &rect);

        if (!config.disable_ws) {
            i3_ws *ws_walk;
            TAILQ_FOREACH(ws_walk, outputs_walk->workspaces, tailq) {
                DLOG("Drawing button for WS %s at x = %d, len = %d\n",
                     i3string_as_utf8(ws_walk->name), workspace_width, ws_walk->name_width);
                uint32_t fg_color = colors.inactive_ws_fg;
                uint32_t bg_color = colors.inactive_ws_bg;
                uint32_t border_color = colors.inactive_ws_border;
                if (ws_walk->visible) {
                    if (!ws_walk->focused) {
                        fg_color = colors.active_ws_fg;
                        bg_color = colors.active_ws_bg;
                        border_color = colors.active_ws_border;
                    } else {
                        fg_color = colors.focus_ws_fg;
                        bg_color = colors.focus_ws_bg;
                        border_color = colors.focus_ws_border;
                    }
                }
                if (ws_walk->urgent) {
                    DLOG("WS %s is urgent!\n", i3string_as_utf8(ws_walk->name));
                    fg_color = colors.urgent_ws_fg;
                    bg_color = colors.urgent_ws_bg;
                    border_color = colors.urgent_ws_border;
                    unhide = true;
                }
                uint32_t mask = XCB_GC_FOREGROUND | XCB_GC_BACKGROUND;
                uint32_t vals_border[] = {border_color, border_color};
                xcb_change_gc(xcb_connection,
                              outputs_walk->bargc,
                              mask,
                              vals_border);
                xcb_rectangle_t rect_border = {workspace_width,
                                               logical_px(1),
                                               ws_walk->name_width + 2 * logical_px(ws_hoff_px) + 2 * logical_px(1),
                                               bar_height - 2 * logical_px(1)};
                xcb_poly_fill_rectangle(xcb_connection,
                                        outputs_walk->buffer,
                                        outputs_walk->bargc,
                                        1,
                                        &rect_border);
                uint32_t vals[] = {bg_color, bg_color};
                xcb_change_gc(xcb_connection,
                              outputs_walk->bargc,
                              mask,
                              vals);
                xcb_rectangle_t rect = {workspace_width + logical_px(1),
                                        2 * logical_px(1),
                                        ws_walk->name_width + 2 * logical_px(ws_hoff_px),
                                        bar_height - 4 * logical_px(1)};
                xcb_poly_fill_rectangle(xcb_connection,
                                        outputs_walk->buffer,
                                        outputs_walk->bargc,
                                        1,
                                        &rect);
                set_font_colors(outputs_walk->bargc, fg_color, bg_color);
                draw_text(ws_walk->name, outputs_walk->buffer, outputs_walk->bargc,
                          workspace_width + logical_px(ws_hoff_px) + logical_px(1),
                          bar_height / 2 - font.height / 2,
                          ws_walk->name_width);

                workspace_width += 2 * logical_px(ws_hoff_px) + 2 * logical_px(1) + ws_walk->name_width;
                if (TAILQ_NEXT(ws_walk, tailq) != NULL)
                    workspace_width += logical_px(ws_spacing_px);
            }
        }

        if (binding.name && !config.disable_binding_mode_indicator) {
            workspace_width += logical_px(ws_spacing_px);

            uint32_t fg_color = colors.urgent_ws_fg;
            uint32_t bg_color = colors.urgent_ws_bg;
            uint32_t mask = XCB_GC_FOREGROUND | XCB_GC_BACKGROUND;

            uint32_t vals_border[] = {colors.urgent_ws_border, colors.urgent_ws_border};
            xcb_change_gc(xcb_connection,
                          outputs_walk->bargc,
                          mask,
                          vals_border);
            xcb_rectangle_t rect_border = {workspace_width, logical_px(1), binding.width + 2 * logical_px(ws_hoff_px) + 2 * logical_px(1), bar_height - 2 * logical_px(1)};
            xcb_poly_fill_rectangle(xcb_connection,
                                    outputs_walk->buffer,
                                    outputs_walk->bargc,
                                    1,
                                    &rect_border);

            uint32_t vals[] = {bg_color, bg_color};
            xcb_change_gc(xcb_connection,
                          outputs_walk->bargc,
                          mask,
                          vals);
            xcb_rectangle_t rect = {workspace_width + logical_px(1), 2 * logical_px(1), binding.width + 2 * logical_px(ws_hoff_px), bar_height - 4 * logical_px(1)};
            xcb_poly_fill_rectangle(xcb_connection,
                                    outputs_walk->buffer,
                                    outputs_walk->bargc,
                                    1,
                                    &rect);

            set_font_colors(outputs_walk->bargc, fg_color, bg_color);
            draw_text(binding.name, outputs_walk->buffer, outputs_walk->bargc, workspace_width + logical_px(ws_hoff_px) + logical_px(1), bar_height / 2 - font.height / 2, binding.width);

            unhide = true;
            workspace_width += 2 * logical_px(ws_hoff_px) + 2 * logical_px(1) + binding.width;
        }

        if (!TAILQ_EMPTY(&statusline_head)) {
            DLOG("Printing statusline!\n");

            int tray_width = get_tray_width(outputs_walk->trayclients);
            uint32_t max_statusline_width = outputs_walk->rect.w - workspace_width - tray_width - 2 * logical_px(sb_hoff_px);

            /* If the statusline is too long, try to use short texts. */
            if (statusline_width > max_statusline_width) {
                /* If the currently rendered statusline is long, render a short status line */
                refresh_statusline(true);
                rendered_statusline_is_short = true;
            } else if (rendered_statusline_is_short) {
                /* If the currently rendered statusline is short, render a long status line */
                refresh_statusline(false);
                rendered_statusline_is_short = false;
            }

            /* Luckily we already prepared a seperate pixmap containing the rendered
             * statusline, we just have to copy the relevant parts to the relevant
             * position */
            int visible_statusline_width = MIN(statusline_width, max_statusline_width);
            xcb_copy_area(xcb_connection,
                          statusline_pm,
                          outputs_walk->buffer,
                          outputs_walk->bargc,
                          (int16_t)(statusline_width - visible_statusline_width), 0,
                          (int16_t)(outputs_walk->rect.w - tray_width - logical_px(sb_hoff_px) - visible_statusline_width), 0,
                          (int16_t)visible_statusline_width, (int16_t)bar_height);
        }

        workspace_width = 0;
    }

    /* Assure the bar is hidden/unhidden according to the specified hidden_state and mode */
    if (mod_pressed ||
        config.hidden_state == S_SHOW ||
        unhide) {
        unhide_bars();
    } else if (config.hide_on_modifier == M_HIDE) {
        hide_bars();
    }

    redraw_bars();
}

/*
 * Redraw the bars, i.e. simply copy the buffer to the barwindow
 *
 */
void redraw_bars(void) {
    i3_output *outputs_walk;
    SLIST_FOREACH(outputs_walk, outputs, slist) {
        if (!outputs_walk->active) {
            continue;
        }
        xcb_copy_area(xcb_connection,
                      outputs_walk->buffer,
                      outputs_walk->bar,
                      outputs_walk->bargc,
                      0, 0,
                      0, 0,
                      outputs_walk->rect.w,
                      outputs_walk->rect.h);
        xcb_flush(xcb_connection);
    }
}

/*
 * Set the current binding mode
 *
 */
void set_current_mode(struct mode *current) {
    I3STRING_FREE(binding.name);
    binding = *current;
    activated_mode = binding.name != NULL;
    return;
}<|MERGE_RESOLUTION|>--- conflicted
+++ resolved
@@ -60,14 +60,10 @@
 /* The font we'll use */
 static i3Font font;
 
-<<<<<<< HEAD
-/* Overall height of the size */
-=======
 /* Icon size (based on font size) */
 int icon_size;
 
-/* Overall height of the bar (based on font size) */
->>>>>>> 79e7e699
+/* Overall height of the size */
 int bar_height;
 
 /* These are only relevant for XKB, which we only need for grabbing modifiers */
@@ -627,14 +623,9 @@
                 continue;
             clients++;
 
-<<<<<<< HEAD
-            uint32_t x = output->rect.w - (clients * (font.height + logical_px(2)));
-            DLOG("Configuring tray window %08x to x=%d\n", trayclient->win, x);
-=======
             DLOG("Configuring tray window %08x to x=%d\n",
                  trayclient->win, output->rect.w - (clients * (icon_size + logical_px(tray_spacing_px))));
             uint32_t x = output->rect.w - (clients * (icon_size + logical_px(tray_spacing_px)));
->>>>>>> 79e7e699
             xcb_configure_window(xcb_connection,
                                  trayclient->win,
                                  XCB_CONFIG_WINDOW_X,
@@ -744,13 +735,8 @@
             xcb_reparent_window(xcb_connection,
                                 client,
                                 output->bar,
-<<<<<<< HEAD
-                                output->rect.w - font.height - 2,
-                                bar_height / 2 - font.height / 2);
-=======
                                 output->rect.w - icon_size - logical_px(tray_spacing_px),
-                                logical_px(tray_spacing_px));
->>>>>>> 79e7e699
+                                bar_height / 2 - icon_size / 2);
             /* We reconfigure the window to use a reasonable size. The systray
              * specification explicitly says:
              *   Tray icons may be assigned any size by the system tray, and
@@ -1260,7 +1246,6 @@
     /* Load the font */
     font = load_font(fontname, true);
     set_font(&font);
-<<<<<<< HEAD
     DLOG("Calculated font-height: %d\n", font.height);
 
     /*
@@ -1271,11 +1256,7 @@
         bar_height = font.height + 2 * logical_px(ws_voff_px);
     else
         bar_height = config.bar_height;
-=======
-    DLOG("Calculated font height: %d\n", font.height);
-    bar_height = font.height + 2 * logical_px(ws_voff_px);
     icon_size = bar_height - 2 * logical_px(tray_spacing_px);
->>>>>>> 79e7e699
 
     if (config.separator_symbol)
         separator_symbol_width = predict_text_width(config.separator_symbol);
