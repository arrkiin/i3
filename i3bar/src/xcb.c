/*
 * vim:ts=4:sw=4:expandtab
 *
 * i3bar - an xcb-based status- and ws-bar for i3
 * © 2010 Axel Wagner and contributors (see also: LICENSE)
 *
 * xcb.c: Communicating with X
 *
 */
#include <xcb/xcb.h>
#include <xcb/xkb.h>
#include <xcb/xproto.h>
#include <xcb/xcb_aux.h>

#ifdef XCB_COMPAT
#include "xcb_compat.h"
#endif

#include <stdio.h>
#include <stdlib.h>
#include <unistd.h>
#include <fcntl.h>
#include <string.h>
#include <i3/ipc.h>
#include <ev.h>
#include <errno.h>
#include <limits.h>
#include <err.h>

#include <X11/Xlib.h>
#include <X11/XKBlib.h>
#include <X11/extensions/XKB.h>

#include "common.h"
#include "libi3.h"

/* We save the atoms in an easy to access array, indexed by an enum */
enum {
#define ATOM_DO(name) name,
#include "xcb_atoms.def"
    NUM_ATOMS
};

xcb_intern_atom_cookie_t atom_cookies[NUM_ATOMS];
xcb_atom_t atoms[NUM_ATOMS];

/* Variables, that are the same for all functions at all times */
xcb_connection_t *xcb_connection;
int screen;
xcb_screen_t *root_screen;
xcb_window_t xcb_root;

/* selection window for tray support */
static xcb_window_t selwin = XCB_NONE;
static xcb_intern_atom_reply_t *tray_reply = NULL;

/* This is needed for integration with libi3 */
xcb_connection_t *conn;

/* The font we'll use */
static i3Font font;

/* Icon size (based on font size) */
int icon_size;

xcb_visualtype_t *visual_type;
uint8_t depth;
xcb_colormap_t colormap;

/* Overall height of the size */
int bar_height;

/* These are only relevant for XKB, which we only need for grabbing modifiers */
int xkb_base;
int mod_pressed = 0;

/* Because the statusline is the same on all outputs, we have
 * global buffer to render it on */
surface_t statusline_surface;
uint32_t statusline_width;

/* Event watchers, to interact with the user */
ev_prepare *xcb_prep;
ev_check *xcb_chk;
ev_io *xcb_io;
ev_io *xkb_io;

/* The name of current binding mode */
static mode binding;

/* Indicates whether a new binding mode was recently activated */
bool activated_mode = false;

/* The parsed colors */
struct xcb_colors_t {
    color_t bar_fg;
    color_t bar_bg;
    color_t sep_fg;
    color_t active_ws_fg;
    color_t active_ws_bg;
    color_t active_ws_border;
    color_t inactive_ws_fg;
    color_t inactive_ws_bg;
    color_t inactive_ws_border;
    color_t urgent_ws_bg;
    color_t urgent_ws_fg;
    color_t urgent_ws_border;
    color_t focus_ws_bg;
    color_t focus_ws_fg;
    color_t focus_ws_border;
    color_t binding_mode_bg;
    color_t binding_mode_fg;
    color_t binding_mode_border;
};
struct xcb_colors_t colors;

/* Horizontal offset between a workspace label and button borders */
static const int ws_hoff_px = 4;

/* Vertical offset between a workspace label and button borders */
static const int ws_voff_px = 3;

/* Offset between two workspace buttons */
static const int ws_spacing_px = 1;

/* Offset between the statusline and 1) workspace buttons on the left
 *                                   2) the tray or screen edge on the right */
static const int sb_hoff_px = 4;

/* Additional offset between the tray and the statusline, if the tray is not empty */
static const int tray_loff_px = 2;

/* Vertical offset between the bar and a separator */
static const int sep_voff_px = 4;

int _xcb_request_failed(xcb_void_cookie_t cookie, char *err_msg, int line) {
    xcb_generic_error_t *err;
    if ((err = xcb_request_check(xcb_connection, cookie)) != NULL) {
        fprintf(stderr, "[%s:%d] ERROR: %s. X Error Code: %d\n", __FILE__, line, err_msg, err->error_code);
        return err->error_code;
    }
    return 0;
}

uint32_t get_sep_offset(struct status_block *block) {
    if (!block->no_separator && block->sep_block_width > 0)
        return block->sep_block_width / 2 + block->sep_block_width % 2;
    return 0;
}

int get_tray_width(struct tc_head *trayclients) {
    trayclient *trayclient;
    int tray_width = 0;
    TAILQ_FOREACH_REVERSE(trayclient, trayclients, tc_head, tailq) {
        if (!trayclient->mapped)
            continue;
        tray_width += icon_size + logical_px(config.tray_padding);
    }
    if (tray_width > 0)
        tray_width += logical_px(tray_loff_px);
    return tray_width;
}

/*
 * Draws a separator for the given block if necessary.
 *
 */
static void draw_separator(uint32_t x, struct status_block *block) {
    uint32_t sep_offset = get_sep_offset(block);
    if (TAILQ_NEXT(block, blocks) == NULL || sep_offset == 0)
        return;

    uint32_t center_x = x - sep_offset;
    if (config.separator_symbol == NULL) {
        /* Draw a classic one pixel, vertical separator. */
        draw_util_rectangle(&statusline_surface, colors.sep_fg,
                            center_x,
                            logical_px(sep_voff_px),
                            logical_px(1),
                            bar_height - 2 * logical_px(sep_voff_px));
    } else {
        /* Draw a custom separator. */
        uint32_t separator_x = MAX(x - block->sep_block_width, center_x - separator_symbol_width / 2);
<<<<<<< HEAD
        cairo_draw_text(config.separator_symbol, &statusline_surface, colors.sep_fg, colors.bar_bg,
                        separator_x, bar_height / 2 - font.height / 2, x - separator_x);
=======
        draw_util_text(config.separator_symbol, &statusline_surface, colors.sep_fg, colors.bar_bg,
                       separator_x, logical_px(ws_voff_px), x - separator_x);
>>>>>>> d622df70
    }
}

/*
 * Redraws the statusline to the buffer
 *
 */
void refresh_statusline(bool use_short_text) {
    struct status_block *block;

    uint32_t old_statusline_width = statusline_width;
    statusline_width = 0;

    /* Predict the text width of all blocks (in pixels). */
    TAILQ_FOREACH(block, &statusline_head, blocks) {
        /* Try to use the shorter text if necessary and possible. */
        if (use_short_text && block->short_text != NULL) {
            I3STRING_FREE(block->full_text);
            block->full_text = i3string_copy(block->short_text);
        }

        if (i3string_get_num_bytes(block->full_text) == 0)
            continue;

        block->width = predict_text_width(block->full_text);
        /* Add some padding. */
        block->width += logical_px(2) + block->border_left + block->border_right;

        /* Compute offset and append for text aligment in min_width. */
        if (block->min_width <= block->width) {
            block->x_offset = 0;
            block->x_append = 0;
        } else {
            uint32_t padding_width = block->min_width - block->width;
            switch (block->align) {
                case ALIGN_LEFT:
                    block->x_append = padding_width;
                    break;
                case ALIGN_RIGHT:
                    block->x_offset = padding_width;
                    break;
                case ALIGN_CENTER:
                    block->x_offset = padding_width / 2;
                    block->x_append = padding_width / 2 + padding_width % 2;
                    break;
            }
        }

        /* If this is not the last block, add some pixels for a separator. */
        if (TAILQ_NEXT(block, blocks) != NULL)
            statusline_width += block->sep_block_width;

        statusline_width += block->width + block->x_offset + block->x_append;
    }

    /* If the statusline is bigger than our screen we need to make sure that
     * the pixmap provides enough space, so re-allocate if the width grew */
    if (statusline_width > root_screen->width_in_pixels &&
        statusline_width > old_statusline_width)
        realloc_sl_buffer();

    /* Clear the statusline pixmap. */
    draw_util_clear_surface(&statusline_surface, colors.bar_bg);

    /* Draw the text of each block. */
    uint32_t x = 0;
    TAILQ_FOREACH(block, &statusline_head, blocks) {
        if (i3string_get_num_bytes(block->full_text) == 0)
            continue;

        color_t fg_color = (block->color ? cairo_hex_to_color(block->color) : colors.bar_fg);
        if (block->border || block->background || block->urgent) {
            if (block->urgent)
                fg_color = colors.urgent_ws_fg;

            /* Let's determine the colors first. */
            color_t border_color = colors.bar_bg;
            color_t bg_color = colors.bar_bg;
            if (block->urgent) {
                border_color = colors.urgent_ws_border;
                bg_color = colors.urgent_ws_bg;
            } else {
                if (block->border)
                    border_color = cairo_hex_to_color(block->border);

<<<<<<< HEAD
                if (block->background)
                    bg_color = cairo_hex_to_color(block->background);
            }

            /* Draw the border. */
            cairo_draw_rectangle(&statusline_surface, border_color,
                                 x, logical_px(1),
                                 block->width + block->x_offset + block->x_append,
                                 bar_height - logical_px(2));

            /* Draw the background. */
            bool is_border = !!block->border;
            cairo_draw_rectangle(&statusline_surface, bg_color,
                                 x + is_border * block->border_left,
                                 logical_px(1) + is_border * block->border_top,
                                 block->width + block->x_offset + block->x_append - is_border * (block->border_right + block->border_left),
                                 bar_height - is_border * (block->border_bottom + block->border_top) - logical_px(2));
        }

        cairo_draw_text(block->full_text, &statusline_surface, fg_color, colors.bar_bg,
                        x + block->x_offset + logical_px(1) + block->border_left,
                        bar_height / 2 - font.height / 2,
                        block->width - logical_px(1) - block->border_left - block->border_right);
=======
            /* Draw the background */
            draw_util_rectangle(&statusline_surface, colors.urgent_ws_bg,
                                x - logical_px(2),
                                logical_px(1),
                                block->width + logical_px(4),
                                bar_height - logical_px(2));
        } else {
            fg_color = (block->color ? draw_util_hex_to_color(block->color) : colors.bar_fg);
        }

        draw_util_text(block->full_text, &statusline_surface, fg_color, colors.bar_bg,
                       x + block->x_offset, logical_px(ws_voff_px), block->width);
>>>>>>> d622df70
        x += block->width + block->sep_block_width + block->x_offset + block->x_append;

        /* If this is not the last block, draw a separator. */
        draw_separator(x, block);
    }
}

/*
 * Hides all bars (unmaps them)
 *
 */
void hide_bars(void) {
    if ((config.hide_on_modifier == M_DOCK) || (config.hidden_state == S_SHOW && config.hide_on_modifier == M_HIDE)) {
        return;
    }

    i3_output *walk;
    SLIST_FOREACH(walk, outputs, slist) {
        if (!walk->active) {
            continue;
        }
        xcb_unmap_window(xcb_connection, walk->bar.id);
    }
    stop_child();
}

/*
 * Unhides all bars (maps them)
 *
 */
void unhide_bars(void) {
    if (config.hide_on_modifier != M_HIDE) {
        return;
    }

    i3_output *walk;
    xcb_void_cookie_t cookie;
    uint32_t mask;
    uint32_t values[5];

    cont_child();

    SLIST_FOREACH(walk, outputs, slist) {
        if (walk->bar.id == XCB_NONE) {
            continue;
        }
        mask = XCB_CONFIG_WINDOW_X |
               XCB_CONFIG_WINDOW_Y |
               XCB_CONFIG_WINDOW_WIDTH |
               XCB_CONFIG_WINDOW_HEIGHT |
               XCB_CONFIG_WINDOW_STACK_MODE;
        values[0] = walk->rect.x;
        if (config.position == POS_TOP)
            values[1] = walk->rect.y;
        else
            values[1] = walk->rect.y + walk->rect.h - bar_height;
        values[2] = walk->rect.w;
        values[3] = bar_height;
        values[4] = XCB_STACK_MODE_ABOVE;
        DLOG("Reconfiguring window for output %s to %d,%d\n", walk->name, values[0], values[1]);
        cookie = xcb_configure_window_checked(xcb_connection,
                                              walk->bar.id,
                                              mask,
                                              values);

        if (xcb_request_failed(cookie, "Could not reconfigure window")) {
            exit(EXIT_FAILURE);
        }
        xcb_map_window(xcb_connection, walk->bar.id);
    }
}

/*
 * Parse the colors into a format that we can use
 *
 */
void init_colors(const struct xcb_color_strings_t *new_colors) {
#define PARSE_COLOR(name, def)                                                           \
    do {                                                                                 \
        colors.name = draw_util_hex_to_color(new_colors->name ? new_colors->name : def); \
    } while (0)
    PARSE_COLOR(bar_fg, "#FFFFFF");
    PARSE_COLOR(bar_bg, "#000000");
    PARSE_COLOR(sep_fg, "#666666");
    PARSE_COLOR(active_ws_fg, "#FFFFFF");
    PARSE_COLOR(active_ws_bg, "#333333");
    PARSE_COLOR(active_ws_border, "#333333");
    PARSE_COLOR(inactive_ws_fg, "#888888");
    PARSE_COLOR(inactive_ws_bg, "#222222");
    PARSE_COLOR(inactive_ws_border, "#333333");
    PARSE_COLOR(urgent_ws_fg, "#FFFFFF");
    PARSE_COLOR(urgent_ws_bg, "#900000");
    PARSE_COLOR(urgent_ws_border, "#2f343a");
    PARSE_COLOR(focus_ws_fg, "#FFFFFF");
    PARSE_COLOR(focus_ws_bg, "#285577");
    PARSE_COLOR(focus_ws_border, "#4c7899");
#undef PARSE_COLOR

#define PARSE_COLOR_FALLBACK(name, fallback)                                                         \
    do {                                                                                             \
        colors.name = new_colors->name ? draw_util_hex_to_color(new_colors->name) : colors.fallback; \
    } while (0)

    /* For the binding mode indicator colors, we don't hardcode a default.
     * Instead, we fall back to urgent_ws_* colors. */
    PARSE_COLOR_FALLBACK(binding_mode_fg, urgent_ws_fg);
    PARSE_COLOR_FALLBACK(binding_mode_bg, urgent_ws_bg);
    PARSE_COLOR_FALLBACK(binding_mode_border, urgent_ws_border);
#undef PARSE_COLOR_FALLBACK

    init_tray_colors();
    xcb_flush(xcb_connection);
}

/*
 * Handle a button press event (i.e. a mouse click on one of our bars).
 * We determine, whether the click occured on a workspace button or if the scroll-
 * wheel was used and change the workspace appropriately
 *
 */
void handle_button(xcb_button_press_event_t *event) {
    /* Determine, which bar was clicked */
    i3_output *walk;
    xcb_window_t bar = event->event;
    SLIST_FOREACH(walk, outputs, slist) {
        if (walk->bar.id == bar) {
            break;
        }
    }

    if (walk == NULL) {
        DLOG("Unknown bar clicked!\n");
        return;
    }

    int32_t x = event->event_x >= 0 ? event->event_x : 0;
    int32_t original_x = x;

    DLOG("Got button %d\n", event->detail);

    int workspace_width = 0;
    i3_ws *cur_ws = NULL, *clicked_ws = NULL, *ws_walk;

    TAILQ_FOREACH(ws_walk, walk->workspaces, tailq) {
        int w = 2 * logical_px(ws_hoff_px) + 2 * logical_px(1) + ws_walk->name_width;
        if (x >= workspace_width && x <= workspace_width + w)
            clicked_ws = ws_walk;
        if (ws_walk->visible)
            cur_ws = ws_walk;
        workspace_width += w;
        if (TAILQ_NEXT(ws_walk, tailq) != NULL)
            workspace_width += logical_px(ws_spacing_px);
    }

    if (x > workspace_width && child_want_click_events()) {
        /* If the child asked for click events,
         * check if a status block has been clicked. */
        int tray_width = get_tray_width(walk->trayclients);
        int block_x = 0, last_block_x;
        int offset = walk->rect.w - statusline_width - tray_width - logical_px(sb_hoff_px);

        x = original_x - offset;
        if (x >= 0 && (size_t)x < statusline_width) {
            struct status_block *block;
            int sep_offset_remainder = 0;

            TAILQ_FOREACH(block, &statusline_head, blocks) {
                if (i3string_get_num_bytes(block->full_text) == 0)
                    continue;

                last_block_x = block_x;
                block_x += block->width + block->x_offset + block->x_append + get_sep_offset(block) + sep_offset_remainder;

                if (x <= block_x && x >= last_block_x) {
                    send_block_clicked(event->detail, block->name, block->instance, event->root_x, event->root_y);
                    return;
                }

                sep_offset_remainder = block->sep_block_width - get_sep_offset(block);
            }
        }
        x = original_x;
    }

    /* If a custom command was specified for this mouse button, it overrides
     * the default behavior. */
    binding_t *binding;
    TAILQ_FOREACH(binding, &(config.bindings), bindings) {
        if (binding->input_code != event->detail)
            continue;

        i3_send_msg(I3_IPC_MESSAGE_TYPE_COMMAND, binding->command);
        return;
    }

    if (cur_ws == NULL) {
        DLOG("No workspace active?\n");
        return;
    }
    switch (event->detail) {
        case 4:
            /* Mouse wheel up. We select the previous ws, if any.
             * If there is no more workspace, don’t even send the workspace
             * command, otherwise (with workspace auto_back_and_forth) we’d end
             * up on the wrong workspace. */
            if (cur_ws == TAILQ_FIRST(walk->workspaces))
                return;

            cur_ws = TAILQ_PREV(cur_ws, ws_head, tailq);
            break;
        case 5:
            /* Mouse wheel down. We select the next ws, if any.
             * If there is no more workspace, don’t even send the workspace
             * command, otherwise (with workspace auto_back_and_forth) we’d end
             * up on the wrong workspace. */
            if (cur_ws == TAILQ_LAST(walk->workspaces, ws_head))
                return;

            cur_ws = TAILQ_NEXT(cur_ws, tailq);
            break;
        case 1:
            cur_ws = clicked_ws;

            /* if no workspace was clicked, focus our currently visible
             * workspace if it is not already focused */
            if (cur_ws == NULL) {
                TAILQ_FOREACH(cur_ws, walk->workspaces, tailq) {
                    if (cur_ws->visible && !cur_ws->focused)
                        break;
                }
            }

            /* if there is nothing to focus, we are done */
            if (cur_ws == NULL)
                return;

            break;
        default:
            return;
    }

    /* To properly handle workspace names with double quotes in them, we need
     * to escape the double quotes. Unfortunately, that’s rather ugly in C: We
     * first count the number of double quotes, then we allocate a large enough
     * buffer, then we copy character by character. */
    int num_quotes = 0;
    size_t namelen = 0;
    const char *utf8_name = cur_ws->canonical_name;
    for (const char *walk = utf8_name; *walk != '\0'; walk++) {
        if (*walk == '"' || *walk == '\\')
            num_quotes++;
        /* While we’re looping through the name anyway, we can save one
         * strlen(). */
        namelen++;
    }

    const size_t len = namelen + strlen("workspace \"\"") + 1;
    char *buffer = scalloc(len + num_quotes, 1);
    strncpy(buffer, "workspace \"", strlen("workspace \""));
    size_t inpos, outpos;
    for (inpos = 0, outpos = strlen("workspace \"");
         inpos < namelen;
         inpos++, outpos++) {
        if (utf8_name[inpos] == '"' || utf8_name[inpos] == '\\') {
            buffer[outpos] = '\\';
            outpos++;
        }
        buffer[outpos] = utf8_name[inpos];
    }
    buffer[outpos] = '"';
    i3_send_msg(I3_IPC_MESSAGE_TYPE_COMMAND, buffer);
    free(buffer);
}

/*
 * Handle visibility notifications: when none of the bars are visible, e.g.
 * if windows are in fullscreen on each output, suspend the child process.
 *
 */
static void handle_visibility_notify(xcb_visibility_notify_event_t *event) {
    bool visible = (event->state != XCB_VISIBILITY_FULLY_OBSCURED);
    int num_visible = 0;
    i3_output *output;

    SLIST_FOREACH(output, outputs, slist) {
        if (!output->active) {
            continue;
        }
        if (output->bar.id == event->window) {
            if (output->visible == visible) {
                return;
            }
            output->visible = visible;
        }
        num_visible += output->visible;
    }

    if (num_visible == 0) {
        stop_child();
    } else if (num_visible == visible) {
        /* Wake the child only when transitioning from 0 to 1 visible bar.
         * We cannot transition from 0 to 2 or more visible bars at once since
         * visibility events are delivered to each window separately */
        cont_child();
    }
}

/*
 * Adjusts the size of the tray window and alignment of the tray clients by
 * configuring their respective x coordinates. To be called when mapping or
 * unmapping a tray client window.
 *
 */
static void configure_trayclients(void) {
    trayclient *trayclient;
    i3_output *output;
    SLIST_FOREACH(output, outputs, slist) {
        if (!output->active)
            continue;

        int clients = 0;
        TAILQ_FOREACH_REVERSE(trayclient, output->trayclients, tc_head, tailq) {
            if (!trayclient->mapped)
                continue;
            clients++;

            DLOG("Configuring tray window %08x to x=%d\n",
                 trayclient->win, output->rect.w - (clients * (icon_size + logical_px(config.tray_padding))));
            uint32_t x = output->rect.w - (clients * (icon_size + logical_px(config.tray_padding)));
            xcb_configure_window(xcb_connection,
                                 trayclient->win,
                                 XCB_CONFIG_WINDOW_X,
                                 &x);
        }
    }
}

/*
 * Handles ClientMessages (messages sent from another client directly to us).
 *
 * At the moment, only the tray window will receive client messages. All
 * supported client messages currently are _NET_SYSTEM_TRAY_OPCODE.
 *
 */
static void handle_client_message(xcb_client_message_event_t *event) {
    if (event->type == atoms[_NET_SYSTEM_TRAY_OPCODE] &&
        event->format == 32) {
        DLOG("_NET_SYSTEM_TRAY_OPCODE received\n");
        /* event->data.data32[0] is the timestamp */
        uint32_t op = event->data.data32[1];
        uint32_t mask;
        uint32_t values[2];
        if (op == SYSTEM_TRAY_REQUEST_DOCK) {
            xcb_window_t client = event->data.data32[2];

            /* Listen for PropertyNotify events to get the most recent value of
             * the XEMBED_MAPPED atom, also listen for UnmapNotify events */
            mask = XCB_CW_EVENT_MASK;
            values[0] = XCB_EVENT_MASK_PROPERTY_CHANGE |
                        XCB_EVENT_MASK_STRUCTURE_NOTIFY;
            xcb_change_window_attributes(xcb_connection,
                                         client,
                                         mask,
                                         values);

            /* Request the _XEMBED_INFO property. The XEMBED specification
             * (which is referred by the tray specification) says this *has* to
             * be set, but VLC does not set it… */
            bool map_it = true;
            int xe_version = 1;
            xcb_get_property_cookie_t xembedc;
            xcb_generic_error_t *error;
            xembedc = xcb_get_property(xcb_connection,
                                       0,
                                       client,
                                       atoms[_XEMBED_INFO],
                                       XCB_GET_PROPERTY_TYPE_ANY,
                                       0,
                                       2 * 32);

            xcb_get_property_reply_t *xembedr = xcb_get_property_reply(xcb_connection,
                                                                       xembedc,
                                                                       &error);
            if (error != NULL) {
                ELOG("Error getting _XEMBED_INFO property: error_code %d\n",
                     error->error_code);
                free(error);
                return;
            }
            if (xembedr != NULL && xembedr->length != 0) {
                DLOG("xembed format = %d, len = %d\n", xembedr->format, xembedr->length);
                uint32_t *xembed = xcb_get_property_value(xembedr);
                DLOG("xembed version = %d\n", xembed[0]);
                DLOG("xembed flags = %d\n", xembed[1]);
                map_it = ((xembed[1] & XEMBED_MAPPED) == XEMBED_MAPPED);
                xe_version = xembed[0];
                if (xe_version > 1)
                    xe_version = 1;
                free(xembedr);
            } else {
                ELOG("Window %08x violates the XEMBED protocol, _XEMBED_INFO not set\n", client);
            }

            DLOG("X window %08x requested docking\n", client);
            i3_output *walk, *output = NULL;
            SLIST_FOREACH(walk, outputs, slist) {
                if (!walk->active)
                    continue;
                if (config.tray_output) {
                    if ((strcasecmp(walk->name, config.tray_output) != 0) &&
                        (!walk->primary || strcasecmp("primary", config.tray_output) != 0))
                        continue;
                }

                DLOG("using output %s\n", walk->name);
                output = walk;
                break;
            }
            /* In case of tray_output == primary and there is no primary output
             * configured, we fall back to the first available output. */
            if (output == NULL &&
                config.tray_output &&
                strcasecmp("primary", config.tray_output) == 0) {
                SLIST_FOREACH(walk, outputs, slist) {
                    if (!walk->active)
                        continue;
                    DLOG("Falling back to output %s because no primary output is configured\n", walk->name);
                    output = walk;
                    break;
                }
            }
            if (output == NULL) {
                ELOG("No output found\n");
                return;
            }

            xcb_void_cookie_t rcookie = xcb_reparent_window(xcb_connection,
                                                            client,
                                                            output->bar.id,
                                                            output->rect.w - icon_size - logical_px(config.tray_padding),
                                                            logical_px(config.tray_padding));
            if (xcb_request_failed(rcookie, "Could not reparent window. Maybe it is using an incorrect depth/visual?"))
                return;

            /* We reconfigure the window to use a reasonable size. The systray
             * specification explicitly says:
             *   Tray icons may be assigned any size by the system tray, and
             *   should do their best to cope with any size effectively
             */
            mask = XCB_CONFIG_WINDOW_WIDTH | XCB_CONFIG_WINDOW_HEIGHT;
            values[0] = icon_size;
            values[1] = icon_size;
            xcb_configure_window(xcb_connection,
                                 client,
                                 mask,
                                 values);

            /* send the XEMBED_EMBEDDED_NOTIFY message */
            void *event = scalloc(32, 1);
            xcb_client_message_event_t *ev = event;
            ev->response_type = XCB_CLIENT_MESSAGE;
            ev->window = client;
            ev->type = atoms[_XEMBED];
            ev->format = 32;
            ev->data.data32[0] = XCB_CURRENT_TIME;
            ev->data.data32[1] = atoms[XEMBED_EMBEDDED_NOTIFY];
            ev->data.data32[2] = output->bar.id;
            ev->data.data32[3] = xe_version;
            xcb_send_event(xcb_connection,
                           0,
                           client,
                           XCB_EVENT_MASK_NO_EVENT,
                           (char *)ev);
            free(event);

            /* Put the client inside the save set. Upon termination (whether
             * killed or normal exit does not matter) of i3bar, these clients
             * will be correctly reparented to their most closest living
             * ancestor. Without this, tray icons might die when i3bar
             * exits/crashes. */
            xcb_change_save_set(xcb_connection, XCB_SET_MODE_INSERT, client);

            trayclient *tc = smalloc(sizeof(trayclient));
            tc->win = client;
            tc->xe_version = xe_version;
            tc->mapped = false;
            TAILQ_INSERT_TAIL(output->trayclients, tc, tailq);

            if (map_it) {
                DLOG("Mapping dock client\n");
                xcb_map_window(xcb_connection, client);
            } else {
                DLOG("Not mapping dock client yet\n");
            }
            /* Trigger an update to copy the statusline text to the appropriate
             * position */
            configure_trayclients();
            draw_bars(false);
        }
    }
}

/*
 * Handles DestroyNotify events by removing the tray client from the data
 * structure. According to the XEmbed protocol, this is one way for a tray
 * client to finish the protocol. After this event is received, there is no
 * further interaction with the tray client.
 *
 * See: http://standards.freedesktop.org/xembed-spec/xembed-spec-latest.html
 *
 */
static void handle_destroy_notify(xcb_destroy_notify_event_t *event) {
    DLOG("DestroyNotify for window = %08x, event = %08x\n", event->window, event->event);

    i3_output *walk;
    SLIST_FOREACH(walk, outputs, slist) {
        if (!walk->active)
            continue;
        DLOG("checking output %s\n", walk->name);
        trayclient *trayclient;
        TAILQ_FOREACH(trayclient, walk->trayclients, tailq) {
            if (trayclient->win != event->window)
                continue;

            DLOG("Removing tray client with window ID %08x\n", event->window);
            TAILQ_REMOVE(walk->trayclients, trayclient, tailq);

            /* Trigger an update, we now have more space for the statusline */
            configure_trayclients();
            draw_bars(false);
            return;
        }
    }
}

/*
 * Handles MapNotify events. These events happen when a tray client shows its
 * window. We respond by realigning the tray clients.
 *
 */
static void handle_map_notify(xcb_map_notify_event_t *event) {
    DLOG("MapNotify for window = %08x, event = %08x\n", event->window, event->event);

    i3_output *walk;
    SLIST_FOREACH(walk, outputs, slist) {
        if (!walk->active)
            continue;
        DLOG("checking output %s\n", walk->name);
        trayclient *trayclient;
        TAILQ_FOREACH(trayclient, walk->trayclients, tailq) {
            if (trayclient->win != event->window)
                continue;

            DLOG("Tray client mapped (window ID %08x). Adjusting tray.\n", event->window);
            trayclient->mapped = true;

            /* Trigger an update, we now have more space for the statusline */
            configure_trayclients();
            draw_bars(false);
            return;
        }
    }
}
/*
 * Handles UnmapNotify events. These events happen when a tray client hides its
 * window. We respond by realigning the tray clients.
 *
 */
static void handle_unmap_notify(xcb_unmap_notify_event_t *event) {
    DLOG("UnmapNotify for window = %08x, event = %08x\n", event->window, event->event);

    i3_output *walk;
    SLIST_FOREACH(walk, outputs, slist) {
        if (!walk->active)
            continue;
        DLOG("checking output %s\n", walk->name);
        trayclient *trayclient;
        TAILQ_FOREACH(trayclient, walk->trayclients, tailq) {
            if (trayclient->win != event->window)
                continue;

            DLOG("Tray client unmapped (window ID %08x). Adjusting tray.\n", event->window);
            trayclient->mapped = false;

            /* Trigger an update, we now have more space for the statusline */
            configure_trayclients();
            draw_bars(false);
            return;
        }
    }
}

/*
 * Handle PropertyNotify messages. Currently only the _XEMBED_INFO property is
 * handled, which tells us whether a dock client should be mapped or unmapped.
 *
 */
static void handle_property_notify(xcb_property_notify_event_t *event) {
    DLOG("PropertyNotify\n");
    if (event->atom == atoms[_XEMBED_INFO] &&
        event->state == XCB_PROPERTY_NEW_VALUE) {
        DLOG("xembed_info updated\n");
        trayclient *trayclient = NULL, *walk;
        i3_output *o_walk;
        SLIST_FOREACH(o_walk, outputs, slist) {
            if (!o_walk->active)
                continue;

            TAILQ_FOREACH(walk, o_walk->trayclients, tailq) {
                if (walk->win != event->window)
                    continue;
                trayclient = walk;
                break;
            }

            if (trayclient)
                break;
        }
        if (!trayclient) {
            ELOG("PropertyNotify received for unknown window %08x\n",
                 event->window);
            return;
        }
        xcb_get_property_cookie_t xembedc;
        xembedc = xcb_get_property_unchecked(xcb_connection,
                                             0,
                                             trayclient->win,
                                             atoms[_XEMBED_INFO],
                                             XCB_GET_PROPERTY_TYPE_ANY,
                                             0,
                                             2 * 32);

        xcb_get_property_reply_t *xembedr = xcb_get_property_reply(xcb_connection,
                                                                   xembedc,
                                                                   NULL);
        if (xembedr == NULL || xembedr->length == 0) {
            DLOG("xembed_info unset\n");
            return;
        }

        DLOG("xembed format = %d, len = %d\n", xembedr->format, xembedr->length);
        uint32_t *xembed = xcb_get_property_value(xembedr);
        DLOG("xembed version = %d\n", xembed[0]);
        DLOG("xembed flags = %d\n", xembed[1]);
        bool map_it = ((xembed[1] & XEMBED_MAPPED) == XEMBED_MAPPED);
        DLOG("map state now %d\n", map_it);
        if (trayclient->mapped && !map_it) {
            /* need to unmap the window */
            xcb_unmap_window(xcb_connection, trayclient->win);
        } else if (!trayclient->mapped && map_it) {
            /* need to map the window */
            xcb_map_window(xcb_connection, trayclient->win);
        }
        free(xembedr);
    }
}

/*
 * Handle ConfigureRequests by denying them and sending the client a
 * ConfigureNotify with its actual size.
 *
 */
static void handle_configure_request(xcb_configure_request_event_t *event) {
    DLOG("ConfigureRequest for window = %08x\n", event->window);

    trayclient *trayclient;
    i3_output *output;
    SLIST_FOREACH(output, outputs, slist) {
        if (!output->active)
            continue;

        int clients = 0;
        TAILQ_FOREACH_REVERSE(trayclient, output->trayclients, tc_head, tailq) {
            if (!trayclient->mapped)
                continue;
            clients++;

            if (trayclient->win != event->window)
                continue;

            xcb_rectangle_t rect;
            rect.x = output->rect.w - (clients * (icon_size + logical_px(config.tray_padding)));
            rect.y = logical_px(config.tray_padding);
            rect.width = icon_size;
            rect.height = icon_size;

            DLOG("This is a tray window. x = %d\n", rect.x);
            fake_configure_notify(xcb_connection, rect, event->window, 0);
            return;
        }
    }

    DLOG("WARNING: Could not find corresponding tray window.\n");
}

/*
 * This function is called immediately before the main loop locks. We flush xcb
 * then (and only then)
 *
 */
void xcb_prep_cb(struct ev_loop *loop, ev_prepare *watcher, int revents) {
    xcb_flush(xcb_connection);
}

/*
 * This function is called immediately after the main loop locks, so when one
 * of the watchers registered an event.
 * We check whether an X-Event arrived and handle it.
 *
 */
void xcb_chk_cb(struct ev_loop *loop, ev_check *watcher, int revents) {
    xcb_generic_event_t *event;

    if (xcb_connection_has_error(xcb_connection)) {
        ELOG("X11 connection was closed unexpectedly - maybe your X server terminated / crashed?\n");
        exit(1);
    }

    while ((event = xcb_poll_for_event(xcb_connection)) != NULL) {
        int type = (event->response_type & ~0x80);

        if (type == xkb_base && xkb_base > -1) {
            DLOG("received an xkb event\n");

            xcb_xkb_state_notify_event_t *state = (xcb_xkb_state_notify_event_t *)event;
            if (state->xkbType == XCB_XKB_STATE_NOTIFY) {
                int modstate = state->mods & config.modifier;

#define DLOGMOD(modmask, status)                        \
    do {                                                \
        switch (modmask) {                              \
            case ShiftMask:                             \
                DLOG("ShiftMask got " #status "!\n");   \
                break;                                  \
            case ControlMask:                           \
                DLOG("ControlMask got " #status "!\n"); \
                break;                                  \
            case Mod1Mask:                              \
                DLOG("Mod1Mask got " #status "!\n");    \
                break;                                  \
            case Mod2Mask:                              \
                DLOG("Mod2Mask got " #status "!\n");    \
                break;                                  \
            case Mod3Mask:                              \
                DLOG("Mod3Mask got " #status "!\n");    \
                break;                                  \
            case Mod4Mask:                              \
                DLOG("Mod4Mask got " #status "!\n");    \
                break;                                  \
            case Mod5Mask:                              \
                DLOG("Mod5Mask got " #status "!\n");    \
                break;                                  \
        }                                               \
    } while (0)

                if (modstate != mod_pressed) {
                    if (modstate == 0) {
                        DLOGMOD(config.modifier, released);
                        if (!activated_mode)
                            hide_bars();
                    } else {
                        DLOGMOD(config.modifier, pressed);
                        activated_mode = false;
                        unhide_bars();
                    }
                    mod_pressed = modstate;
                }
#undef DLOGMOD
            }

            free(event);
            continue;
        }

        switch (type) {
            case XCB_VISIBILITY_NOTIFY:
                /* Visibility change: a bar is [un]obscured by other window */
                handle_visibility_notify((xcb_visibility_notify_event_t *)event);
                break;
            case XCB_EXPOSE:
                /* Expose-events happen, when the window needs to be redrawn */
                redraw_bars();
                break;
            case XCB_BUTTON_PRESS:
                /* Button press events are mouse buttons clicked on one of our bars */
                handle_button((xcb_button_press_event_t *)event);
                break;
            case XCB_CLIENT_MESSAGE:
                /* Client messages are used for client-to-client communication, for
                 * example system tray widgets talk to us directly via client messages. */
                handle_client_message((xcb_client_message_event_t *)event);
                break;
            case XCB_DESTROY_NOTIFY:
                /* DestroyNotify signifies the end of the XEmbed protocol */
                handle_destroy_notify((xcb_destroy_notify_event_t *)event);
                break;
            case XCB_UNMAP_NOTIFY:
                /* UnmapNotify is received when a tray client hides its window. */
                handle_unmap_notify((xcb_unmap_notify_event_t *)event);
                break;
            case XCB_MAP_NOTIFY:
                handle_map_notify((xcb_map_notify_event_t *)event);
                break;
            case XCB_PROPERTY_NOTIFY:
                /* PropertyNotify */
                handle_property_notify((xcb_property_notify_event_t *)event);
                break;
            case XCB_CONFIGURE_REQUEST:
                /* ConfigureRequest, sent by a tray child */
                handle_configure_request((xcb_configure_request_event_t *)event);
                break;
        }
        free(event);
    }
}

/*
 * Dummy callback. We only need this, so that the prepare and check watchers
 * are triggered
 *
 */
void xcb_io_cb(struct ev_loop *loop, ev_io *watcher, int revents) {
}

/*
 * Early initialization of the connection to X11: Everything which does not
 * depend on 'config'.
 *
 */
char *init_xcb_early() {
    /* FIXME: xcb_connect leaks memory */
    xcb_connection = xcb_connect(NULL, &screen);
    if (xcb_connection_has_error(xcb_connection)) {
        ELOG("Cannot open display\n");
        exit(EXIT_FAILURE);
    }
    conn = xcb_connection;
    DLOG("Connected to xcb\n");

/* We have to request the atoms we need */
#define ATOM_DO(name) atom_cookies[name] = xcb_intern_atom(xcb_connection, 0, strlen(#name), #name);
#include "xcb_atoms.def"

    root_screen = xcb_aux_get_screen(xcb_connection, screen);
    xcb_root = root_screen->root;

    depth = root_screen->root_depth;
    colormap = root_screen->default_colormap;
    visual_type = config.transparency ? xcb_aux_find_visual_by_attrs(root_screen, -1, 32) : NULL;
    if (visual_type != NULL) {
        depth = xcb_aux_get_depth_of_visual(root_screen, visual_type->visual_id);
        colormap = xcb_generate_id(xcb_connection);
        xcb_void_cookie_t cm_cookie = xcb_create_colormap_checked(xcb_connection,
                                                                  XCB_COLORMAP_ALLOC_NONE,
                                                                  colormap,
                                                                  xcb_root,
                                                                  visual_type->visual_id);
        if (xcb_request_failed(cm_cookie, "Could not allocate colormap")) {
            exit(EXIT_FAILURE);
        }
    } else {
        visual_type = get_visualtype(root_screen);
    }

    /* We draw the statusline to a seperate pixmap, because it looks the same on all bars and
     * this way, we can choose to crop it */
    xcb_pixmap_t statusline_id = xcb_generate_id(xcb_connection);
    xcb_void_cookie_t sl_pm_cookie = xcb_create_pixmap_checked(xcb_connection,
                                                               depth,
                                                               statusline_id,
                                                               xcb_root,
                                                               root_screen->width_in_pixels,
                                                               root_screen->height_in_pixels);
    draw_util_surface_init(&statusline_surface, statusline_id, root_screen->width_in_pixels, root_screen->height_in_pixels);

    /* The various watchers to communicate with xcb */
    xcb_io = smalloc(sizeof(ev_io));
    xcb_prep = smalloc(sizeof(ev_prepare));
    xcb_chk = smalloc(sizeof(ev_check));

    ev_io_init(xcb_io, &xcb_io_cb, xcb_get_file_descriptor(xcb_connection), EV_READ);
    ev_prepare_init(xcb_prep, &xcb_prep_cb);
    ev_check_init(xcb_chk, &xcb_chk_cb);

    ev_io_start(main_loop, xcb_io);
    ev_prepare_start(main_loop, xcb_prep);
    ev_check_start(main_loop, xcb_chk);

    /* Now we get the atoms and save them in a nice data structure */
    get_atoms();

    char *path = root_atom_contents("I3_SOCKET_PATH", xcb_connection, screen);

    if (xcb_request_failed(sl_pm_cookie, "Could not allocate statusline buffer"))
        exit(EXIT_FAILURE);

    return path;
}

/*
 * Register for xkb keyevents. To grab modifiers without blocking other applications from receiving key events
 * involving that modifier, we sadly have to use xkb which is not yet fully supported
 * in xcb.
 *
 */
void register_xkb_keyevents() {
    const xcb_query_extension_reply_t *extreply;
    extreply = xcb_get_extension_data(conn, &xcb_xkb_id);
    if (!extreply->present) {
        ELOG("xkb is not present on this server\n");
        exit(EXIT_FAILURE);
    }
    DLOG("initializing xcb-xkb\n");
    xcb_xkb_use_extension(conn, XCB_XKB_MAJOR_VERSION, XCB_XKB_MINOR_VERSION);
    xcb_xkb_select_events(conn,
                          XCB_XKB_ID_USE_CORE_KBD,
                          XCB_XKB_EVENT_TYPE_STATE_NOTIFY,
                          0,
                          XCB_XKB_EVENT_TYPE_STATE_NOTIFY,
                          0xff,
                          0xff,
                          NULL);
    xkb_base = extreply->first_event;
}

/*
 * Deregister from xkb keyevents.
 *
 */
void deregister_xkb_keyevents() {
    xcb_xkb_select_events(conn,
                          XCB_XKB_ID_USE_CORE_KBD,
                          0,
                          0,
                          0,
                          0xff,
                          0xff,
                          NULL);
}

/*
 * Initialization which depends on 'config' being usable. Called after the
 * configuration has arrived.
 *
 */
void init_xcb_late(char *fontname) {
    if (fontname == NULL)
        fontname = "-misc-fixed-medium-r-normal--13-120-75-75-C-70-iso10646-1";

    /* Load the font */
    font = load_font(fontname, true);
    set_font(&font);
    DLOG("Calculated font-height: %d\n", font.height);

    /*
     * If the bar height was explicitly set, use it. Otherwise, calculate it
     * based on the font size.
     */
    if (config.bar_height <= 0)
        bar_height = font.height + 2 * logical_px(ws_voff_px);
    else
        bar_height = config.bar_height;
    icon_size = bar_height - 2 * logical_px(config.tray_padding);

    if (config.separator_symbol)
        separator_symbol_width = predict_text_width(config.separator_symbol);

    xcb_flush(xcb_connection);

    if (config.hide_on_modifier == M_HIDE)
        register_xkb_keyevents();
}

/*
 * Inform clients waiting for a new _NET_SYSTEM_TRAY that we took the
 * selection.
 *
 */
static void send_tray_clientmessage(void) {
    uint8_t buffer[32] = {0};
    xcb_client_message_event_t *ev = (xcb_client_message_event_t *)buffer;

    ev->response_type = XCB_CLIENT_MESSAGE;
    ev->window = xcb_root;
    ev->type = atoms[MANAGER];
    ev->format = 32;
    ev->data.data32[0] = XCB_CURRENT_TIME;
    ev->data.data32[1] = tray_reply->atom;
    ev->data.data32[2] = selwin;

    xcb_send_event(xcb_connection,
                   0,
                   xcb_root,
                   0xFFFFFF,
                   (char *)buffer);
}

/*
 * Initializes tray support by requesting the appropriate _NET_SYSTEM_TRAY atom
 * for the X11 display we are running on, then acquiring the selection for this
 * atom. Afterwards, tray clients will send ClientMessages to our window.
 *
 */
void init_tray(void) {
    DLOG("Initializing system tray functionality\n");
    /* request the tray manager atom for the X11 display we are running on */
    char atomname[strlen("_NET_SYSTEM_TRAY_S") + 11];
    snprintf(atomname, strlen("_NET_SYSTEM_TRAY_S") + 11, "_NET_SYSTEM_TRAY_S%d", screen);
    xcb_intern_atom_cookie_t tray_cookie;
    if (tray_reply == NULL)
        tray_cookie = xcb_intern_atom(xcb_connection, 0, strlen(atomname), atomname);

    /* tray support: we need a window to own the selection */
    selwin = xcb_generate_id(xcb_connection);
    uint32_t selmask = XCB_CW_BACK_PIXEL | XCB_CW_BORDER_PIXEL | XCB_CW_OVERRIDE_REDIRECT | XCB_CW_COLORMAP;
    uint32_t selval[] = {root_screen->black_pixel, root_screen->black_pixel, 1, colormap};
    xcb_create_window(xcb_connection,
                      depth,
                      selwin,
                      xcb_root,
                      -1, -1,
                      1, 1,
                      0,
                      XCB_WINDOW_CLASS_INPUT_OUTPUT,
                      visual_type->visual_id,
                      selmask,
                      selval);

    uint32_t orientation = _NET_SYSTEM_TRAY_ORIENTATION_HORZ;
    /* set the atoms */
    xcb_change_property(xcb_connection,
                        XCB_PROP_MODE_REPLACE,
                        selwin,
                        atoms[_NET_SYSTEM_TRAY_ORIENTATION],
                        XCB_ATOM_CARDINAL,
                        32,
                        1,
                        &orientation);
    xcb_change_property(xcb_connection,
                        XCB_PROP_MODE_REPLACE,
                        selwin,
                        atoms[_NET_SYSTEM_TRAY_VISUAL],
                        XCB_ATOM_VISUALID,
                        32,
                        1,
                        &visual_type->visual_id);

    init_tray_colors();

    if (tray_reply == NULL) {
        if (!(tray_reply = xcb_intern_atom_reply(xcb_connection, tray_cookie, NULL))) {
            ELOG("Could not get atom %s\n", atomname);
            exit(EXIT_FAILURE);
        }
    }

    xcb_set_selection_owner(xcb_connection,
                            selwin,
                            tray_reply->atom,
                            XCB_CURRENT_TIME);

    /* Verify that we have the selection */
    xcb_get_selection_owner_cookie_t selcookie;
    xcb_get_selection_owner_reply_t *selreply;

    selcookie = xcb_get_selection_owner(xcb_connection, tray_reply->atom);
    if (!(selreply = xcb_get_selection_owner_reply(xcb_connection, selcookie, NULL))) {
        ELOG("Could not get selection owner for %s\n", atomname);
        exit(EXIT_FAILURE);
    }

    if (selreply->owner != selwin) {
        ELOG("Could not set the %s selection. "
             "Maybe another tray is already running?\n",
             atomname);
        /* NOTE that this error is not fatal. We just can’t provide tray
         * functionality */
        free(selreply);
        return;
    }

    send_tray_clientmessage();
}

/*
 * We need to set the _NET_SYSTEM_TRAY_COLORS atom on the tray selection window
 * to make GTK+ 3 applets with symbolic icons visible. If the colors are unset,
 * they assume a light background.
 * See also https://bugzilla.gnome.org/show_bug.cgi?id=679591
 *
 */
void init_tray_colors(void) {
    /* Convert colors.bar_fg (#rrggbb) to 16-bit RGB */
    const char *bar_fg = (config.colors.bar_fg ? config.colors.bar_fg : "#FFFFFF");

    DLOG("Setting bar_fg = %s as _NET_SYSTEM_TRAY_COLORS\n", bar_fg);

    char strgroups[3][3] = {{bar_fg[1], bar_fg[2], '\0'},
                            {bar_fg[3], bar_fg[4], '\0'},
                            {bar_fg[5], bar_fg[6], '\0'}};
    const uint8_t r = strtol(strgroups[0], NULL, 16);
    const uint8_t g = strtol(strgroups[1], NULL, 16);
    const uint8_t b = strtol(strgroups[2], NULL, 16);

    const uint16_t r16 = ((uint16_t)r << 8) | r;
    const uint16_t g16 = ((uint16_t)g << 8) | g;
    const uint16_t b16 = ((uint16_t)b << 8) | b;

    const uint32_t tray_colors[12] = {
        r16, g16, b16, /* foreground color */
        r16, g16, b16, /* error color */
        r16, g16, b16, /* warning color */
        r16, g16, b16, /* success color */
    };

    xcb_change_property(xcb_connection,
                        XCB_PROP_MODE_REPLACE,
                        selwin,
                        atoms[_NET_SYSTEM_TRAY_COLORS],
                        XCB_ATOM_CARDINAL,
                        32,
                        12,
                        tray_colors);
}

/*
 * Cleanup the xcb stuff.
 * Called once, before the program terminates.
 *
 */
void clean_xcb(void) {
    i3_output *o_walk;
    free_workspaces();
    SLIST_FOREACH(o_walk, outputs, slist) {
        destroy_window(o_walk);
        FREE(o_walk->trayclients);
        FREE(o_walk->workspaces);
        FREE(o_walk->name);
    }
    FREE_SLIST(outputs, i3_output);
    FREE(outputs);

    xcb_flush(xcb_connection);
    xcb_aux_sync(xcb_connection);
    xcb_disconnect(xcb_connection);

    ev_check_stop(main_loop, xcb_chk);
    ev_prepare_stop(main_loop, xcb_prep);
    ev_io_stop(main_loop, xcb_io);

    FREE(xcb_chk);
    FREE(xcb_prep);
    FREE(xcb_io);
}

/*
 * Get the earlier requested atoms and save them in the prepared data structure
 *
 */
void get_atoms(void) {
    xcb_intern_atom_reply_t *reply;
#define ATOM_DO(name)                                                        \
    reply = xcb_intern_atom_reply(xcb_connection, atom_cookies[name], NULL); \
    if (reply == NULL) {                                                     \
        ELOG("Could not get atom %s\n", #name);                              \
        exit(EXIT_FAILURE);                                                  \
    }                                                                        \
    atoms[name] = reply->atom;                                               \
    free(reply);

#include "xcb_atoms.def"
    DLOG("Got atoms\n");
}

/*
 * Reparents all tray clients of the specified output to the root window. This
 * is either used when shutting down, when an output appears (xrandr --output
 * VGA1 --off) or when the primary output changes.
 *
 * Applications using the tray will start the protocol from the beginning again
 * afterwards.
 *
 */
void kick_tray_clients(i3_output *output) {
    if (TAILQ_EMPTY(output->trayclients))
        return;

    trayclient *trayclient;
    while (!TAILQ_EMPTY(output->trayclients)) {
        trayclient = TAILQ_FIRST(output->trayclients);
        /* Unmap, then reparent (to root) the tray client windows */
        xcb_unmap_window(xcb_connection, trayclient->win);
        xcb_reparent_window(xcb_connection,
                            trayclient->win,
                            xcb_root,
                            0,
                            0);

        /* We remove the trayclient right here. We might receive an UnmapNotify
         * event afterwards, but better safe than sorry. */
        TAILQ_REMOVE(output->trayclients, trayclient, tailq);
    }

    /* Fake a DestroyNotify so that Qt re-adds tray icons.
     * We cannot actually destroy the window because then Qt will not restore
     * its event mask on the new window. */
    uint8_t buffer[32] = {0};
    xcb_destroy_notify_event_t *event = (xcb_destroy_notify_event_t *)buffer;

    event->response_type = XCB_DESTROY_NOTIFY;
    event->event = selwin;
    event->window = selwin;

    xcb_send_event(conn, false, selwin, XCB_EVENT_MASK_STRUCTURE_NOTIFY, (char *)event);

    send_tray_clientmessage();
}

/*
 * Destroy the bar of the specified output
 *
 */
void destroy_window(i3_output *output) {
    if (output == NULL) {
        return;
    }
    if (output->bar.id == XCB_NONE) {
        return;
    }

    kick_tray_clients(output);
    xcb_destroy_window(xcb_connection, output->bar.id);
    output->bar.id = XCB_NONE;
}

/*
 * Reallocate the statusline buffer
 *
 */
void realloc_sl_buffer(void) {
    DLOG("Re-allocating statusline buffer, statusline_width = %d, root_screen->width_in_pixels = %d\n",
         statusline_width, root_screen->width_in_pixels);
    xcb_free_pixmap(xcb_connection, statusline_surface.id);
    draw_util_surface_free(&statusline_surface);

    xcb_pixmap_t statusline_id = xcb_generate_id(xcb_connection);
    xcb_void_cookie_t sl_pm_cookie = xcb_create_pixmap_checked(xcb_connection,
                                                               depth,
                                                               statusline_id,
                                                               xcb_root,
                                                               MAX(root_screen->width_in_pixels, statusline_width),
                                                               bar_height);
    draw_util_surface_init(&statusline_surface, statusline_id, root_screen->width_in_pixels, root_screen->height_in_pixels);

    if (xcb_request_failed(sl_pm_cookie, "Could not allocate statusline buffer"))
        exit(EXIT_FAILURE);
}

/* Strut partial tells i3 where to reserve space for i3bar. This is determined
 * by the `position` bar config directive. */
xcb_void_cookie_t config_strut_partial(i3_output *output) {
    /* A local struct to save the strut_partial property */
    struct {
        uint32_t left;
        uint32_t right;
        uint32_t top;
        uint32_t bottom;
        uint32_t left_start_y;
        uint32_t left_end_y;
        uint32_t right_start_y;
        uint32_t right_end_y;
        uint32_t top_start_x;
        uint32_t top_end_x;
        uint32_t bottom_start_x;
        uint32_t bottom_end_x;
    } __attribute__((__packed__)) strut_partial;
    memset(&strut_partial, 0, sizeof(strut_partial));

    switch (config.position) {
        case POS_NONE:
            break;
        case POS_TOP:
            strut_partial.top = bar_height;
            strut_partial.top_start_x = output->rect.x;
            strut_partial.top_end_x = output->rect.x + output->rect.w;
            break;
        case POS_BOT:
            strut_partial.bottom = bar_height;
            strut_partial.bottom_start_x = output->rect.x;
            strut_partial.bottom_end_x = output->rect.x + output->rect.w;
            break;
    }
    return xcb_change_property(xcb_connection,
                               XCB_PROP_MODE_REPLACE,
                               output->bar.id,
                               atoms[_NET_WM_STRUT_PARTIAL],
                               XCB_ATOM_CARDINAL,
                               32,
                               12,
                               &strut_partial);
}

/*
 * Reconfigure all bars and create new bars for recently activated outputs
 *
 */
void reconfig_windows(bool redraw_bars) {
    uint32_t mask;
    uint32_t values[5];
    static bool tray_configured = false;

    i3_output *walk;
    SLIST_FOREACH(walk, outputs, slist) {
        if (!walk->active) {
            /* If an output is not active, we destroy its bar */
            /* FIXME: Maybe we rather want to unmap? */
            DLOG("Destroying window for output %s\n", walk->name);
            destroy_window(walk);
            continue;
        }
        if (walk->bar.id == XCB_NONE) {
            DLOG("Creating window for output %s\n", walk->name);

            xcb_window_t bar_id = xcb_generate_id(xcb_connection);
            xcb_pixmap_t buffer_id = xcb_generate_id(xcb_connection);
            mask = XCB_CW_BACK_PIXEL | XCB_CW_BORDER_PIXEL | XCB_CW_OVERRIDE_REDIRECT | XCB_CW_EVENT_MASK | XCB_CW_COLORMAP;

            values[0] = colors.bar_bg.colorpixel;
            values[1] = root_screen->black_pixel;
            /* If hide_on_modifier is set to hide or invisible mode, i3 is not supposed to manage our bar windows */
            values[2] = (config.hide_on_modifier == M_DOCK ? 0 : 1);
            /* We enable the following EventMask fields:
             * EXPOSURE, to get expose events (we have to re-draw then)
             * SUBSTRUCTURE_REDIRECT, to get ConfigureRequests when the tray
             *                        child windows use ConfigureWindow
             * BUTTON_PRESS, to handle clicks on the workspace buttons
             * */
            values[3] = XCB_EVENT_MASK_EXPOSURE |
                        XCB_EVENT_MASK_SUBSTRUCTURE_REDIRECT |
                        XCB_EVENT_MASK_BUTTON_PRESS;
            if (config.hide_on_modifier == M_DOCK) {
                /* If the bar is normally visible, catch visibility change events to suspend
                 * the status process when the bar is obscured by full-screened windows.  */
                values[3] |= XCB_EVENT_MASK_VISIBILITY_CHANGE;
                walk->visible = true;
            }
            values[4] = colormap;

            xcb_void_cookie_t win_cookie = xcb_create_window_checked(xcb_connection,
                                                                     depth,
                                                                     bar_id,
                                                                     xcb_root,
                                                                     walk->rect.x, walk->rect.y + walk->rect.h - bar_height,
                                                                     walk->rect.w, bar_height,
                                                                     0,
                                                                     XCB_WINDOW_CLASS_INPUT_OUTPUT,
                                                                     visual_type->visual_id,
                                                                     mask,
                                                                     values);

            /* The double-buffer we use to render stuff off-screen */
            xcb_void_cookie_t pm_cookie = xcb_create_pixmap_checked(xcb_connection,
                                                                    depth,
                                                                    buffer_id,
                                                                    bar_id,
                                                                    walk->rect.w,
                                                                    bar_height);

            /* Set the WM_CLASS and WM_NAME (we don't need UTF-8) atoms */
            xcb_void_cookie_t class_cookie;
            class_cookie = xcb_change_property(xcb_connection,
                                               XCB_PROP_MODE_REPLACE,
                                               bar_id,
                                               XCB_ATOM_WM_CLASS,
                                               XCB_ATOM_STRING,
                                               8,
                                               (strlen("i3bar") + 1) * 2,
                                               "i3bar\0i3bar\0");

            char *name;
            sasprintf(&name, "i3bar for output %s", walk->name);
            xcb_void_cookie_t name_cookie;
            name_cookie = xcb_change_property(xcb_connection,
                                              XCB_PROP_MODE_REPLACE,
                                              bar_id,
                                              XCB_ATOM_WM_NAME,
                                              XCB_ATOM_STRING,
                                              8,
                                              strlen(name),
                                              name);
            free(name);

            /* We want dock windows (for now). When override_redirect is set, i3 is ignoring
             * this one */
            xcb_void_cookie_t dock_cookie = xcb_change_property(xcb_connection,
                                                                XCB_PROP_MODE_REPLACE,
                                                                bar_id,
                                                                atoms[_NET_WM_WINDOW_TYPE],
                                                                XCB_ATOM_ATOM,
                                                                32,
                                                                1,
                                                                (unsigned char *)&atoms[_NET_WM_WINDOW_TYPE_DOCK]);

            draw_util_surface_init(&walk->bar, bar_id, walk->rect.w, bar_height);
            draw_util_surface_init(&walk->buffer, buffer_id, walk->rect.w, bar_height);

            xcb_void_cookie_t strut_cookie = config_strut_partial(walk);

            /* We finally map the bar (display it on screen), unless the modifier-switch is on */
            xcb_void_cookie_t map_cookie;
            if (config.hide_on_modifier == M_DOCK) {
                map_cookie = xcb_map_window_checked(xcb_connection, bar_id);
            }

            if (xcb_request_failed(win_cookie, "Could not create window") ||
                xcb_request_failed(pm_cookie, "Could not create pixmap") ||
                xcb_request_failed(dock_cookie, "Could not set dock mode") ||
                xcb_request_failed(class_cookie, "Could not set WM_CLASS") ||
                xcb_request_failed(name_cookie, "Could not set WM_NAME") ||
                xcb_request_failed(strut_cookie, "Could not set strut") ||
                ((config.hide_on_modifier == M_DOCK) && xcb_request_failed(map_cookie, "Could not map window"))) {
                exit(EXIT_FAILURE);
            }

            const char *tray_output = (config.tray_output ? config.tray_output : SLIST_FIRST(outputs)->name);
            if (!tray_configured && strcasecmp(tray_output, "none") != 0) {
                /* Configuration sanity check: ensure this i3bar instance handles the output on
                 * which the tray should appear (e.g. don’t initialize a tray if tray_output ==
                 * VGA-1 but output == [HDMI-1]).
                 */
                i3_output *output;
                SLIST_FOREACH(output, outputs, slist) {
                    if (strcasecmp(output->name, tray_output) == 0 ||
                        (strcasecmp(tray_output, "primary") == 0 && output->primary)) {
                        init_tray();
                        break;
                    }
                }
                tray_configured = true;
            }
        } else {
            /* We already have a bar, so we just reconfigure it */
            mask = XCB_CONFIG_WINDOW_X |
                   XCB_CONFIG_WINDOW_Y |
                   XCB_CONFIG_WINDOW_WIDTH |
                   XCB_CONFIG_WINDOW_HEIGHT |
                   XCB_CONFIG_WINDOW_STACK_MODE;
            values[0] = walk->rect.x;
            if (config.position == POS_TOP)
                values[1] = walk->rect.y;
            else
                values[1] = walk->rect.y + walk->rect.h - bar_height;
            values[2] = walk->rect.w;
            values[3] = bar_height;
            values[4] = XCB_STACK_MODE_ABOVE;

            DLOG("Reconfiguring strut partial property for output %s\n", walk->name);
            xcb_void_cookie_t strut_cookie = config_strut_partial(walk);

            DLOG("Destroying buffer for output %s\n", walk->name);
            xcb_free_pixmap(xcb_connection, walk->buffer.id);

            DLOG("Reconfiguring window for output %s to %d,%d\n", walk->name, values[0], values[1]);
            xcb_void_cookie_t cfg_cookie = xcb_configure_window_checked(xcb_connection,
                                                                        walk->bar.id,
                                                                        mask,
                                                                        values);

            mask = XCB_CW_OVERRIDE_REDIRECT;
            values[0] = (config.hide_on_modifier == M_DOCK ? 0 : 1);
            DLOG("Changing window attribute override_redirect for output %s to %d\n", walk->name, values[0]);
            xcb_void_cookie_t chg_cookie = xcb_change_window_attributes(xcb_connection,
                                                                        walk->bar.id,
                                                                        mask,
                                                                        values);

            DLOG("Recreating buffer for output %s\n", walk->name);
            xcb_void_cookie_t pm_cookie = xcb_create_pixmap_checked(xcb_connection,
                                                                    depth,
                                                                    walk->buffer.id,
                                                                    walk->bar.id,
                                                                    walk->rect.w,
                                                                    bar_height);

            draw_util_surface_free(&(walk->bar));
            draw_util_surface_free(&(walk->buffer));
            draw_util_surface_init(&(walk->bar), walk->bar.id, walk->rect.w, bar_height);
            draw_util_surface_init(&(walk->buffer), walk->buffer.id, walk->rect.w, bar_height);

            xcb_void_cookie_t map_cookie, umap_cookie;
            if (redraw_bars) {
                /* Unmap the window, and draw it again when in dock mode */
                umap_cookie = xcb_unmap_window_checked(xcb_connection, walk->bar.id);
                if (config.hide_on_modifier == M_DOCK) {
                    cont_child();
                    map_cookie = xcb_map_window_checked(xcb_connection, walk->bar.id);
                } else {
                    stop_child();
                }

                if (config.hide_on_modifier == M_HIDE) {
                    /* Switching to hide mode, register for keyevents */
                    register_xkb_keyevents();
                } else {
                    /* Switching to dock/invisible mode, deregister from keyevents */
                    deregister_xkb_keyevents();
                }
            }

            if (xcb_request_failed(cfg_cookie, "Could not reconfigure window") ||
                xcb_request_failed(chg_cookie, "Could not change window") ||
                xcb_request_failed(pm_cookie, "Could not create pixmap") ||
                xcb_request_failed(strut_cookie, "Could not set strut") ||
                (redraw_bars && (xcb_request_failed(umap_cookie, "Could not unmap window") ||
                                 (config.hide_on_modifier == M_DOCK && xcb_request_failed(map_cookie, "Could not map window"))))) {
                exit(EXIT_FAILURE);
            }
        }
    }
}

/*
 * Render the bars, with buttons and statusline
 *
 */
void draw_bars(bool unhide) {
    DLOG("Drawing bars...\n");
    int workspace_width = 0;
    /* Is the currently-rendered statusline using short_text items? */
    bool rendered_statusline_is_short = false;

    refresh_statusline(false);

    i3_output *outputs_walk;
    SLIST_FOREACH(outputs_walk, outputs, slist) {
        if (!outputs_walk->active) {
            DLOG("Output %s inactive, skipping...\n", outputs_walk->name);
            continue;
        }
        if (outputs_walk->bar.id == XCB_NONE) {
            /* Oh shit, an active output without an own bar. Create it now! */
            reconfig_windows(false);
        }

        /* First things first: clear the backbuffer */
        draw_util_clear_surface(&(outputs_walk->buffer), colors.bar_bg);

        if (!config.disable_ws) {
            i3_ws *ws_walk;
            TAILQ_FOREACH(ws_walk, outputs_walk->workspaces, tailq) {
                DLOG("Drawing button for WS %s at x = %d, len = %d\n",
                     i3string_as_utf8(ws_walk->name), workspace_width, ws_walk->name_width);
                color_t fg_color = colors.inactive_ws_fg;
                color_t bg_color = colors.inactive_ws_bg;
                color_t border_color = colors.inactive_ws_border;
                if (ws_walk->visible) {
                    if (!ws_walk->focused) {
                        fg_color = colors.active_ws_fg;
                        bg_color = colors.active_ws_bg;
                        border_color = colors.active_ws_border;
                    } else {
                        fg_color = colors.focus_ws_fg;
                        bg_color = colors.focus_ws_bg;
                        border_color = colors.focus_ws_border;
                    }
                }
                if (ws_walk->urgent) {
                    DLOG("WS %s is urgent!\n", i3string_as_utf8(ws_walk->name));
                    fg_color = colors.urgent_ws_fg;
                    bg_color = colors.urgent_ws_bg;
                    border_color = colors.urgent_ws_border;
                    unhide = true;
                }

                /* Draw the border of the button. */
<<<<<<< HEAD
                cairo_draw_rectangle(&(outputs_walk->buffer), border_color,
                                     workspace_width,
                                     logical_px(1),
                                     ws_walk->name_width + 2 * logical_px(ws_hoff_px) + 2 * logical_px(1),
                                     bar_height - 2 * logical_px(1));

                /* Draw the inside of the button. */
                cairo_draw_rectangle(&(outputs_walk->buffer), bg_color,
                                     workspace_width + logical_px(1),
                                     2 * logical_px(1),
                                     ws_walk->name_width + 2 * logical_px(ws_hoff_px),
                                     bar_height - 4 * logical_px(1));

                cairo_draw_text(ws_walk->name, &(outputs_walk->buffer), fg_color, bg_color,
                                workspace_width + logical_px(ws_hoff_px) + logical_px(1),
                                bar_height / 2 - font.height / 2,
                                ws_walk->name_width);
=======
                draw_util_rectangle(&(outputs_walk->buffer), border_color,
                                    workspace_width,
                                    logical_px(1),
                                    ws_walk->name_width + 2 * logical_px(ws_hoff_px) + 2 * logical_px(1),
                                    font.height + 2 * logical_px(ws_voff_px) - 2 * logical_px(1));

                /* Draw the inside of the button. */
                draw_util_rectangle(&(outputs_walk->buffer), bg_color,
                                    workspace_width + logical_px(1),
                                    2 * logical_px(1),
                                    ws_walk->name_width + 2 * logical_px(ws_hoff_px),
                                    font.height + 2 * logical_px(ws_voff_px) - 4 * logical_px(1));

                draw_util_text(ws_walk->name, &(outputs_walk->buffer), fg_color, bg_color,
                               workspace_width + logical_px(ws_hoff_px) + logical_px(1),
                               logical_px(ws_voff_px),
                               ws_walk->name_width);
>>>>>>> d622df70

                workspace_width += 2 * logical_px(ws_hoff_px) + 2 * logical_px(1) + ws_walk->name_width;
                if (TAILQ_NEXT(ws_walk, tailq) != NULL)
                    workspace_width += logical_px(ws_spacing_px);
            }
        }

        if (binding.name && !config.disable_binding_mode_indicator) {
            workspace_width += logical_px(ws_spacing_px);

            color_t fg_color = colors.binding_mode_fg;
            color_t bg_color = colors.binding_mode_bg;

<<<<<<< HEAD
            cairo_draw_rectangle(&(outputs_walk->buffer), colors.binding_mode_border,
                                 workspace_width,
                                 logical_px(1),
                                 binding.width + 2 * logical_px(ws_hoff_px) + 2 * logical_px(1),
                                 bar_height - 2 * logical_px(1));

            cairo_draw_rectangle(&(outputs_walk->buffer), bg_color,
                                 workspace_width + logical_px(1),
                                 2 * logical_px(1),
                                 binding.width + 2 * logical_px(ws_hoff_px),
                                 bar_height - 4 * logical_px(1));

            cairo_draw_text(binding.name, &(outputs_walk->buffer), fg_color, bg_color,
                            workspace_width + logical_px(ws_hoff_px) + logical_px(1),
                            bar_height / 2 - font.height / 2,
                            binding.width);
=======
            draw_util_rectangle(&(outputs_walk->buffer), colors.binding_mode_border,
                                workspace_width,
                                logical_px(1),
                                binding.width + 2 * logical_px(ws_hoff_px) + 2 * logical_px(1),
                                font.height + 2 * logical_px(ws_voff_px) - 2 * logical_px(1));

            draw_util_rectangle(&(outputs_walk->buffer), bg_color,
                                workspace_width + logical_px(1),
                                2 * logical_px(1),
                                binding.width + 2 * logical_px(ws_hoff_px),
                                font.height + 2 * logical_px(ws_voff_px) - 4 * logical_px(1));

            draw_util_text(binding.name, &(outputs_walk->buffer), fg_color, bg_color,
                           workspace_width + logical_px(ws_hoff_px) + logical_px(1),
                           logical_px(ws_voff_px),
                           binding.width);
>>>>>>> d622df70

            unhide = true;
            workspace_width += 2 * logical_px(ws_hoff_px) + 2 * logical_px(1) + binding.width;
        }

        if (!TAILQ_EMPTY(&statusline_head)) {
            DLOG("Printing statusline!\n");

            int tray_width = get_tray_width(outputs_walk->trayclients);
            uint32_t max_statusline_width = outputs_walk->rect.w - workspace_width - tray_width - 2 * logical_px(sb_hoff_px);

            /* If the statusline is too long, try to use short texts. */
            if (statusline_width > max_statusline_width) {
                /* If the currently rendered statusline is long, render a short status line */
                refresh_statusline(true);
                rendered_statusline_is_short = true;
            } else if (rendered_statusline_is_short) {
                /* If the currently rendered statusline is short, render a long status line */
                refresh_statusline(false);
                rendered_statusline_is_short = false;
            }

            /* Luckily we already prepared a seperate pixmap containing the rendered
             * statusline, we just have to copy the relevant parts to the relevant
             * position */
            int visible_statusline_width = MIN(statusline_width, max_statusline_width);
            int x_src = (int16_t)(statusline_width - visible_statusline_width);
            int x_dest = (int16_t)(outputs_walk->rect.w - tray_width - logical_px(sb_hoff_px) - visible_statusline_width);

            draw_util_copy_surface(&statusline_surface, &(outputs_walk->buffer), x_src, 0,
                                   x_dest, 0, (int16_t)visible_statusline_width, (int16_t)bar_height);
        }

        workspace_width = 0;
    }

    /* Assure the bar is hidden/unhidden according to the specified hidden_state and mode */
    if (mod_pressed ||
        config.hidden_state == S_SHOW ||
        unhide) {
        unhide_bars();
    } else if (config.hide_on_modifier == M_HIDE) {
        hide_bars();
    }

    redraw_bars();
}

/*
 * Redraw the bars, i.e. simply copy the buffer to the barwindow
 *
 */
void redraw_bars(void) {
    i3_output *outputs_walk;
    SLIST_FOREACH(outputs_walk, outputs, slist) {
        if (!outputs_walk->active) {
            continue;
        }

        draw_util_copy_surface(&(outputs_walk->buffer), &(outputs_walk->bar), 0, 0,
                               0, 0, outputs_walk->rect.w, outputs_walk->rect.h);
        xcb_flush(xcb_connection);
    }
}

/*
 * Set the current binding mode
 *
 */
void set_current_mode(struct mode *current) {
    I3STRING_FREE(binding.name);
    binding = *current;
    activated_mode = binding.name != NULL;
    return;
}<|MERGE_RESOLUTION|>--- conflicted
+++ resolved
@@ -181,13 +181,8 @@
     } else {
         /* Draw a custom separator. */
         uint32_t separator_x = MAX(x - block->sep_block_width, center_x - separator_symbol_width / 2);
-<<<<<<< HEAD
-        cairo_draw_text(config.separator_symbol, &statusline_surface, colors.sep_fg, colors.bar_bg,
-                        separator_x, bar_height / 2 - font.height / 2, x - separator_x);
-=======
         draw_util_text(config.separator_symbol, &statusline_surface, colors.sep_fg, colors.bar_bg,
-                       separator_x, logical_px(ws_voff_px), x - separator_x);
->>>>>>> d622df70
+                       separator_x, bar_height / 2 - font.height / 2, x - separator_x);
     }
 }
 
@@ -258,7 +253,7 @@
         if (i3string_get_num_bytes(block->full_text) == 0)
             continue;
 
-        color_t fg_color = (block->color ? cairo_hex_to_color(block->color) : colors.bar_fg);
+        color_t fg_color = (block->color ? draw_util_hex_to_color(block->color) : colors.bar_fg);
         if (block->border || block->background || block->urgent) {
             if (block->urgent)
                 fg_color = colors.urgent_ws_fg;
@@ -271,46 +266,31 @@
                 bg_color = colors.urgent_ws_bg;
             } else {
                 if (block->border)
-                    border_color = cairo_hex_to_color(block->border);
-
-<<<<<<< HEAD
+                    border_color = draw_util_hex_to_color(block->border);
+
                 if (block->background)
-                    bg_color = cairo_hex_to_color(block->background);
+                    bg_color = draw_util_hex_to_color(block->background);
             }
 
             /* Draw the border. */
-            cairo_draw_rectangle(&statusline_surface, border_color,
-                                 x, logical_px(1),
-                                 block->width + block->x_offset + block->x_append,
-                                 bar_height - logical_px(2));
+            draw_util_rectangle(&statusline_surface, border_color,
+                                x, logical_px(1),
+                                block->width + block->x_offset + block->x_append,
+                                bar_height - logical_px(2));
 
             /* Draw the background. */
             bool is_border = !!block->border;
-            cairo_draw_rectangle(&statusline_surface, bg_color,
-                                 x + is_border * block->border_left,
-                                 logical_px(1) + is_border * block->border_top,
-                                 block->width + block->x_offset + block->x_append - is_border * (block->border_right + block->border_left),
-                                 bar_height - is_border * (block->border_bottom + block->border_top) - logical_px(2));
-        }
-
-        cairo_draw_text(block->full_text, &statusline_surface, fg_color, colors.bar_bg,
-                        x + block->x_offset + logical_px(1) + block->border_left,
-                        bar_height / 2 - font.height / 2,
-                        block->width - logical_px(1) - block->border_left - block->border_right);
-=======
-            /* Draw the background */
-            draw_util_rectangle(&statusline_surface, colors.urgent_ws_bg,
-                                x - logical_px(2),
-                                logical_px(1),
-                                block->width + logical_px(4),
-                                bar_height - logical_px(2));
-        } else {
-            fg_color = (block->color ? draw_util_hex_to_color(block->color) : colors.bar_fg);
+            draw_util_rectangle(&statusline_surface, bg_color,
+                                x + is_border * block->border_left,
+                                logical_px(1) + is_border * block->border_top,
+                                block->width + block->x_offset + block->x_append - is_border * (block->border_right + block->border_left),
+                                bar_height - is_border * (block->border_bottom + block->border_top) - logical_px(2));
         }
 
         draw_util_text(block->full_text, &statusline_surface, fg_color, colors.bar_bg,
-                       x + block->x_offset, logical_px(ws_voff_px), block->width);
->>>>>>> d622df70
+                       x + block->x_offset + logical_px(1) + block->border_left,
+                       bar_height / 2 - font.height / 2,
+                       block->width - logical_px(1) - block->border_left - block->border_right);
         x += block->width + block->sep_block_width + block->x_offset + block->x_append;
 
         /* If this is not the last block, draw a separator. */
@@ -1886,43 +1866,23 @@
                 }
 
                 /* Draw the border of the button. */
-<<<<<<< HEAD
-                cairo_draw_rectangle(&(outputs_walk->buffer), border_color,
-                                     workspace_width,
-                                     logical_px(1),
-                                     ws_walk->name_width + 2 * logical_px(ws_hoff_px) + 2 * logical_px(1),
-                                     bar_height - 2 * logical_px(1));
-
-                /* Draw the inside of the button. */
-                cairo_draw_rectangle(&(outputs_walk->buffer), bg_color,
-                                     workspace_width + logical_px(1),
-                                     2 * logical_px(1),
-                                     ws_walk->name_width + 2 * logical_px(ws_hoff_px),
-                                     bar_height - 4 * logical_px(1));
-
-                cairo_draw_text(ws_walk->name, &(outputs_walk->buffer), fg_color, bg_color,
-                                workspace_width + logical_px(ws_hoff_px) + logical_px(1),
-                                bar_height / 2 - font.height / 2,
-                                ws_walk->name_width);
-=======
                 draw_util_rectangle(&(outputs_walk->buffer), border_color,
                                     workspace_width,
                                     logical_px(1),
                                     ws_walk->name_width + 2 * logical_px(ws_hoff_px) + 2 * logical_px(1),
-                                    font.height + 2 * logical_px(ws_voff_px) - 2 * logical_px(1));
+                                    bar_height - 2 * logical_px(1));
 
                 /* Draw the inside of the button. */
                 draw_util_rectangle(&(outputs_walk->buffer), bg_color,
                                     workspace_width + logical_px(1),
                                     2 * logical_px(1),
                                     ws_walk->name_width + 2 * logical_px(ws_hoff_px),
-                                    font.height + 2 * logical_px(ws_voff_px) - 4 * logical_px(1));
+                                    bar_height - 4 * logical_px(1));
 
                 draw_util_text(ws_walk->name, &(outputs_walk->buffer), fg_color, bg_color,
                                workspace_width + logical_px(ws_hoff_px) + logical_px(1),
-                               logical_px(ws_voff_px),
+                               bar_height / 2 - font.height / 2,
                                ws_walk->name_width);
->>>>>>> d622df70
 
                 workspace_width += 2 * logical_px(ws_hoff_px) + 2 * logical_px(1) + ws_walk->name_width;
                 if (TAILQ_NEXT(ws_walk, tailq) != NULL)
@@ -1936,41 +1896,22 @@
             color_t fg_color = colors.binding_mode_fg;
             color_t bg_color = colors.binding_mode_bg;
 
-<<<<<<< HEAD
-            cairo_draw_rectangle(&(outputs_walk->buffer), colors.binding_mode_border,
-                                 workspace_width,
-                                 logical_px(1),
-                                 binding.width + 2 * logical_px(ws_hoff_px) + 2 * logical_px(1),
-                                 bar_height - 2 * logical_px(1));
-
-            cairo_draw_rectangle(&(outputs_walk->buffer), bg_color,
-                                 workspace_width + logical_px(1),
-                                 2 * logical_px(1),
-                                 binding.width + 2 * logical_px(ws_hoff_px),
-                                 bar_height - 4 * logical_px(1));
-
-            cairo_draw_text(binding.name, &(outputs_walk->buffer), fg_color, bg_color,
-                            workspace_width + logical_px(ws_hoff_px) + logical_px(1),
-                            bar_height / 2 - font.height / 2,
-                            binding.width);
-=======
             draw_util_rectangle(&(outputs_walk->buffer), colors.binding_mode_border,
                                 workspace_width,
                                 logical_px(1),
                                 binding.width + 2 * logical_px(ws_hoff_px) + 2 * logical_px(1),
-                                font.height + 2 * logical_px(ws_voff_px) - 2 * logical_px(1));
+                                bar_height - 2 * logical_px(1));
 
             draw_util_rectangle(&(outputs_walk->buffer), bg_color,
                                 workspace_width + logical_px(1),
                                 2 * logical_px(1),
                                 binding.width + 2 * logical_px(ws_hoff_px),
-                                font.height + 2 * logical_px(ws_voff_px) - 4 * logical_px(1));
+                                bar_height - 4 * logical_px(1));
 
             draw_util_text(binding.name, &(outputs_walk->buffer), fg_color, bg_color,
                            workspace_width + logical_px(ws_hoff_px) + logical_px(1),
-                           logical_px(ws_voff_px),
+                           bar_height / 2 - font.height / 2,
                            binding.width);
->>>>>>> d622df70
 
             unhide = true;
             workspace_width += 2 * logical_px(ws_hoff_px) + 2 * logical_px(1) + binding.width;
