--- conflicted
+++ resolved
@@ -106,13 +106,13 @@
 };
 struct xcb_colors_t colors;
 
-const static int ws_hoff_px = 4,    /* Horizontal offset between a workspace label and button borders */
-                 ws_voff_px = 3,    /* Vertical offset between a workspace label and button borders */
-                 ws_spacing_px = 1, /* Offset between two workspace buttons */
-                 sb_hoff_px = 4,    /* Offset between the statusline and 1) workspace buttons on the left
+const static int ws_hoff_px = 4, /* Horizontal offset between a workspace label and button borders */
+    ws_voff_px = 3,              /* Vertical offset between a workspace label and button borders */
+    ws_spacing_px = 1,           /* Offset between two workspace buttons */
+    sb_hoff_px = 4,              /* Offset between the statusline and 1) workspace buttons on the left
                                      *                                   2) the tray or screen edge on the right */
-                 tray_loff_px = 2,  /* Additional offset between the tray and the statusline, if the tray is not empty */
-                 sep_voff_px = 4;   /* Vertical offset between the bar and a separator */
+    tray_loff_px = 2,            /* Additional offset between the tray and the statusline, if the tray is not empty */
+    sep_voff_px = 4;             /* Vertical offset between the bar and a separator */
 
 /* We define xcb_request_failed as a macro to include the relevant line-number */
 #define xcb_request_failed(cookie, err_msg) _xcb_request_failed(cookie, err_msg, __LINE__)
@@ -131,7 +131,7 @@
     return 0;
 }
 
-int get_tray_width(struct tc_head* trayclients) {
+int get_tray_width(struct tc_head *trayclients) {
     trayclient *trayclient;
     int tray_width = 0;
     TAILQ_FOREACH_REVERSE(trayclient, trayclients, tc_head, tailq) {
@@ -249,14 +249,10 @@
         }
 
         set_font_colors(statusline_ctx, fg_color, colors.bar_bg);
-<<<<<<< HEAD
         draw_text(block->full_text, statusline_pm, statusline_ctx,
                   x + block->x_offset + logical_px(1) + block->border_left,
                   bar_height / 2 - font.height / 2,
                   block->width - logical_px(1) - block->border_left - block->border_right);
-=======
-        draw_text(block->full_text, statusline_pm, statusline_ctx, x + block->x_offset, logical_px(ws_voff_px), block->width);
->>>>>>> 33fa3284
         x += block->width + block->sep_block_width + block->x_offset + block->x_append;
 
         uint32_t sep_offset = get_sep_offset(block);
@@ -398,7 +394,7 @@
     i3_ws *cur_ws = NULL, *clicked_ws = NULL, *ws_walk;
 
     TAILQ_FOREACH(ws_walk, walk->workspaces, tailq) {
-        int w = 2*logical_px(ws_hoff_px) + 2*logical_px(1) + ws_walk->name_width;
+        int w = 2 * logical_px(ws_hoff_px) + 2 * logical_px(1) + ws_walk->name_width;
         if (x >= workspace_width && x <= workspace_width + w)
             clicked_ws = ws_walk;
         if (ws_walk->visible)
@@ -1208,7 +1204,6 @@
     /* Load the font */
     font = load_font(fontname, true);
     set_font(&font);
-<<<<<<< HEAD
     DLOG("Calculated font-height: %d\n", font.height);
 
     /*
@@ -1216,13 +1211,9 @@
      * based on the font size.
      */
     if (config.bar_height <= 0)
-        bar_height = font.height + logical_px(6);
+        bar_height = font.height + 2 * logical_px(ws_voff_px);
     else
         bar_height = config.bar_height;
-=======
-    DLOG("Calculated font height: %d\n", font.height);
-    bar_height = font.height + 2*logical_px(ws_voff_px);
->>>>>>> 33fa3284
 
     xcb_flush(xcb_connection);
 
@@ -1851,13 +1842,8 @@
                               vals_border);
                 xcb_rectangle_t rect_border = {workspace_width,
                                                logical_px(1),
-<<<<<<< HEAD
-                                               ws_walk->name_width + logical_px(10),
-                                               bar_height - logical_px(2)};
-=======
-                                               ws_walk->name_width + 2*logical_px(ws_hoff_px) + 2*logical_px(1),
-                                               font.height + 2*logical_px(ws_voff_px) - 2*logical_px(1)};
->>>>>>> 33fa3284
+                                               ws_walk->name_width + 2 * logical_px(ws_hoff_px) + 2 * logical_px(1),
+                                               bar_height - 2 * logical_px(1)};
                 xcb_poly_fill_rectangle(xcb_connection,
                                         outputs_walk->buffer,
                                         outputs_walk->bargc,
@@ -1870,13 +1856,8 @@
                               vals);
                 xcb_rectangle_t rect = {workspace_width + logical_px(1),
                                         2 * logical_px(1),
-<<<<<<< HEAD
-                                        ws_walk->name_width + logical_px(8),
-                                        bar_height - logical_px(4)};
-=======
-                                        ws_walk->name_width + 2*logical_px(ws_hoff_px),
-                                        font.height + 2*logical_px(ws_voff_px) - 4*logical_px(1)};
->>>>>>> 33fa3284
+                                        ws_walk->name_width + 2 * logical_px(ws_hoff_px),
+                                        bar_height - 4 * logical_px(1)};
                 xcb_poly_fill_rectangle(xcb_connection,
                                         outputs_walk->buffer,
                                         outputs_walk->bargc,
@@ -1884,18 +1865,13 @@
                                         &rect);
                 set_font_colors(outputs_walk->bargc, fg_color, bg_color);
                 draw_text(ws_walk->name, outputs_walk->buffer, outputs_walk->bargc,
-<<<<<<< HEAD
-                          workspace_width + logical_px(5), bar_height / 2 - font.height / 2, ws_walk->name_width);
-                workspace_width += logical_px(10) + ws_walk->name_width + logical_px(1);
-=======
                           workspace_width + logical_px(ws_hoff_px) + logical_px(1),
-                          logical_px(ws_voff_px),
+                          bar_height / 2 - font.height / 2,
                           ws_walk->name_width);
 
-                workspace_width += 2*logical_px(ws_hoff_px) + 2*logical_px(1) + ws_walk->name_width;
+                workspace_width += 2 * logical_px(ws_hoff_px) + 2 * logical_px(1) + ws_walk->name_width;
                 if (TAILQ_NEXT(ws_walk, tailq) != NULL)
                     workspace_width += logical_px(ws_spacing_px);
->>>>>>> 33fa3284
             }
         }
 
@@ -1911,14 +1887,7 @@
                           outputs_walk->bargc,
                           mask,
                           vals_border);
-<<<<<<< HEAD
-            xcb_rectangle_t rect_border = {workspace_width, 1, binding.width + 10, bar_height - 2};
-=======
-            xcb_rectangle_t rect_border = {workspace_width,
-                                           logical_px(1),
-                                           binding.width + 2*logical_px(ws_hoff_px) + 2*logical_px(1),
-                                           font.height + 2*logical_px(ws_voff_px) - 2*logical_px(1)};
->>>>>>> 33fa3284
+            xcb_rectangle_t rect_border = {workspace_width, logical_px(1), binding.width + 2 * logical_px(ws_hoff_px) + 2 * logical_px(1), bar_height - 2 * logical_px(1)};
             xcb_poly_fill_rectangle(xcb_connection,
                                     outputs_walk->buffer,
                                     outputs_walk->bargc,
@@ -1930,14 +1899,7 @@
                           outputs_walk->bargc,
                           mask,
                           vals);
-<<<<<<< HEAD
-            xcb_rectangle_t rect = {workspace_width + 1, 2, binding.width + 8, bar_height - 4};
-=======
-            xcb_rectangle_t rect = {workspace_width + logical_px(1),
-                                    2*logical_px(1),
-                                    binding.width + 2*logical_px(ws_hoff_px),
-                                    font.height + 2*logical_px(ws_voff_px) - 4*logical_px(1)};
->>>>>>> 33fa3284
+            xcb_rectangle_t rect = {workspace_width + logical_px(1), 2 * logical_px(1), binding.width + 2 * logical_px(ws_hoff_px), bar_height - 4 * logical_px(1)};
             xcb_poly_fill_rectangle(xcb_connection,
                                     outputs_walk->buffer,
                                     outputs_walk->bargc,
@@ -1945,19 +1907,10 @@
                                     &rect);
 
             set_font_colors(outputs_walk->bargc, fg_color, bg_color);
-<<<<<<< HEAD
-            draw_text(binding.name, outputs_walk->buffer, outputs_walk->bargc, workspace_width + 5, bar_height / 2 - font.height / 2, binding.width);
-=======
-            draw_text(binding.name,
-                      outputs_walk->buffer,
-                      outputs_walk->bargc,
-                      workspace_width + logical_px(ws_hoff_px) + logical_px(1),
-                      logical_px(ws_voff_px),
-                      binding.width);
->>>>>>> 33fa3284
+            draw_text(binding.name, outputs_walk->buffer, outputs_walk->bargc, workspace_width + logical_px(ws_hoff_px) + logical_px(1), bar_height / 2 - font.height / 2, binding.width);
 
             unhide = true;
-            workspace_width += 2*logical_px(ws_hoff_px) + 2*logical_px(1) + binding.width;
+            workspace_width += 2 * logical_px(ws_hoff_px) + 2 * logical_px(1) + binding.width;
         }
 
         if (!TAILQ_EMPTY(&statusline_head)) {
@@ -1969,7 +1922,7 @@
             int tray_width = get_tray_width(outputs_walk->trayclients);
 
             int visible_statusline_width = MIN(statusline_width,
-                                               outputs_walk->rect.w - workspace_width - tray_width - 2*logical_px(sb_hoff_px));
+                                               outputs_walk->rect.w - workspace_width - tray_width - 2 * logical_px(sb_hoff_px));
 
             xcb_copy_area(xcb_connection,
                           statusline_pm,
