--- conflicted
+++ resolved
@@ -229,7 +229,7 @@
     switch (event->response_type & ~0x80) {
         case XCB_EXPOSE:
             /* Expose-events happen, when the window needs to be redrawn */
-            redraw_bars();
+            draw_bars();
             break;
         case XCB_BUTTON_PRESS:
             /* Button-press-events are mouse-buttons clicked on one of our bars */
@@ -338,6 +338,14 @@
                                              strlen(fontname),
                                              fontname);
 
+    xcb_generic_error_t *err = xcb_request_check(xcb_connection,
+                                                 open_font_cookie);
+
+    if (err != NULL) {
+        printf("ERROR: Could not open font! XCB-Error-Code: %d\n", err->error_code);
+        exit(EXIT_FAILURE);
+    }
+
     /* We also need the fontheight to configure our bars accordingly */
     xcb_list_fonts_with_info_cookie_t font_info_cookie;
     font_info_cookie = xcb_list_fonts_with_info(xcb_connection,
@@ -399,14 +407,6 @@
 
     /* Now we get the atoms and save them in a nice data-structure */
     get_atoms();
-
-    xcb_generic_error_t *err = xcb_request_check(xcb_connection,
-                                                 open_font_cookie);
-
-    if (err != NULL) {
-        printf("ERROR: Could not open font! XCB-Error-Code: %d\n", err->error_code);
-        exit(EXIT_FAILURE);
-    }
 
     /* Now we calculate the font-height */
     xcb_list_fonts_with_info_reply_t *reply;
@@ -483,6 +483,7 @@
     uint32_t mask;
     uint32_t values[5];
 
+    xcb_void_cookie_t   cookie;
     xcb_generic_error_t *err;
 
     i3_output *walk;
@@ -498,12 +499,7 @@
             printf("Creating Window for output %s\n", walk->name);
 
             walk->bar = xcb_generate_id(xcb_connection);
-<<<<<<< HEAD
-            walk->buffer = xcb_generate_id(xcb_connection);
-            mask = XCB_CW_BACK_PIXEL | XCB_CW_EVENT_MASK;
-=======
             mask = XCB_CW_BACK_PIXEL | XCB_CW_OVERRIDE_REDIRECT | XCB_CW_EVENT_MASK;
->>>>>>> c4c918cb
             /* Black background */
             values[0] = xcb_screens->black_pixel;
             /* If hide_on_modifier is set, i3 is not supposed to manage our bar-windows */
@@ -511,70 +507,55 @@
             /* The events we want to receive */
             values[2] = XCB_EVENT_MASK_EXPOSURE |
                         XCB_EVENT_MASK_BUTTON_PRESS;
-
-            xcb_void_cookie_t win_cookie = xcb_create_window_checked(xcb_connection,
-                                                                     xcb_screens->root_depth,
-                                                                     walk->bar,
-                                                                     xcb_root,
-                                                                     walk->rect.x, walk->rect.y,
-                                                                     walk->rect.w, font_height + 6,
-                                                                     1,
-                                                                     XCB_WINDOW_CLASS_INPUT_OUTPUT,
-                                                                     xcb_screens->root_visual,
-                                                                     mask,
-                                                                     values);
-            
-            xcb_void_cookie_t pm_cookie = xcb_create_pixmap_checked(xcb_connection,
-                                                                    xcb_screens->root_depth,
-                                                                    walk->buffer,
-                                                                    walk->bar,
-                                                                    walk->rect.w,
-                                                                    walk->rect.h);
+            cookie = xcb_create_window_checked(xcb_connection,
+                                               xcb_screens->root_depth,
+                                               walk->bar,
+                                               xcb_root,
+                                               walk->rect.x, walk->rect.y,
+                                               walk->rect.w, font_height + 6,
+                                               1,
+                                               XCB_WINDOW_CLASS_INPUT_OUTPUT,
+                                               xcb_screens->root_visual,
+                                               mask,
+                                               values);
+            if ((err = xcb_request_check(xcb_connection, cookie)) != NULL) {
+                printf("ERROR: Could not create Window. XCB-errorcode: %d\n", err->error_code);
+                exit(EXIT_FAILURE);
+            }
 
             /* We want dock-windows (for now) */
-            xcb_void_cookie_t prop_cookie = xcb_change_property(xcb_connection,
-                                                                XCB_PROP_MODE_REPLACE,
-                                                                walk->bar,
-                                                                atoms[_NET_WM_WINDOW_TYPE],
-                                                                atoms[ATOM],
-                                                                32,
-                                                                1,
-                                                                (unsigned char*) &atoms[_NET_WM_WINDOW_TYPE_DOCK]);
+            xcb_change_property(xcb_connection,
+                                XCB_PROP_MODE_REPLACE,
+                                walk->bar,
+                                atoms[_NET_WM_WINDOW_TYPE],
+                                atoms[ATOM],
+                                32,
+                                1,
+                                (unsigned char*) &atoms[_NET_WM_WINDOW_TYPE_DOCK]);
+            if ((err = xcb_request_check(xcb_connection, cookie)) != NULL) {
+                printf("ERROR: Could not set dock mode. XCB-errorcode: %d\n", err->error_code);
+                exit(EXIT_FAILURE);
+            }
 
             /* We also want a graphics-context (the "canvas" on which we draw) */
             walk->bargc = xcb_generate_id(xcb_connection);
             mask = XCB_GC_FONT;
             values[0] = xcb_font;
-            xcb_void_cookie_t gc_cookie = xcb_create_gc_checked(xcb_connection,
-                                                                walk->bargc,
-                                                                walk->bar,
-                                                                mask,
-                                                                values);
-
-            /* We finally map the bar (display it on screen) */
-            xcb_void_cookie_t map_cookie = xcb_map_window_checked(xcb_connection, walk->bar);
-
-            if ((err = xcb_request_check(xcb_connection, win_cookie)) != NULL) {
-                printf("ERROR: Could not create Window. XCB-errorcode: %d\n", err->error_code);
-                exit(EXIT_FAILURE);
-            }
-
-            if ((err = xcb_request_check(xcb_connection, pm_cookie)) != NULL) {
-                printf("ERROR: Could not create Pixmap. XCB-errorcode: %d\n", err->error_code);
-                exit(EXIT_FAILURE);
-            }
- 
-            if ((err = xcb_request_check(xcb_connection, prop_cookie)) != NULL) {
-                printf("ERROR: Could not set dock mode. XCB-errorcode: %d\n", err->error_code);
-                exit(EXIT_FAILURE);
-            }
-
-            if ((err = xcb_request_check(xcb_connection, gc_cookie)) != NULL) {
+            cookie = xcb_create_gc_checked(xcb_connection,
+                                           walk->bargc,
+                                           walk->bar,
+                                           mask,
+                                           values);
+
+            if ((err = xcb_request_check(xcb_connection, cookie)) != NULL) {
                 printf("ERROR: Could not create graphical context. XCB-errorcode: %d\n", err->error_code);
                 exit(EXIT_FAILURE);
             }
 
-            if ((err = xcb_request_check(xcb_connection, map_cookie)) != NULL) {
+            /* We finally map the bar (display it on screen) */
+            cookie = xcb_map_window_checked(xcb_connection, walk->bar);
+
+            if ((err = xcb_request_check(xcb_connection, cookie)) != NULL) {
                 printf("ERROR: Could not map window. XCB-errorcode: %d\n", err->error_code);
                 exit(EXIT_FAILURE);
             }
@@ -591,31 +572,16 @@
             values[3] = font_height + 6;
             values[4] = XCB_STACK_MODE_ABOVE;
             printf("Reconfiguring Window for output %s to %d,%d\n", walk->name, values[0], values[1]);
-            xcb_void_cookie_t cfg_cookie = xcb_configure_window_checked(xcb_connection,
-                                                                        walk->bar,
-                                                                        mask,
-                                                                        values);
-
-            xcb_free_pixmap(xcb_connection, walk->buffer);
-            walk->buffer = xcb_generate_id(xcb_connection);
-
-            xcb_void_cookie_t pm_cookie = xcb_create_pixmap_checked(xcb_connection,
-                                                                    xcb_screens->root_depth,
-                                                                    walk->buffer,
-                                                                    walk->bar,
-                                                                    walk->rect.w,
-                                                                    walk->rect.h);
-
-            if ((err = xcb_request_check(xcb_connection, cfg_cookie)) != NULL) {
+            cookie = xcb_configure_window_checked(xcb_connection,
+                                                  walk->bar,
+                                                  mask,
+                                                  values);
+
+            if ((err = xcb_request_check(xcb_connection, cookie)) != NULL) {
                 printf("ERROR: Could not reconfigure window. XCB-errorcode: %d\n", err->error_code);
                 exit(EXIT_FAILURE);
             }
-
-            if ((err = xcb_request_check(xcb_connection, pm_cookie)) != NULL) {
-                printf("ERROR: Could not create Pixmap. XCB-errorcode: %d\n", err->error_code);
-                exit(EXIT_FAILURE);
-            }
-         }
+        }
     }
 }
 
@@ -642,7 +608,7 @@
                       &color);
         xcb_rectangle_t rect = { 0, 0, outputs_walk->rect.w, font_height + 6 };
         xcb_poly_fill_rectangle(xcb_connection,
-                                outputs_walk->buffer,
+                                outputs_walk->bar,
                                 outputs_walk->bargc,
                                 1,
                                 &rect);
@@ -664,7 +630,7 @@
             xcb_void_cookie_t cookie;
             cookie = xcb_image_text_16(xcb_connection,
                                        glyph_count,
-                                       outputs_walk->buffer,
+                                       outputs_walk->bar,
                                        outputs_walk->bargc,
                                        outputs_walk->rect.w - get_string_width(text, glyph_count) - 4,
                                        font_height + 1,
@@ -699,7 +665,7 @@
                           &color);
             xcb_rectangle_t rect = { i + 1, 1, ws_walk->name_width + 8, font_height + 4 };
             xcb_poly_fill_rectangle(xcb_connection,
-                                    outputs_walk->buffer,
+                                    outputs_walk->bar,
                                     outputs_walk->bargc,
                                     1,
                                     &rect);
@@ -710,41 +676,13 @@
                           &color);
             xcb_image_text_16(xcb_connection,
                               ws_walk->name_glyphs,
-                              outputs_walk->buffer,
+                              outputs_walk->bar,
                               outputs_walk->bargc,
                               i + 5, font_height + 1,
                               ws_walk->ucs2_name);
             i += 10 + ws_walk->name_width;
         }
 
-        xcb_copy_area(xcb_connection,
-                      outputs_walk->buffer,
-                      outputs_walk->bar,
-                      outputs_walk->bargc,
-                      0, 0,
-                      0, 0,
-                      outputs_walk->rect.w,
-                      outputs_walk->rect.h);
-
         i = 0;
     }
-}
-
-/*
- * Redraw the bars, i.e. simply copy the buffer to the barwindow
- *
- */
-void redraw_bars() {
-    i3_output *outputs_walk;
-    SLIST_FOREACH(outputs_walk, outputs, slist) {
-        xcb_copy_area(xcb_connection,
-                      outputs_walk->buffer,
-                      outputs_walk->bar,
-                      outputs_walk->bargc,
-                      0, 0,
-                      0, 0,
-                      outputs_walk->rect.w,
-                      outputs_walk->rect.h);
-        xcb_flush(xcb_connection);
-    }            
 }