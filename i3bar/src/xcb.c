/*
 * vim:ts=4:sw=4:expandtab
 *
 * i3bar - an xcb-based status- and ws-bar for i3
 * © 2010 Axel Wagner and contributors (see also: LICENSE)
 *
 * xcb.c: Communicating with X
 *
 */
#include <xcb/xcb.h>
#include <xcb/xkb.h>
#include <xcb/xproto.h>
#include <xcb/xcb_aux.h>

#ifdef XCB_COMPAT
#include "xcb_compat.h"
#endif

#include <stdio.h>
#include <stdlib.h>
#include <unistd.h>
#include <fcntl.h>
#include <string.h>
#include <i3/ipc.h>
#include <ev.h>
#include <errno.h>
#include <limits.h>
#include <err.h>

#include <X11/Xlib.h>
#include <X11/XKBlib.h>
#include <X11/extensions/XKB.h>

#include "common.h"
#include "libi3.h"

/* We save the atoms in an easy to access array, indexed by an enum */
enum {
#define ATOM_DO(name) name,
#include "xcb_atoms.def"
    NUM_ATOMS
};

xcb_intern_atom_cookie_t atom_cookies[NUM_ATOMS];
xcb_atom_t atoms[NUM_ATOMS];

/* Variables, that are the same for all functions at all times */
xcb_connection_t *xcb_connection;
int screen;
xcb_screen_t *root_screen;
xcb_window_t xcb_root;

/* selection window for tray support */
static xcb_window_t selwin = XCB_NONE;
static xcb_intern_atom_reply_t *tray_reply = NULL;

/* This is needed for integration with libi3 */
xcb_connection_t *conn;

/* The font we'll use */
static i3Font font;

/* Icon size (based on font size) */
int icon_size;

xcb_visualtype_t *visual_type;
uint8_t depth;
xcb_colormap_t colormap;

/* Overall height of the size */
int bar_height;

/* These are only relevant for XKB, which we only need for grabbing modifiers */
int xkb_base;
int mod_pressed = 0;

/* Event watchers, to interact with the user */
ev_prepare *xcb_prep;
ev_check *xcb_chk;
ev_io *xcb_io;
ev_io *xkb_io;

/* The name of current binding mode */
static mode binding;

/* Indicates whether a new binding mode was recently activated */
bool activated_mode = false;

/* The parsed colors */
struct xcb_colors_t {
    color_t bar_fg;
    color_t bar_bg;
    color_t sep_fg;
    color_t focus_bar_fg;
    color_t focus_bar_bg;
    color_t focus_sep_fg;
    color_t active_ws_fg;
    color_t active_ws_bg;
    color_t active_ws_border;
    color_t inactive_ws_fg;
    color_t inactive_ws_bg;
    color_t inactive_ws_border;
    color_t urgent_ws_bg;
    color_t urgent_ws_fg;
    color_t urgent_ws_border;
    color_t focus_ws_bg;
    color_t focus_ws_fg;
    color_t focus_ws_border;
    color_t binding_mode_bg;
    color_t binding_mode_fg;
    color_t binding_mode_border;
};
struct xcb_colors_t colors;

/* Horizontal offset between a workspace label and button borders */
static const int ws_hoff_px = 4;

/* Vertical offset between a workspace label and button borders */
static const int ws_voff_px = 3;

/* Offset between two workspace buttons */
static const int ws_spacing_px = 1;

/* Offset between the statusline and 1) workspace buttons on the left
 *                                   2) the tray or screen edge on the right */
static const int sb_hoff_px = 4;

/* Additional offset between the tray and the statusline, if the tray is not empty */
static const int tray_loff_px = 2;

/* Vertical offset between the bar and a separator */
static const int sep_voff_px = 4;

int _xcb_request_failed(xcb_void_cookie_t cookie, char *err_msg, int line) {
    xcb_generic_error_t *err;
    if ((err = xcb_request_check(xcb_connection, cookie)) != NULL) {
        fprintf(stderr, "[%s:%d] ERROR: %s. X Error Code: %d\n", __FILE__, line, err_msg, err->error_code);
        return err->error_code;
    }
    return 0;
}

uint32_t get_sep_offset(struct status_block *block) {
    if (!block->no_separator && block->sep_block_width > 0)
        return block->sep_block_width / 2 + block->sep_block_width % 2;
    return 0;
}

int get_tray_width(struct tc_head *trayclients) {
    trayclient *trayclient;
    int tray_width = 0;
    TAILQ_FOREACH_REVERSE(trayclient, trayclients, tc_head, tailq) {
        if (!trayclient->mapped)
            continue;
        tray_width += icon_size + logical_px(config.tray_padding);
    }
    if (tray_width > 0)
        tray_width += logical_px(tray_loff_px);
    return tray_width;
}

/*
 * Draws a separator for the given block if necessary.
 *
 */
static void draw_separator(i3_output *output, uint32_t x, struct status_block *block, bool use_focus_colors) {
    color_t sep_fg = (use_focus_colors ? colors.focus_sep_fg : colors.sep_fg);
    color_t bar_bg = (use_focus_colors ? colors.focus_bar_bg : colors.bar_bg);

    uint32_t sep_offset = get_sep_offset(block);
    if (TAILQ_NEXT(block, blocks) == NULL || sep_offset == 0)
        return;

    uint32_t center_x = x - sep_offset;
    if (config.separator_symbol == NULL) {
        /* Draw a classic one pixel, vertical separator. */
        draw_util_rectangle(xcb_connection, &output->statusline_buffer, sep_fg,
                            center_x,
                            logical_px(sep_voff_px),
                            logical_px(1),
                            bar_height - 2 * logical_px(sep_voff_px));
    } else {
        /* Draw a custom separator. */
        uint32_t separator_x = MAX(x - block->sep_block_width, center_x - separator_symbol_width / 2);
        draw_util_text(config.separator_symbol, &output->statusline_buffer, sep_fg, bar_bg,
                       separator_x, bar_height / 2 - font.height / 2, x - separator_x);
    }
}

uint32_t predict_statusline_length(bool use_short_text) {
    uint32_t width = 0;
    struct status_block *block;

    TAILQ_FOREACH(block, &statusline_head, blocks) {
        i3String *text = block->full_text;
        struct status_block_render_desc *render = &block->full_render;
        if (use_short_text && block->short_text != NULL) {
            text = block->short_text;
            render = &block->short_render;
        }

        if (i3string_get_num_bytes(text) == 0)
            continue;

        render->width = predict_text_width(text);
        if (block->border)
            render->width += logical_px(block->border_left + block->border_right);

        /* Compute offset and append for text aligment in min_width. */
        if (block->min_width <= render->width) {
            render->x_offset = 0;
            render->x_append = 0;
        } else {
            uint32_t padding_width = block->min_width - render->width;
            switch (block->align) {
                case ALIGN_LEFT:
                    render->x_append = padding_width;
                    break;
                case ALIGN_RIGHT:
                    render->x_offset = padding_width;
                    break;
                case ALIGN_CENTER:
                    render->x_offset = padding_width / 2;
                    render->x_append = padding_width / 2 + padding_width % 2;
                    break;
            }
        }

        width += render->width + render->x_offset + render->x_append;

        /* If this is not the last block, add some pixels for a separator. */
        if (TAILQ_NEXT(block, blocks) != NULL)
            width += block->sep_block_width;
    }

    return width;
}

/*
 * Redraws the statusline to the output's statusline_buffer
 */
void draw_statusline(i3_output *output, uint32_t clip_left, bool use_focus_colors, bool use_short_text) {
    struct status_block *block;

    color_t bar_color = (use_focus_colors ? colors.focus_bar_bg : colors.bar_bg);
    draw_util_clear_surface(xcb_connection, &output->statusline_buffer, bar_color);

    /* Use unsigned integer wraparound to clip off the left side.
     * For example, if clip_left is 75, then x will start at the very large
     * number INT_MAX-75, which is way outside the surface dimensions. Drawing
     * to that x position is a no-op which XCB and Cairo safely ignore. Once x moves
     * up by 75 and goes past INT_MAX, it will wrap around again to 0, and we start
     * actually rendering content to the surface. */
    uint32_t x = 0 - clip_left;

    /* Draw the text of each block */
    TAILQ_FOREACH(block, &statusline_head, blocks) {
        i3String *text = block->full_text;
        struct status_block_render_desc *render = &block->full_render;
        if (use_short_text && block->short_text != NULL) {
            text = block->short_text;
            render = &block->short_render;
        }

        if (i3string_get_num_bytes(text) == 0)
            continue;

        color_t fg_color;
        if (block->urgent) {
            fg_color = colors.urgent_ws_fg;
        } else if (block->color) {
            fg_color = draw_util_hex_to_color(block->color);
        } else if (use_focus_colors) {
            fg_color = colors.focus_bar_fg;
        } else {
            fg_color = colors.bar_fg;
        }

        color_t bg_color = bar_color;

        int full_render_width = render->width + render->x_offset + render->x_append;
        if (block->border || block->background || block->urgent) {
            /* Let's determine the colors first. */
            color_t border_color = bar_color;
            if (block->urgent) {
                border_color = colors.urgent_ws_border;
                bg_color = colors.urgent_ws_bg;
            } else {
                if (block->border)
                    border_color = draw_util_hex_to_color(block->border);
                if (block->background)
                    bg_color = draw_util_hex_to_color(block->background);
            }

            /* Draw the border. */
            draw_util_rectangle(xcb_connection, &output->statusline_buffer, border_color,
                                x, logical_px(1),
                                full_render_width,
                                bar_height - logical_px(2));

            /* Draw the background. */
<<<<<<< HEAD
            bool is_border = !!block->border;
            draw_util_rectangle(&output->statusline_buffer, bg_color,
                                x + is_border * logical_px(block->border_left),
                                logical_px(1) + is_border * logical_px(block->border_top),
                                full_render_width - is_border * logical_px(block->border_right + block->border_left),
                                bar_height - is_border * logical_px(block->border_bottom + block->border_top) - logical_px(2));
=======
            draw_util_rectangle(xcb_connection, &output->statusline_buffer, bg_color,
                                x + border_width,
                                logical_px(1) + border_width,
                                full_render_width - 2 * border_width,
                                bar_height - 2 * border_width - logical_px(2));
>>>>>>> 984658e4
        }

        draw_util_text(block->full_text, &output->statusline_buffer, fg_color, colors.bar_bg,
                       x + render->x_offset + logical_px(block->border_left),
                       bar_height / 2 - font.height / 2,
                       render->width - logical_px(block->border_left - block->border_right));
        x += full_render_width;

        /* If this is not the last block, draw a separator. */
        if (TAILQ_NEXT(block, blocks) != NULL) {
            x += block->sep_block_width;
            draw_separator(output, x, block, use_focus_colors);
        }
    }
}

/*
 * Hides all bars (unmaps them)
 *
 */
void hide_bars(void) {
    if ((config.hide_on_modifier == M_DOCK) || (config.hidden_state == S_SHOW && config.hide_on_modifier == M_HIDE)) {
        return;
    }

    i3_output *walk;
    SLIST_FOREACH(walk, outputs, slist) {
        if (!walk->active) {
            continue;
        }
        xcb_unmap_window(xcb_connection, walk->bar.id);
    }
    stop_child();
}

/*
 * Unhides all bars (maps them)
 *
 */
void unhide_bars(void) {
    if (config.hide_on_modifier != M_HIDE) {
        return;
    }

    i3_output *walk;
    xcb_void_cookie_t cookie;
    uint32_t mask;
    uint32_t values[5];

    cont_child();

    SLIST_FOREACH(walk, outputs, slist) {
        if (walk->bar.id == XCB_NONE) {
            continue;
        }
        mask = XCB_CONFIG_WINDOW_X |
               XCB_CONFIG_WINDOW_Y |
               XCB_CONFIG_WINDOW_WIDTH |
               XCB_CONFIG_WINDOW_HEIGHT |
               XCB_CONFIG_WINDOW_STACK_MODE;
        values[0] = walk->rect.x;
        if (config.position == POS_TOP)
            values[1] = walk->rect.y;
        else
            values[1] = walk->rect.y + walk->rect.h - bar_height;
        values[2] = walk->rect.w;
        values[3] = bar_height;
        values[4] = XCB_STACK_MODE_ABOVE;
        DLOG("Reconfiguring window for output %s to %d,%d\n", walk->name, values[0], values[1]);
        cookie = xcb_configure_window_checked(xcb_connection,
                                              walk->bar.id,
                                              mask,
                                              values);

        if (xcb_request_failed(cookie, "Could not reconfigure window")) {
            exit(EXIT_FAILURE);
        }
        xcb_map_window(xcb_connection, walk->bar.id);
    }
}

/*
 * Parse the colors into a format that we can use
 *
 */
void init_colors(const struct xcb_color_strings_t *new_colors) {
#define PARSE_COLOR(name, def)                                                           \
    do {                                                                                 \
        colors.name = draw_util_hex_to_color(new_colors->name ? new_colors->name : def); \
    } while (0)
    PARSE_COLOR(bar_fg, "#FFFFFF");
    PARSE_COLOR(bar_bg, "#000000");
    PARSE_COLOR(sep_fg, "#666666");
    PARSE_COLOR(active_ws_fg, "#FFFFFF");
    PARSE_COLOR(active_ws_bg, "#333333");
    PARSE_COLOR(active_ws_border, "#333333");
    PARSE_COLOR(inactive_ws_fg, "#888888");
    PARSE_COLOR(inactive_ws_bg, "#222222");
    PARSE_COLOR(inactive_ws_border, "#333333");
    PARSE_COLOR(urgent_ws_fg, "#FFFFFF");
    PARSE_COLOR(urgent_ws_bg, "#900000");
    PARSE_COLOR(urgent_ws_border, "#2f343a");
    PARSE_COLOR(focus_ws_fg, "#FFFFFF");
    PARSE_COLOR(focus_ws_bg, "#285577");
    PARSE_COLOR(focus_ws_border, "#4c7899");
#undef PARSE_COLOR

#define PARSE_COLOR_FALLBACK(name, fallback)                                                         \
    do {                                                                                             \
        colors.name = new_colors->name ? draw_util_hex_to_color(new_colors->name) : colors.fallback; \
    } while (0)

    /* For the binding mode indicator colors, we don't hardcode a default.
     * Instead, we fall back to urgent_ws_* colors. */
    PARSE_COLOR_FALLBACK(binding_mode_fg, urgent_ws_fg);
    PARSE_COLOR_FALLBACK(binding_mode_bg, urgent_ws_bg);
    PARSE_COLOR_FALLBACK(binding_mode_border, urgent_ws_border);

    /* Similarly, for unspecified focused bar colors, we fall back to the
     * regular bar colors. */
    PARSE_COLOR_FALLBACK(focus_bar_fg, bar_fg);
    PARSE_COLOR_FALLBACK(focus_bar_bg, bar_bg);
    PARSE_COLOR_FALLBACK(focus_sep_fg, sep_fg);
#undef PARSE_COLOR_FALLBACK

    init_tray_colors();
    xcb_flush(xcb_connection);
}

/*
 * Handle a button press event (i.e. a mouse click on one of our bars).
 * We determine, whether the click occured on a workspace button or if the scroll-
 * wheel was used and change the workspace appropriately
 *
 */
void handle_button(xcb_button_press_event_t *event) {
    /* Determine, which bar was clicked */
    i3_output *walk;
    xcb_window_t bar = event->event;
    SLIST_FOREACH(walk, outputs, slist) {
        if (walk->bar.id == bar) {
            break;
        }
    }

    if (walk == NULL) {
        DLOG("Unknown bar clicked!\n");
        return;
    }

    int32_t x = event->event_x >= 0 ? event->event_x : 0;

    DLOG("Got button %d\n", event->detail);

    int workspace_width = 0;
    i3_ws *cur_ws = NULL, *clicked_ws = NULL, *ws_walk;

    TAILQ_FOREACH(ws_walk, walk->workspaces, tailq) {
        int w = 2 * logical_px(ws_hoff_px) + 2 * logical_px(1) + ws_walk->name_width;
        if (x >= workspace_width && x <= workspace_width + w)
            clicked_ws = ws_walk;
        if (ws_walk->visible)
            cur_ws = ws_walk;
        workspace_width += w;
        if (TAILQ_NEXT(ws_walk, tailq) != NULL)
            workspace_width += logical_px(ws_spacing_px);
    }

    if (x > workspace_width && child_want_click_events()) {
        /* If the child asked for click events,
         * check if a status block has been clicked. */
        int tray_width = get_tray_width(walk->trayclients);
        int block_x = 0, last_block_x;
        int offset = walk->rect.w - walk->statusline_width - tray_width - logical_px(sb_hoff_px);
        int32_t statusline_x = x - offset;

        if (statusline_x >= 0 && statusline_x < walk->statusline_width) {
            struct status_block *block;
            int sep_offset_remainder = 0;

            TAILQ_FOREACH(block, &statusline_head, blocks) {
                i3String *text = block->full_text;
                struct status_block_render_desc *render = &block->full_render;
                if (walk->statusline_short_text && block->short_text != NULL) {
                    text = block->short_text;
                    render = &block->short_render;
                }

                if (i3string_get_num_bytes(text) == 0)
                    continue;

                last_block_x = block_x;
                block_x += render->width + render->x_offset + render->x_append + get_sep_offset(block) + sep_offset_remainder;

                if (statusline_x <= block_x && statusline_x >= last_block_x) {
                    send_block_clicked(event->detail, block->name, block->instance, event->root_x, event->root_y);
                    return;
                }

                sep_offset_remainder = block->sep_block_width - get_sep_offset(block);
            }
        }
    }

    /* If a custom command was specified for this mouse button, it overrides
     * the default behavior. */
    binding_t *binding;
    TAILQ_FOREACH(binding, &(config.bindings), bindings) {
        if (binding->input_code != event->detail)
            continue;

        i3_send_msg(I3_IPC_MESSAGE_TYPE_COMMAND, binding->command);
        return;
    }

    if (cur_ws == NULL) {
        DLOG("No workspace active?\n");
        return;
    }
    switch (event->detail) {
        case 4:
            /* Mouse wheel up. We select the previous ws, if any.
             * If there is no more workspace, don’t even send the workspace
             * command, otherwise (with workspace auto_back_and_forth) we’d end
             * up on the wrong workspace. */
            if (cur_ws == TAILQ_FIRST(walk->workspaces))
                return;

            cur_ws = TAILQ_PREV(cur_ws, ws_head, tailq);
            break;
        case 5:
            /* Mouse wheel down. We select the next ws, if any.
             * If there is no more workspace, don’t even send the workspace
             * command, otherwise (with workspace auto_back_and_forth) we’d end
             * up on the wrong workspace. */
            if (cur_ws == TAILQ_LAST(walk->workspaces, ws_head))
                return;

            cur_ws = TAILQ_NEXT(cur_ws, tailq);
            break;
        case 1:
            cur_ws = clicked_ws;

            /* if no workspace was clicked, focus our currently visible
             * workspace if it is not already focused */
            if (cur_ws == NULL) {
                TAILQ_FOREACH(cur_ws, walk->workspaces, tailq) {
                    if (cur_ws->visible && !cur_ws->focused)
                        break;
                }
            }

            /* if there is nothing to focus, we are done */
            if (cur_ws == NULL)
                return;

            break;
        default:
            return;
    }

    /* To properly handle workspace names with double quotes in them, we need
     * to escape the double quotes. Unfortunately, that’s rather ugly in C: We
     * first count the number of double quotes, then we allocate a large enough
     * buffer, then we copy character by character. */
    int num_quotes = 0;
    size_t namelen = 0;
    const char *utf8_name = cur_ws->canonical_name;
    for (const char *walk = utf8_name; *walk != '\0'; walk++) {
        if (*walk == '"' || *walk == '\\')
            num_quotes++;
        /* While we’re looping through the name anyway, we can save one
         * strlen(). */
        namelen++;
    }

    const size_t len = namelen + strlen("workspace \"\"") + 1;
    char *buffer = scalloc(len + num_quotes, 1);
    strncpy(buffer, "workspace \"", strlen("workspace \""));
    size_t inpos, outpos;
    for (inpos = 0, outpos = strlen("workspace \"");
         inpos < namelen;
         inpos++, outpos++) {
        if (utf8_name[inpos] == '"' || utf8_name[inpos] == '\\') {
            buffer[outpos] = '\\';
            outpos++;
        }
        buffer[outpos] = utf8_name[inpos];
    }
    buffer[outpos] = '"';
    i3_send_msg(I3_IPC_MESSAGE_TYPE_COMMAND, buffer);
    free(buffer);
}

/*
 * Handle visibility notifications: when none of the bars are visible, e.g.
 * if windows are in fullscreen on each output, suspend the child process.
 *
 */
static void handle_visibility_notify(xcb_visibility_notify_event_t *event) {
    bool visible = (event->state != XCB_VISIBILITY_FULLY_OBSCURED);
    int num_visible = 0;
    i3_output *output;

    SLIST_FOREACH(output, outputs, slist) {
        if (!output->active) {
            continue;
        }
        if (output->bar.id == event->window) {
            if (output->visible == visible) {
                return;
            }
            output->visible = visible;
        }
        num_visible += output->visible;
    }

    if (num_visible == 0) {
        stop_child();
    } else if (num_visible == visible) {
        /* Wake the child only when transitioning from 0 to 1 visible bar.
         * We cannot transition from 0 to 2 or more visible bars at once since
         * visibility events are delivered to each window separately */
        cont_child();
    }
}

/*
 * Adjusts the size of the tray window and alignment of the tray clients by
 * configuring their respective x coordinates. To be called when mapping or
 * unmapping a tray client window.
 *
 */
static void configure_trayclients(void) {
    trayclient *trayclient;
    i3_output *output;
    SLIST_FOREACH(output, outputs, slist) {
        if (!output->active)
            continue;

        int clients = 0;
        TAILQ_FOREACH_REVERSE(trayclient, output->trayclients, tc_head, tailq) {
            if (!trayclient->mapped)
                continue;
            clients++;

            DLOG("Configuring tray window %08x to x=%d\n",
                 trayclient->win, output->rect.w - (clients * (icon_size + logical_px(config.tray_padding))));
            uint32_t x = output->rect.w - (clients * (icon_size + logical_px(config.tray_padding)));
            xcb_configure_window(xcb_connection,
                                 trayclient->win,
                                 XCB_CONFIG_WINDOW_X,
                                 &x);
        }
    }
}

/*
 * Handles ClientMessages (messages sent from another client directly to us).
 *
 * At the moment, only the tray window will receive client messages. All
 * supported client messages currently are _NET_SYSTEM_TRAY_OPCODE.
 *
 */
static void handle_client_message(xcb_client_message_event_t *event) {
    if (event->type == atoms[_NET_SYSTEM_TRAY_OPCODE] &&
        event->format == 32) {
        DLOG("_NET_SYSTEM_TRAY_OPCODE received\n");
        /* event->data.data32[0] is the timestamp */
        uint32_t op = event->data.data32[1];
        uint32_t mask;
        uint32_t values[2];
        if (op == SYSTEM_TRAY_REQUEST_DOCK) {
            xcb_window_t client = event->data.data32[2];

            /* Listen for PropertyNotify events to get the most recent value of
             * the XEMBED_MAPPED atom, also listen for UnmapNotify events */
            mask = XCB_CW_EVENT_MASK;
            values[0] = XCB_EVENT_MASK_PROPERTY_CHANGE |
                        XCB_EVENT_MASK_STRUCTURE_NOTIFY;
            xcb_change_window_attributes(xcb_connection,
                                         client,
                                         mask,
                                         values);

            /* Request the _XEMBED_INFO property. The XEMBED specification
             * (which is referred by the tray specification) says this *has* to
             * be set, but VLC does not set it… */
            bool map_it = true;
            int xe_version = 1;
            xcb_get_property_cookie_t xembedc;
            xcb_generic_error_t *error;
            xembedc = xcb_get_property(xcb_connection,
                                       0,
                                       client,
                                       atoms[_XEMBED_INFO],
                                       XCB_GET_PROPERTY_TYPE_ANY,
                                       0,
                                       2 * 32);

            xcb_get_property_reply_t *xembedr = xcb_get_property_reply(xcb_connection,
                                                                       xembedc,
                                                                       &error);
            if (error != NULL) {
                ELOG("Error getting _XEMBED_INFO property: error_code %d\n",
                     error->error_code);
                free(error);
                return;
            }
            if (xembedr != NULL && xembedr->length != 0) {
                DLOG("xembed format = %d, len = %d\n", xembedr->format, xembedr->length);
                uint32_t *xembed = xcb_get_property_value(xembedr);
                DLOG("xembed version = %d\n", xembed[0]);
                DLOG("xembed flags = %d\n", xembed[1]);
                map_it = ((xembed[1] & XEMBED_MAPPED) == XEMBED_MAPPED);
                xe_version = xembed[0];
                if (xe_version > 1)
                    xe_version = 1;
                free(xembedr);
            } else {
                ELOG("Window %08x violates the XEMBED protocol, _XEMBED_INFO not set\n", client);
            }

            DLOG("X window %08x requested docking\n", client);
            i3_output *output = NULL;
            i3_output *walk = NULL;
            tray_output_t *tray_output = NULL;
            /* We need to iterate through the tray_output assignments first in
             * order to prioritize them. Otherwise, if this bar manages two
             * outputs and both are assigned as tray_output as well, the first
             * output in our list would receive the tray rather than the first
             * one defined via tray_output. */
            TAILQ_FOREACH(tray_output, &(config.tray_outputs), tray_outputs) {
                SLIST_FOREACH(walk, outputs, slist) {
                    if (!walk->active)
                        continue;

                    if (strcasecmp(walk->name, tray_output->output) == 0) {
                        DLOG("Found tray_output assignment for output %s.\n", walk->name);
                        output = walk;
                        break;
                    }

                    if (walk->primary && strcasecmp("primary", tray_output->output) == 0) {
                        DLOG("Found tray_output assignment on primary output %s.\n", walk->name);
                        output = walk;
                        break;
                    }
                }

                /* If we found an output, we're done. */
                if (output != NULL)
                    break;
            }

            /* Check whether any "tray_output primary" was defined for this bar. */
            bool contains_primary = false;
            TAILQ_FOREACH(tray_output, &(config.tray_outputs), tray_outputs) {
                if (strcasecmp("primary", tray_output->output) == 0) {
                    contains_primary = true;
                    break;
                }
            }

            /* In case of tray_output == primary and there is no primary output
             * configured, we fall back to the first available output. We do the
             * same if no tray_output was specified. */
            if (output == NULL && (contains_primary || TAILQ_EMPTY(&(config.tray_outputs)))) {
                SLIST_FOREACH(walk, outputs, slist) {
                    if (!walk->active)
                        continue;
                    DLOG("Falling back to output %s because no primary output is configured\n", walk->name);
                    output = walk;
                    break;
                }
            }
            if (output == NULL) {
                ELOG("No output found\n");
                return;
            }

            xcb_void_cookie_t rcookie = xcb_reparent_window(xcb_connection,
                                                            client,
                                                            output->bar.id,
                                                            output->rect.w - icon_size - logical_px(config.tray_padding),
                                                            logical_px(config.tray_padding));
            if (xcb_request_failed(rcookie, "Could not reparent window. Maybe it is using an incorrect depth/visual?"))
                return;

            /* We reconfigure the window to use a reasonable size. The systray
             * specification explicitly says:
             *   Tray icons may be assigned any size by the system tray, and
             *   should do their best to cope with any size effectively
             */
            mask = XCB_CONFIG_WINDOW_WIDTH | XCB_CONFIG_WINDOW_HEIGHT;
            values[0] = icon_size;
            values[1] = icon_size;
            xcb_configure_window(xcb_connection,
                                 client,
                                 mask,
                                 values);

            /* send the XEMBED_EMBEDDED_NOTIFY message */
            void *event = scalloc(32, 1);
            xcb_client_message_event_t *ev = event;
            ev->response_type = XCB_CLIENT_MESSAGE;
            ev->window = client;
            ev->type = atoms[_XEMBED];
            ev->format = 32;
            ev->data.data32[0] = XCB_CURRENT_TIME;
            ev->data.data32[1] = atoms[XEMBED_EMBEDDED_NOTIFY];
            ev->data.data32[2] = output->bar.id;
            ev->data.data32[3] = xe_version;
            xcb_send_event(xcb_connection,
                           0,
                           client,
                           XCB_EVENT_MASK_NO_EVENT,
                           (char *)ev);
            free(event);

            /* Put the client inside the save set. Upon termination (whether
             * killed or normal exit does not matter) of i3bar, these clients
             * will be correctly reparented to their most closest living
             * ancestor. Without this, tray icons might die when i3bar
             * exits/crashes. */
            xcb_change_save_set(xcb_connection, XCB_SET_MODE_INSERT, client);

            trayclient *tc = smalloc(sizeof(trayclient));
            tc->win = client;
            tc->xe_version = xe_version;
            tc->mapped = false;
            TAILQ_INSERT_TAIL(output->trayclients, tc, tailq);

            if (map_it) {
                DLOG("Mapping dock client\n");
                xcb_map_window(xcb_connection, client);
            } else {
                DLOG("Not mapping dock client yet\n");
            }
            /* Trigger an update to copy the statusline text to the appropriate
             * position */
            configure_trayclients();
            draw_bars(false);
        }
    }
}

/*
 * Handles DestroyNotify events by removing the tray client from the data
 * structure. According to the XEmbed protocol, this is one way for a tray
 * client to finish the protocol. After this event is received, there is no
 * further interaction with the tray client.
 *
 * See: http://standards.freedesktop.org/xembed-spec/xembed-spec-latest.html
 *
 */
static void handle_destroy_notify(xcb_destroy_notify_event_t *event) {
    DLOG("DestroyNotify for window = %08x, event = %08x\n", event->window, event->event);

    i3_output *walk;
    SLIST_FOREACH(walk, outputs, slist) {
        if (!walk->active)
            continue;
        DLOG("checking output %s\n", walk->name);
        trayclient *trayclient;
        TAILQ_FOREACH(trayclient, walk->trayclients, tailq) {
            if (trayclient->win != event->window)
                continue;

            DLOG("Removing tray client with window ID %08x\n", event->window);
            TAILQ_REMOVE(walk->trayclients, trayclient, tailq);

            /* Trigger an update, we now have more space for the statusline */
            configure_trayclients();
            draw_bars(false);
            return;
        }
    }
}

/*
 * Handles MapNotify events. These events happen when a tray client shows its
 * window. We respond by realigning the tray clients.
 *
 */
static void handle_map_notify(xcb_map_notify_event_t *event) {
    DLOG("MapNotify for window = %08x, event = %08x\n", event->window, event->event);

    i3_output *walk;
    SLIST_FOREACH(walk, outputs, slist) {
        if (!walk->active)
            continue;
        DLOG("checking output %s\n", walk->name);
        trayclient *trayclient;
        TAILQ_FOREACH(trayclient, walk->trayclients, tailq) {
            if (trayclient->win != event->window)
                continue;

            DLOG("Tray client mapped (window ID %08x). Adjusting tray.\n", event->window);
            trayclient->mapped = true;

            /* Trigger an update, we now have more space for the statusline */
            configure_trayclients();
            draw_bars(false);
            return;
        }
    }
}
/*
 * Handles UnmapNotify events. These events happen when a tray client hides its
 * window. We respond by realigning the tray clients.
 *
 */
static void handle_unmap_notify(xcb_unmap_notify_event_t *event) {
    DLOG("UnmapNotify for window = %08x, event = %08x\n", event->window, event->event);

    i3_output *walk;
    SLIST_FOREACH(walk, outputs, slist) {
        if (!walk->active)
            continue;
        DLOG("checking output %s\n", walk->name);
        trayclient *trayclient;
        TAILQ_FOREACH(trayclient, walk->trayclients, tailq) {
            if (trayclient->win != event->window)
                continue;

            DLOG("Tray client unmapped (window ID %08x). Adjusting tray.\n", event->window);
            trayclient->mapped = false;

            /* Trigger an update, we now have more space for the statusline */
            configure_trayclients();
            draw_bars(false);
            return;
        }
    }
}

/*
 * Handle PropertyNotify messages. Currently only the _XEMBED_INFO property is
 * handled, which tells us whether a dock client should be mapped or unmapped.
 *
 */
static void handle_property_notify(xcb_property_notify_event_t *event) {
    DLOG("PropertyNotify\n");
    if (event->atom == atoms[_XEMBED_INFO] &&
        event->state == XCB_PROPERTY_NEW_VALUE) {
        DLOG("xembed_info updated\n");
        trayclient *trayclient = NULL, *walk;
        i3_output *o_walk;
        SLIST_FOREACH(o_walk, outputs, slist) {
            if (!o_walk->active)
                continue;

            TAILQ_FOREACH(walk, o_walk->trayclients, tailq) {
                if (walk->win != event->window)
                    continue;
                trayclient = walk;
                break;
            }

            if (trayclient)
                break;
        }
        if (!trayclient) {
            ELOG("PropertyNotify received for unknown window %08x\n",
                 event->window);
            return;
        }
        xcb_get_property_cookie_t xembedc;
        xembedc = xcb_get_property_unchecked(xcb_connection,
                                             0,
                                             trayclient->win,
                                             atoms[_XEMBED_INFO],
                                             XCB_GET_PROPERTY_TYPE_ANY,
                                             0,
                                             2 * 32);

        xcb_get_property_reply_t *xembedr = xcb_get_property_reply(xcb_connection,
                                                                   xembedc,
                                                                   NULL);
        if (xembedr == NULL || xembedr->length == 0) {
            DLOG("xembed_info unset\n");
            return;
        }

        DLOG("xembed format = %d, len = %d\n", xembedr->format, xembedr->length);
        uint32_t *xembed = xcb_get_property_value(xembedr);
        DLOG("xembed version = %d\n", xembed[0]);
        DLOG("xembed flags = %d\n", xembed[1]);
        bool map_it = ((xembed[1] & XEMBED_MAPPED) == XEMBED_MAPPED);
        DLOG("map state now %d\n", map_it);
        if (trayclient->mapped && !map_it) {
            /* need to unmap the window */
            xcb_unmap_window(xcb_connection, trayclient->win);
        } else if (!trayclient->mapped && map_it) {
            /* need to map the window */
            xcb_map_window(xcb_connection, trayclient->win);
        }
        free(xembedr);
    }
}

/*
 * Handle ConfigureRequests by denying them and sending the client a
 * ConfigureNotify with its actual size.
 *
 */
static void handle_configure_request(xcb_configure_request_event_t *event) {
    DLOG("ConfigureRequest for window = %08x\n", event->window);

    trayclient *trayclient;
    i3_output *output;
    SLIST_FOREACH(output, outputs, slist) {
        if (!output->active)
            continue;

        int clients = 0;
        TAILQ_FOREACH_REVERSE(trayclient, output->trayclients, tc_head, tailq) {
            if (!trayclient->mapped)
                continue;
            clients++;

            if (trayclient->win != event->window)
                continue;

            xcb_rectangle_t rect;
            rect.x = output->rect.w - (clients * (icon_size + logical_px(config.tray_padding)));
            rect.y = logical_px(config.tray_padding);
            rect.width = icon_size;
            rect.height = icon_size;

            DLOG("This is a tray window. x = %d\n", rect.x);
            fake_configure_notify(xcb_connection, rect, event->window, 0);
            return;
        }
    }

    DLOG("WARNING: Could not find corresponding tray window.\n");
}

/*
 * This function is called immediately before the main loop locks. We flush xcb
 * then (and only then)
 *
 */
void xcb_prep_cb(struct ev_loop *loop, ev_prepare *watcher, int revents) {
    xcb_flush(xcb_connection);
}

/*
 * This function is called immediately after the main loop locks, so when one
 * of the watchers registered an event.
 * We check whether an X-Event arrived and handle it.
 *
 */
void xcb_chk_cb(struct ev_loop *loop, ev_check *watcher, int revents) {
    xcb_generic_event_t *event;

    if (xcb_connection_has_error(xcb_connection)) {
        ELOG("X11 connection was closed unexpectedly - maybe your X server terminated / crashed?\n");
        exit(1);
    }

    while ((event = xcb_poll_for_event(xcb_connection)) != NULL) {
        if (event->response_type == 0) {
            xcb_generic_error_t *error = (xcb_generic_error_t *)event;
            DLOG("Received X11 error, sequence 0x%x, error_code = %d\n", error->sequence, error->error_code);
            free(event);
            continue;
        }

        int type = (event->response_type & ~0x80);

        if (type == xkb_base && xkb_base > -1) {
            DLOG("received an xkb event\n");

            xcb_xkb_state_notify_event_t *state = (xcb_xkb_state_notify_event_t *)event;
            if (state->xkbType == XCB_XKB_STATE_NOTIFY) {
                int modstate = state->mods & config.modifier;

#define DLOGMOD(modmask, status)                        \
    do {                                                \
        switch (modmask) {                              \
            case ShiftMask:                             \
                DLOG("ShiftMask got " #status "!\n");   \
                break;                                  \
            case ControlMask:                           \
                DLOG("ControlMask got " #status "!\n"); \
                break;                                  \
            case Mod1Mask:                              \
                DLOG("Mod1Mask got " #status "!\n");    \
                break;                                  \
            case Mod2Mask:                              \
                DLOG("Mod2Mask got " #status "!\n");    \
                break;                                  \
            case Mod3Mask:                              \
                DLOG("Mod3Mask got " #status "!\n");    \
                break;                                  \
            case Mod4Mask:                              \
                DLOG("Mod4Mask got " #status "!\n");    \
                break;                                  \
            case Mod5Mask:                              \
                DLOG("Mod5Mask got " #status "!\n");    \
                break;                                  \
        }                                               \
    } while (0)

                if (modstate != mod_pressed) {
                    if (modstate == 0) {
                        DLOGMOD(config.modifier, released);
                        if (!activated_mode)
                            hide_bars();
                    } else {
                        DLOGMOD(config.modifier, pressed);
                        activated_mode = false;
                        unhide_bars();
                    }
                    mod_pressed = modstate;
                }
#undef DLOGMOD
            }

            free(event);
            continue;
        }

        switch (type) {
            case XCB_VISIBILITY_NOTIFY:
                /* Visibility change: a bar is [un]obscured by other window */
                handle_visibility_notify((xcb_visibility_notify_event_t *)event);
                break;
            case XCB_EXPOSE:
                /* Expose-events happen, when the window needs to be redrawn */
                redraw_bars();
                break;
            case XCB_BUTTON_PRESS:
                /* Button press events are mouse buttons clicked on one of our bars */
                handle_button((xcb_button_press_event_t *)event);
                break;
            case XCB_CLIENT_MESSAGE:
                /* Client messages are used for client-to-client communication, for
                 * example system tray widgets talk to us directly via client messages. */
                handle_client_message((xcb_client_message_event_t *)event);
                break;
            case XCB_DESTROY_NOTIFY:
                /* DestroyNotify signifies the end of the XEmbed protocol */
                handle_destroy_notify((xcb_destroy_notify_event_t *)event);
                break;
            case XCB_UNMAP_NOTIFY:
                /* UnmapNotify is received when a tray client hides its window. */
                handle_unmap_notify((xcb_unmap_notify_event_t *)event);
                break;
            case XCB_MAP_NOTIFY:
                handle_map_notify((xcb_map_notify_event_t *)event);
                break;
            case XCB_PROPERTY_NOTIFY:
                /* PropertyNotify */
                handle_property_notify((xcb_property_notify_event_t *)event);
                break;
            case XCB_CONFIGURE_REQUEST:
                /* ConfigureRequest, sent by a tray child */
                handle_configure_request((xcb_configure_request_event_t *)event);
                break;
        }
        free(event);
    }
}

/*
 * Dummy callback. We only need this, so that the prepare and check watchers
 * are triggered
 *
 */
void xcb_io_cb(struct ev_loop *loop, ev_io *watcher, int revents) {
}

/*
 * Early initialization of the connection to X11: Everything which does not
 * depend on 'config'.
 *
 */
char *init_xcb_early() {
    /* FIXME: xcb_connect leaks memory */
    xcb_connection = xcb_connect(NULL, &screen);
    if (xcb_connection_has_error(xcb_connection)) {
        ELOG("Cannot open display\n");
        exit(EXIT_FAILURE);
    }
    conn = xcb_connection;
    DLOG("Connected to xcb\n");

/* We have to request the atoms we need */
#define ATOM_DO(name) atom_cookies[name] = xcb_intern_atom(xcb_connection, 0, strlen(#name), #name);
#include "xcb_atoms.def"

    root_screen = xcb_aux_get_screen(xcb_connection, screen);
    xcb_root = root_screen->root;

    depth = root_screen->root_depth;
    colormap = root_screen->default_colormap;
    visual_type = config.transparency ? xcb_aux_find_visual_by_attrs(root_screen, -1, 32) : NULL;
    if (visual_type != NULL) {
        depth = xcb_aux_get_depth_of_visual(root_screen, visual_type->visual_id);
        colormap = xcb_generate_id(xcb_connection);
        xcb_void_cookie_t cm_cookie = xcb_create_colormap_checked(xcb_connection,
                                                                  XCB_COLORMAP_ALLOC_NONE,
                                                                  colormap,
                                                                  xcb_root,
                                                                  visual_type->visual_id);
        if (xcb_request_failed(cm_cookie, "Could not allocate colormap")) {
            exit(EXIT_FAILURE);
        }
    } else {
        visual_type = get_visualtype(root_screen);
    }

    /* The various watchers to communicate with xcb */
    xcb_io = smalloc(sizeof(ev_io));
    xcb_prep = smalloc(sizeof(ev_prepare));
    xcb_chk = smalloc(sizeof(ev_check));

    ev_io_init(xcb_io, &xcb_io_cb, xcb_get_file_descriptor(xcb_connection), EV_READ);
    ev_prepare_init(xcb_prep, &xcb_prep_cb);
    ev_check_init(xcb_chk, &xcb_chk_cb);

    ev_io_start(main_loop, xcb_io);
    ev_prepare_start(main_loop, xcb_prep);
    ev_check_start(main_loop, xcb_chk);

    /* Now we get the atoms and save them in a nice data structure */
    get_atoms();

    char *path = root_atom_contents("I3_SOCKET_PATH", xcb_connection, screen);

    return path;
}

/*
 * Register for xkb keyevents. To grab modifiers without blocking other applications from receiving key events
 * involving that modifier, we sadly have to use xkb which is not yet fully supported
 * in xcb.
 *
 */
void register_xkb_keyevents() {
    const xcb_query_extension_reply_t *extreply;
    extreply = xcb_get_extension_data(conn, &xcb_xkb_id);
    if (!extreply->present) {
        ELOG("xkb is not present on this server\n");
        exit(EXIT_FAILURE);
    }
    DLOG("initializing xcb-xkb\n");
    xcb_xkb_use_extension(conn, XCB_XKB_MAJOR_VERSION, XCB_XKB_MINOR_VERSION);
    xcb_xkb_select_events(conn,
                          XCB_XKB_ID_USE_CORE_KBD,
                          XCB_XKB_EVENT_TYPE_STATE_NOTIFY,
                          0,
                          XCB_XKB_EVENT_TYPE_STATE_NOTIFY,
                          0xff,
                          0xff,
                          NULL);
    xkb_base = extreply->first_event;
}

/*
 * Deregister from xkb keyevents.
 *
 */
void deregister_xkb_keyevents() {
    xcb_xkb_select_events(conn,
                          XCB_XKB_ID_USE_CORE_KBD,
                          0,
                          0,
                          0,
                          0xff,
                          0xff,
                          NULL);
}

/*
 * Initialization which depends on 'config' being usable. Called after the
 * configuration has arrived.
 *
 */
void init_xcb_late(char *fontname) {
    if (fontname == NULL)
        fontname = "-misc-fixed-medium-r-normal--13-120-75-75-C-70-iso10646-1";

    /* Load the font */
    font = load_font(fontname, true);
    set_font(&font);
    DLOG("Calculated font-height: %d\n", font.height);

    /*
     * If the bar height was explicitly set, use it. Otherwise, calculate it
     * based on the font size.
     */
    if (config.bar_height <= 0)
        bar_height = font.height + 2 * logical_px(ws_voff_px);
    else
        bar_height = config.bar_height;
    icon_size = bar_height - 2 * logical_px(config.tray_padding);

    if (config.separator_symbol)
        separator_symbol_width = predict_text_width(config.separator_symbol);

    xcb_flush(xcb_connection);

    if (config.hide_on_modifier == M_HIDE)
        register_xkb_keyevents();
}

/*
 * Inform clients waiting for a new _NET_SYSTEM_TRAY that we took the
 * selection.
 *
 */
static void send_tray_clientmessage(void) {
    uint8_t buffer[32] = {0};
    xcb_client_message_event_t *ev = (xcb_client_message_event_t *)buffer;

    ev->response_type = XCB_CLIENT_MESSAGE;
    ev->window = xcb_root;
    ev->type = atoms[MANAGER];
    ev->format = 32;
    ev->data.data32[0] = XCB_CURRENT_TIME;
    ev->data.data32[1] = tray_reply->atom;
    ev->data.data32[2] = selwin;

    xcb_send_event(xcb_connection,
                   0,
                   xcb_root,
                   0xFFFFFF,
                   (char *)buffer);
}

/*
 * Initializes tray support by requesting the appropriate _NET_SYSTEM_TRAY atom
 * for the X11 display we are running on, then acquiring the selection for this
 * atom. Afterwards, tray clients will send ClientMessages to our window.
 *
 */
void init_tray(void) {
    DLOG("Initializing system tray functionality\n");
    /* request the tray manager atom for the X11 display we are running on */
    char atomname[strlen("_NET_SYSTEM_TRAY_S") + 11];
    snprintf(atomname, strlen("_NET_SYSTEM_TRAY_S") + 11, "_NET_SYSTEM_TRAY_S%d", screen);
    xcb_intern_atom_cookie_t tray_cookie;
    if (tray_reply == NULL)
        tray_cookie = xcb_intern_atom(xcb_connection, 0, strlen(atomname), atomname);

    /* tray support: we need a window to own the selection */
    selwin = xcb_generate_id(xcb_connection);
    uint32_t selmask = XCB_CW_BACK_PIXEL | XCB_CW_BORDER_PIXEL | XCB_CW_OVERRIDE_REDIRECT | XCB_CW_COLORMAP;
    uint32_t selval[] = {root_screen->black_pixel, root_screen->black_pixel, 1, colormap};
    xcb_create_window(xcb_connection,
                      depth,
                      selwin,
                      xcb_root,
                      -1, -1,
                      1, 1,
                      0,
                      XCB_WINDOW_CLASS_INPUT_OUTPUT,
                      visual_type->visual_id,
                      selmask,
                      selval);

    uint32_t orientation = _NET_SYSTEM_TRAY_ORIENTATION_HORZ;
    /* set the atoms */
    xcb_change_property(xcb_connection,
                        XCB_PROP_MODE_REPLACE,
                        selwin,
                        atoms[_NET_SYSTEM_TRAY_ORIENTATION],
                        XCB_ATOM_CARDINAL,
                        32,
                        1,
                        &orientation);
    xcb_change_property(xcb_connection,
                        XCB_PROP_MODE_REPLACE,
                        selwin,
                        atoms[_NET_SYSTEM_TRAY_VISUAL],
                        XCB_ATOM_VISUALID,
                        32,
                        1,
                        &visual_type->visual_id);

    init_tray_colors();

    if (tray_reply == NULL) {
        if (!(tray_reply = xcb_intern_atom_reply(xcb_connection, tray_cookie, NULL))) {
            ELOG("Could not get atom %s\n", atomname);
            exit(EXIT_FAILURE);
        }
    }

    xcb_set_selection_owner(xcb_connection,
                            selwin,
                            tray_reply->atom,
                            XCB_CURRENT_TIME);

    /* Verify that we have the selection */
    xcb_get_selection_owner_cookie_t selcookie;
    xcb_get_selection_owner_reply_t *selreply;

    selcookie = xcb_get_selection_owner(xcb_connection, tray_reply->atom);
    if (!(selreply = xcb_get_selection_owner_reply(xcb_connection, selcookie, NULL))) {
        ELOG("Could not get selection owner for %s\n", atomname);
        exit(EXIT_FAILURE);
    }

    if (selreply->owner != selwin) {
        ELOG("Could not set the %s selection. "
             "Maybe another tray is already running?\n",
             atomname);
        /* NOTE that this error is not fatal. We just can’t provide tray
         * functionality */
        free(selreply);
        return;
    }

    send_tray_clientmessage();
}

/*
 * We need to set the _NET_SYSTEM_TRAY_COLORS atom on the tray selection window
 * to make GTK+ 3 applets with symbolic icons visible. If the colors are unset,
 * they assume a light background.
 * See also https://bugzilla.gnome.org/show_bug.cgi?id=679591
 *
 */
void init_tray_colors(void) {
    /* Convert colors.bar_fg (#rrggbb) to 16-bit RGB */
    const char *bar_fg = (config.colors.bar_fg ? config.colors.bar_fg : "#FFFFFF");

    DLOG("Setting bar_fg = %s as _NET_SYSTEM_TRAY_COLORS\n", bar_fg);

    char strgroups[3][3] = {{bar_fg[1], bar_fg[2], '\0'},
                            {bar_fg[3], bar_fg[4], '\0'},
                            {bar_fg[5], bar_fg[6], '\0'}};
    const uint8_t r = strtol(strgroups[0], NULL, 16);
    const uint8_t g = strtol(strgroups[1], NULL, 16);
    const uint8_t b = strtol(strgroups[2], NULL, 16);

    const uint16_t r16 = ((uint16_t)r << 8) | r;
    const uint16_t g16 = ((uint16_t)g << 8) | g;
    const uint16_t b16 = ((uint16_t)b << 8) | b;

    const uint32_t tray_colors[12] = {
        r16, g16, b16, /* foreground color */
        r16, g16, b16, /* error color */
        r16, g16, b16, /* warning color */
        r16, g16, b16, /* success color */
    };

    xcb_change_property(xcb_connection,
                        XCB_PROP_MODE_REPLACE,
                        selwin,
                        atoms[_NET_SYSTEM_TRAY_COLORS],
                        XCB_ATOM_CARDINAL,
                        32,
                        12,
                        tray_colors);
}

/*
 * Cleanup the xcb stuff.
 * Called once, before the program terminates.
 *
 */
void clean_xcb(void) {
    i3_output *o_walk;
    free_workspaces();
    SLIST_FOREACH(o_walk, outputs, slist) {
        destroy_window(o_walk);
        FREE(o_walk->trayclients);
        FREE(o_walk->workspaces);
        FREE(o_walk->name);
    }
    FREE_SLIST(outputs, i3_output);
    FREE(outputs);

    xcb_flush(xcb_connection);
    xcb_aux_sync(xcb_connection);
    xcb_disconnect(xcb_connection);

    ev_check_stop(main_loop, xcb_chk);
    ev_prepare_stop(main_loop, xcb_prep);
    ev_io_stop(main_loop, xcb_io);

    FREE(xcb_chk);
    FREE(xcb_prep);
    FREE(xcb_io);
}

/*
 * Get the earlier requested atoms and save them in the prepared data structure
 *
 */
void get_atoms(void) {
    xcb_intern_atom_reply_t *reply;
#define ATOM_DO(name)                                                        \
    reply = xcb_intern_atom_reply(xcb_connection, atom_cookies[name], NULL); \
    if (reply == NULL) {                                                     \
        ELOG("Could not get atom %s\n", #name);                              \
        exit(EXIT_FAILURE);                                                  \
    }                                                                        \
    atoms[name] = reply->atom;                                               \
    free(reply);

#include "xcb_atoms.def"
    DLOG("Got atoms\n");
}

/*
 * Reparents all tray clients of the specified output to the root window. This
 * is either used when shutting down, when an output appears (xrandr --output
 * VGA1 --off) or when the primary output changes.
 *
 * Applications using the tray will start the protocol from the beginning again
 * afterwards.
 *
 */
void kick_tray_clients(i3_output *output) {
    if (TAILQ_EMPTY(output->trayclients))
        return;

    trayclient *trayclient;
    while (!TAILQ_EMPTY(output->trayclients)) {
        trayclient = TAILQ_FIRST(output->trayclients);
        /* Unmap, then reparent (to root) the tray client windows */
        xcb_unmap_window(xcb_connection, trayclient->win);
        xcb_reparent_window(xcb_connection,
                            trayclient->win,
                            xcb_root,
                            0,
                            0);

        /* We remove the trayclient right here. We might receive an UnmapNotify
         * event afterwards, but better safe than sorry. */
        TAILQ_REMOVE(output->trayclients, trayclient, tailq);
    }

    /* Fake a DestroyNotify so that Qt re-adds tray icons.
     * We cannot actually destroy the window because then Qt will not restore
     * its event mask on the new window. */
    uint8_t buffer[32] = {0};
    xcb_destroy_notify_event_t *event = (xcb_destroy_notify_event_t *)buffer;

    event->response_type = XCB_DESTROY_NOTIFY;
    event->event = selwin;
    event->window = selwin;

    xcb_send_event(conn, false, selwin, XCB_EVENT_MASK_STRUCTURE_NOTIFY, (char *)event);

    send_tray_clientmessage();
}

/*
 * Destroy the bar of the specified output
 *
 */
void destroy_window(i3_output *output) {
    if (output == NULL) {
        return;
    }
    if (output->bar.id == XCB_NONE) {
        return;
    }

    kick_tray_clients(output);
    xcb_destroy_window(xcb_connection, output->bar.id);
    output->bar.id = XCB_NONE;
}

/* Strut partial tells i3 where to reserve space for i3bar. This is determined
 * by the `position` bar config directive. */
xcb_void_cookie_t config_strut_partial(i3_output *output) {
    /* A local struct to save the strut_partial property */
    struct {
        uint32_t left;
        uint32_t right;
        uint32_t top;
        uint32_t bottom;
        uint32_t left_start_y;
        uint32_t left_end_y;
        uint32_t right_start_y;
        uint32_t right_end_y;
        uint32_t top_start_x;
        uint32_t top_end_x;
        uint32_t bottom_start_x;
        uint32_t bottom_end_x;
    } __attribute__((__packed__)) strut_partial;
    memset(&strut_partial, 0, sizeof(strut_partial));

    switch (config.position) {
        case POS_NONE:
            break;
        case POS_TOP:
            strut_partial.top = bar_height;
            strut_partial.top_start_x = output->rect.x;
            strut_partial.top_end_x = output->rect.x + output->rect.w;
            break;
        case POS_BOT:
            strut_partial.bottom = bar_height;
            strut_partial.bottom_start_x = output->rect.x;
            strut_partial.bottom_end_x = output->rect.x + output->rect.w;
            break;
    }
    return xcb_change_property(xcb_connection,
                               XCB_PROP_MODE_REPLACE,
                               output->bar.id,
                               atoms[_NET_WM_STRUT_PARTIAL],
                               XCB_ATOM_CARDINAL,
                               32,
                               12,
                               &strut_partial);
}

/*
 * Reconfigure all bars and create new bars for recently activated outputs
 *
 */
void reconfig_windows(bool redraw_bars) {
    uint32_t mask;
    uint32_t values[5];
    static bool tray_configured = false;

    i3_output *walk;
    SLIST_FOREACH(walk, outputs, slist) {
        if (!walk->active) {
            /* If an output is not active, we destroy its bar */
            /* FIXME: Maybe we rather want to unmap? */
            DLOG("Destroying window for output %s\n", walk->name);
            destroy_window(walk);
            continue;
        }
        if (walk->bar.id == XCB_NONE) {
            DLOG("Creating window for output %s\n", walk->name);

            xcb_window_t bar_id = xcb_generate_id(xcb_connection);
            xcb_pixmap_t buffer_id = xcb_generate_id(xcb_connection);
            xcb_pixmap_t statusline_buffer_id = xcb_generate_id(xcb_connection);
            mask = XCB_CW_BACK_PIXEL | XCB_CW_BORDER_PIXEL | XCB_CW_OVERRIDE_REDIRECT | XCB_CW_EVENT_MASK | XCB_CW_COLORMAP;

            values[0] = colors.bar_bg.colorpixel;
            values[1] = root_screen->black_pixel;
            /* If hide_on_modifier is set to hide or invisible mode, i3 is not supposed to manage our bar windows */
            values[2] = (config.hide_on_modifier == M_DOCK ? 0 : 1);
            /* We enable the following EventMask fields:
             * EXPOSURE, to get expose events (we have to re-draw then)
             * SUBSTRUCTURE_REDIRECT, to get ConfigureRequests when the tray
             *                        child windows use ConfigureWindow
             * BUTTON_PRESS, to handle clicks on the workspace buttons
             * */
            values[3] = XCB_EVENT_MASK_EXPOSURE |
                        XCB_EVENT_MASK_SUBSTRUCTURE_REDIRECT |
                        XCB_EVENT_MASK_BUTTON_PRESS;
            if (config.hide_on_modifier == M_DOCK) {
                /* If the bar is normally visible, catch visibility change events to suspend
                 * the status process when the bar is obscured by full-screened windows.  */
                values[3] |= XCB_EVENT_MASK_VISIBILITY_CHANGE;
                walk->visible = true;
            }
            values[4] = colormap;

            xcb_void_cookie_t win_cookie = xcb_create_window_checked(xcb_connection,
                                                                     depth,
                                                                     bar_id,
                                                                     xcb_root,
                                                                     walk->rect.x, walk->rect.y + walk->rect.h - bar_height,
                                                                     walk->rect.w, bar_height,
                                                                     0,
                                                                     XCB_WINDOW_CLASS_INPUT_OUTPUT,
                                                                     visual_type->visual_id,
                                                                     mask,
                                                                     values);

            /* The double-buffer we use to render stuff off-screen */
            xcb_void_cookie_t pm_cookie = xcb_create_pixmap_checked(xcb_connection,
                                                                    depth,
                                                                    buffer_id,
                                                                    bar_id,
                                                                    walk->rect.w,
                                                                    bar_height);

            /* The double-buffer we use to render the statusline before copying to buffer */
            xcb_void_cookie_t slpm_cookie = xcb_create_pixmap_checked(xcb_connection,
                                                                      depth,
                                                                      statusline_buffer_id,
                                                                      bar_id,
                                                                      walk->rect.w,
                                                                      bar_height);

            /* Set the WM_CLASS and WM_NAME (we don't need UTF-8) atoms */
            xcb_void_cookie_t class_cookie;
            class_cookie = xcb_change_property(xcb_connection,
                                               XCB_PROP_MODE_REPLACE,
                                               bar_id,
                                               XCB_ATOM_WM_CLASS,
                                               XCB_ATOM_STRING,
                                               8,
                                               (strlen("i3bar") + 1) * 2,
                                               "i3bar\0i3bar\0");

            char *name;
            sasprintf(&name, "i3bar for output %s", walk->name);
            xcb_void_cookie_t name_cookie;
            name_cookie = xcb_change_property(xcb_connection,
                                              XCB_PROP_MODE_REPLACE,
                                              bar_id,
                                              XCB_ATOM_WM_NAME,
                                              XCB_ATOM_STRING,
                                              8,
                                              strlen(name),
                                              name);
            free(name);

            /* We want dock windows (for now). When override_redirect is set, i3 is ignoring
             * this one */
            xcb_void_cookie_t dock_cookie = xcb_change_property(xcb_connection,
                                                                XCB_PROP_MODE_REPLACE,
                                                                bar_id,
                                                                atoms[_NET_WM_WINDOW_TYPE],
                                                                XCB_ATOM_ATOM,
                                                                32,
                                                                1,
                                                                (unsigned char *)&atoms[_NET_WM_WINDOW_TYPE_DOCK]);

            draw_util_surface_init(xcb_connection, &walk->bar, bar_id, NULL, walk->rect.w, bar_height);
            draw_util_surface_init(xcb_connection, &walk->buffer, buffer_id, NULL, walk->rect.w, bar_height);
            draw_util_surface_init(xcb_connection, &walk->statusline_buffer, statusline_buffer_id, NULL, walk->rect.w, bar_height);

            xcb_void_cookie_t strut_cookie = config_strut_partial(walk);

            /* We finally map the bar (display it on screen), unless the modifier-switch is on */
            xcb_void_cookie_t map_cookie;
            if (config.hide_on_modifier == M_DOCK) {
                map_cookie = xcb_map_window_checked(xcb_connection, bar_id);
            }

            if (xcb_request_failed(win_cookie, "Could not create window") ||
                xcb_request_failed(pm_cookie, "Could not create pixmap") ||
                xcb_request_failed(slpm_cookie, "Could not create statusline pixmap") ||
                xcb_request_failed(dock_cookie, "Could not set dock mode") ||
                xcb_request_failed(class_cookie, "Could not set WM_CLASS") ||
                xcb_request_failed(name_cookie, "Could not set WM_NAME") ||
                xcb_request_failed(strut_cookie, "Could not set strut") ||
                ((config.hide_on_modifier == M_DOCK) && xcb_request_failed(map_cookie, "Could not map window"))) {
                exit(EXIT_FAILURE);
            }

            /* Unless "tray_output none" was specified, we need to initialize the tray. */
            const char *first = (TAILQ_EMPTY(&(config.tray_outputs))) ? SLIST_FIRST(outputs)->name : TAILQ_FIRST(&(config.tray_outputs))->output;
            if (!tray_configured && strcasecmp(first, "none") != 0) {
                /* We do a sanity check here to ensure that this i3bar instance actually handles
                 * the output on which the tray should appear. For example,
                 * consider tray_output == [VGA-1], but output == [HDMI-1]. */

                /* If no tray_output was specified, we go ahead and initialize the tray as
                 * we will be using the first available output. */
                if (TAILQ_EMPTY(&(config.tray_outputs)))
                    init_tray();

                /* If one or more tray_output assignments were specified, we ensure that at least one of
                 * them is actually an output managed by this instance. */
                tray_output_t *tray_output;
                TAILQ_FOREACH(tray_output, &(config.tray_outputs), tray_outputs) {
                    i3_output *output;
                    bool found = false;
                    SLIST_FOREACH(output, outputs, slist) {
                        if (strcasecmp(output->name, tray_output->output) == 0 ||
                            (strcasecmp(tray_output->output, "primary") == 0 && output->primary)) {
                            found = true;
                            init_tray();
                            break;
                        }
                    }

                    if (found)
                        break;
                }

                tray_configured = true;
            }
        } else {
            /* We already have a bar, so we just reconfigure it */
            mask = XCB_CONFIG_WINDOW_X |
                   XCB_CONFIG_WINDOW_Y |
                   XCB_CONFIG_WINDOW_WIDTH |
                   XCB_CONFIG_WINDOW_HEIGHT |
                   XCB_CONFIG_WINDOW_STACK_MODE;
            values[0] = walk->rect.x;
            if (config.position == POS_TOP)
                values[1] = walk->rect.y;
            else
                values[1] = walk->rect.y + walk->rect.h - bar_height;
            values[2] = walk->rect.w;
            values[3] = bar_height;
            values[4] = XCB_STACK_MODE_ABOVE;

            DLOG("Reconfiguring strut partial property for output %s\n", walk->name);
            xcb_void_cookie_t strut_cookie = config_strut_partial(walk);

            DLOG("Destroying buffer for output %s\n", walk->name);
            xcb_free_pixmap(xcb_connection, walk->buffer.id);

            DLOG("Destroying statusline buffer for output %s\n", walk->name);
            xcb_free_pixmap(xcb_connection, walk->statusline_buffer.id);

            DLOG("Reconfiguring window for output %s to %d,%d\n", walk->name, values[0], values[1]);
            xcb_void_cookie_t cfg_cookie = xcb_configure_window_checked(xcb_connection,
                                                                        walk->bar.id,
                                                                        mask,
                                                                        values);

            mask = XCB_CW_OVERRIDE_REDIRECT;
            values[0] = (config.hide_on_modifier == M_DOCK ? 0 : 1);
            DLOG("Changing window attribute override_redirect for output %s to %d\n", walk->name, values[0]);
            xcb_void_cookie_t chg_cookie = xcb_change_window_attributes(xcb_connection,
                                                                        walk->bar.id,
                                                                        mask,
                                                                        values);

            DLOG("Recreating buffer for output %s\n", walk->name);
            xcb_void_cookie_t pm_cookie = xcb_create_pixmap_checked(xcb_connection,
                                                                    depth,
                                                                    walk->buffer.id,
                                                                    walk->bar.id,
                                                                    walk->rect.w,
                                                                    bar_height);

            DLOG("Recreating statusline buffer for output %s\n", walk->name);
            xcb_void_cookie_t slpm_cookie = xcb_create_pixmap_checked(xcb_connection,
                                                                      depth,
                                                                      walk->statusline_buffer.id,
                                                                      walk->bar.id,
                                                                      walk->rect.w,
                                                                      bar_height);

            draw_util_surface_free(xcb_connection, &(walk->bar));
            draw_util_surface_free(xcb_connection, &(walk->buffer));
            draw_util_surface_free(xcb_connection, &(walk->statusline_buffer));
            draw_util_surface_init(xcb_connection, &(walk->bar), walk->bar.id, NULL, walk->rect.w, bar_height);
            draw_util_surface_init(xcb_connection, &(walk->buffer), walk->buffer.id, NULL, walk->rect.w, bar_height);
            draw_util_surface_init(xcb_connection, &(walk->statusline_buffer), walk->statusline_buffer.id, NULL, walk->rect.w, bar_height);

            xcb_void_cookie_t map_cookie, umap_cookie;
            if (redraw_bars) {
                /* Unmap the window, and draw it again when in dock mode */
                umap_cookie = xcb_unmap_window_checked(xcb_connection, walk->bar.id);
                if (config.hide_on_modifier == M_DOCK) {
                    cont_child();
                    map_cookie = xcb_map_window_checked(xcb_connection, walk->bar.id);
                } else {
                    stop_child();
                }

                if (config.hide_on_modifier == M_HIDE) {
                    /* Switching to hide mode, register for keyevents */
                    register_xkb_keyevents();
                } else {
                    /* Switching to dock/invisible mode, deregister from keyevents */
                    deregister_xkb_keyevents();
                }
            }

            if (xcb_request_failed(cfg_cookie, "Could not reconfigure window") ||
                xcb_request_failed(chg_cookie, "Could not change window") ||
                xcb_request_failed(pm_cookie, "Could not create pixmap") ||
                xcb_request_failed(slpm_cookie, "Could not create statusline pixmap") ||
                xcb_request_failed(strut_cookie, "Could not set strut") ||
                (redraw_bars && (xcb_request_failed(umap_cookie, "Could not unmap window") ||
                                 (config.hide_on_modifier == M_DOCK && xcb_request_failed(map_cookie, "Could not map window"))))) {
                exit(EXIT_FAILURE);
            }
        }
    }
}

/*
 * Render the bars, with buttons and statusline
 *
 */
void draw_bars(bool unhide) {
    DLOG("Drawing bars...\n");

    uint32_t full_statusline_width = predict_statusline_length(false);
    uint32_t short_statusline_width = predict_statusline_length(true);

    i3_output *outputs_walk;
    SLIST_FOREACH(outputs_walk, outputs, slist) {
        int workspace_width = 0;

        if (!outputs_walk->active) {
            DLOG("Output %s inactive, skipping...\n", outputs_walk->name);
            continue;
        }
        if (outputs_walk->bar.id == XCB_NONE) {
            /* Oh shit, an active output without an own bar. Create it now! */
            reconfig_windows(false);
        }

        bool use_focus_colors = output_has_focus(outputs_walk);

        /* First things first: clear the backbuffer */
        draw_util_clear_surface(xcb_connection, &(outputs_walk->buffer),
                                (use_focus_colors ? colors.focus_bar_bg : colors.bar_bg));

        if (!config.disable_ws) {
            i3_ws *ws_walk;
            TAILQ_FOREACH(ws_walk, outputs_walk->workspaces, tailq) {
                DLOG("Drawing button for WS %s at x = %d, len = %d\n",
                     i3string_as_utf8(ws_walk->name), workspace_width, ws_walk->name_width);
                color_t fg_color = colors.inactive_ws_fg;
                color_t bg_color = colors.inactive_ws_bg;
                color_t border_color = colors.inactive_ws_border;
                if (ws_walk->visible) {
                    if (!ws_walk->focused) {
                        fg_color = colors.active_ws_fg;
                        bg_color = colors.active_ws_bg;
                        border_color = colors.active_ws_border;
                    } else {
                        fg_color = colors.focus_ws_fg;
                        bg_color = colors.focus_ws_bg;
                        border_color = colors.focus_ws_border;
                    }
                }
                if (ws_walk->urgent) {
                    DLOG("WS %s is urgent!\n", i3string_as_utf8(ws_walk->name));
                    fg_color = colors.urgent_ws_fg;
                    bg_color = colors.urgent_ws_bg;
                    border_color = colors.urgent_ws_border;
                    unhide = true;
                }

                /* Draw the border of the button. */
                draw_util_rectangle(xcb_connection, &(outputs_walk->buffer), border_color,
                                    workspace_width,
                                    logical_px(1),
                                    ws_walk->name_width + 2 * logical_px(ws_hoff_px) + 2 * logical_px(1),
                                    bar_height - 2 * logical_px(1));

                /* Draw the inside of the button. */
                draw_util_rectangle(xcb_connection, &(outputs_walk->buffer), bg_color,
                                    workspace_width + logical_px(1),
                                    2 * logical_px(1),
                                    ws_walk->name_width + 2 * logical_px(ws_hoff_px),
                                    bar_height - 4 * logical_px(1));

                draw_util_text(ws_walk->name, &(outputs_walk->buffer), fg_color, bg_color,
                               workspace_width + logical_px(ws_hoff_px) + logical_px(1),
                               bar_height / 2 - font.height / 2,
                               ws_walk->name_width);

                workspace_width += 2 * logical_px(ws_hoff_px) + 2 * logical_px(1) + ws_walk->name_width;
                if (TAILQ_NEXT(ws_walk, tailq) != NULL)
                    workspace_width += logical_px(ws_spacing_px);
            }
        }

        if (binding.name && !config.disable_binding_mode_indicator) {
            workspace_width += logical_px(ws_spacing_px);

            color_t fg_color = colors.binding_mode_fg;
            color_t bg_color = colors.binding_mode_bg;

            draw_util_rectangle(xcb_connection, &(outputs_walk->buffer), colors.binding_mode_border,
                                workspace_width,
                                logical_px(1),
                                binding.width + 2 * logical_px(ws_hoff_px) + 2 * logical_px(1),
                                bar_height - 2 * logical_px(1));

            draw_util_rectangle(xcb_connection, &(outputs_walk->buffer), bg_color,
                                workspace_width + logical_px(1),
                                2 * logical_px(1),
                                binding.width + 2 * logical_px(ws_hoff_px),
                                bar_height - 4 * logical_px(1));

            draw_util_text(binding.name, &(outputs_walk->buffer), fg_color, bg_color,
                           workspace_width + logical_px(ws_hoff_px) + logical_px(1),
                           bar_height / 2 - font.height / 2,
                           binding.width);

            unhide = true;
            workspace_width += 2 * logical_px(ws_hoff_px) + 2 * logical_px(1) + binding.width;
        }

        if (!TAILQ_EMPTY(&statusline_head)) {
            DLOG("Printing statusline!\n");

            int tray_width = get_tray_width(outputs_walk->trayclients);
            uint32_t max_statusline_width = outputs_walk->rect.w - workspace_width - tray_width - 2 * logical_px(sb_hoff_px);
            uint32_t clip_left = 0;
            uint32_t statusline_width = full_statusline_width;
            bool use_short_text = false;

            if (statusline_width > max_statusline_width) {
                statusline_width = short_statusline_width;
                use_short_text = true;
                if (statusline_width > max_statusline_width) {
                    clip_left = statusline_width - max_statusline_width;
                }
            }

            int16_t visible_statusline_width = MIN(statusline_width, max_statusline_width);
            int x_dest = outputs_walk->rect.w - tray_width - logical_px(sb_hoff_px) - visible_statusline_width;

            draw_statusline(outputs_walk, clip_left, use_focus_colors, use_short_text);
            draw_util_copy_surface(xcb_connection, &outputs_walk->statusline_buffer, &outputs_walk->buffer, 0, 0,
                                   x_dest, 0, visible_statusline_width, (int16_t)bar_height);

            outputs_walk->statusline_width = statusline_width;
            outputs_walk->statusline_short_text = use_short_text;
        }
    }

    /* Assure the bar is hidden/unhidden according to the specified hidden_state and mode */
    if (mod_pressed ||
        config.hidden_state == S_SHOW ||
        unhide) {
        unhide_bars();
    } else if (config.hide_on_modifier == M_HIDE) {
        hide_bars();
    }

    redraw_bars();
}

/*
 * Redraw the bars, i.e. simply copy the buffer to the barwindow
 *
 */
void redraw_bars(void) {
    i3_output *outputs_walk;
    SLIST_FOREACH(outputs_walk, outputs, slist) {
        if (!outputs_walk->active) {
            continue;
        }

        draw_util_copy_surface(xcb_connection, &(outputs_walk->buffer), &(outputs_walk->bar), 0, 0,
                               0, 0, outputs_walk->rect.w, outputs_walk->rect.h);
        xcb_flush(xcb_connection);
    }
}

/*
 * Set the current binding mode
 *
 */
void set_current_mode(struct mode *current) {
    I3STRING_FREE(binding.name);
    binding = *current;
    activated_mode = binding.name != NULL;
    return;
}<|MERGE_RESOLUTION|>--- conflicted
+++ resolved
@@ -299,20 +299,12 @@
                                 bar_height - logical_px(2));
 
             /* Draw the background. */
-<<<<<<< HEAD
             bool is_border = !!block->border;
-            draw_util_rectangle(&output->statusline_buffer, bg_color,
+            draw_util_rectangle(xcb_connection, &output->statusline_buffer, bg_color,
                                 x + is_border * logical_px(block->border_left),
                                 logical_px(1) + is_border * logical_px(block->border_top),
                                 full_render_width - is_border * logical_px(block->border_right + block->border_left),
                                 bar_height - is_border * logical_px(block->border_bottom + block->border_top) - logical_px(2));
-=======
-            draw_util_rectangle(xcb_connection, &output->statusline_buffer, bg_color,
-                                x + border_width,
-                                logical_px(1) + border_width,
-                                full_render_width - 2 * border_width,
-                                bar_height - 2 * border_width - logical_px(2));
->>>>>>> 984658e4
         }
 
         draw_util_text(block->full_text, &output->statusline_buffer, fg_color, colors.bar_bg,
