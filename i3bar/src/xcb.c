--- conflicted
+++ resolved
@@ -181,12 +181,10 @@
 
     /* Draw the text of each block. */
     uint32_t x = 0;
-    TAILQ_FOREACH(block, &statusline_head, blocks) {
+    TAILQ_FOREACH (block, &statusline_head, blocks) {
         if (i3string_get_num_bytes(block->full_text) == 0)
             continue;
-        uint32_t fg_color;
-
-<<<<<<< HEAD
+
         uint32_t fg_color = (block->color ? get_colorpixel(block->color) : colors.bar_fg);
         if (block->border || block->background || block->urgent) {
             if (block->urgent)
@@ -236,29 +234,6 @@
                   x + block->x_offset + logical_px(1) + block->border_left,
                   bar_height / 2 - font.height / 2,
                   block->width - logical_px(1) - block->border_left - block->border_right);
-=======
-        /* If this block is urgent, draw it with the defined color and border. */
-        if (block->urgent) {
-            fg_color = colors.urgent_ws_fg;
-
-            uint32_t mask = XCB_GC_FOREGROUND | XCB_GC_BACKGROUND;
-
-            /* Draw the background */
-            uint32_t bg_color = colors.urgent_ws_bg;
-            uint32_t bg_values[] = { bg_color, bg_color };
-            xcb_change_gc(xcb_connection, statusline_ctx, mask, bg_values);
-
-            /* The urgent background “overshoots” by 2 px so that the text that
-             * is printed onto it will not be look so cut off. */
-            xcb_rectangle_t bg_rect = { x - logical_px(2), logical_px(1), block->width + logical_px(4), bar_height - logical_px(2) };
-            xcb_poly_fill_rectangle(xcb_connection, statusline_pm, statusline_ctx, 1, &bg_rect);
-        } else {
-            fg_color = (block->color ? get_colorpixel(block->color) : colors.bar_fg);
-        }
-
-        set_font_colors(statusline_ctx, fg_color, colors.bar_bg);
-        draw_text(block->full_text, statusline_pm, statusline_ctx, x + block->x_offset, 3, block->width);
->>>>>>> 3f126c61
         x += block->width + block->sep_block_width + block->x_offset + block->x_append;
 
         uint32_t sep_offset = get_sep_offset(block);
@@ -1037,13 +1012,10 @@
         }
 
         switch (type) {
-<<<<<<< HEAD
-=======
             case XCB_VISIBILITY_NOTIFY:
                 /* Visibility change: a bar is [un]obscured by other window */
                 handle_visibility_notify((xcb_visibility_notify_event_t *)event);
                 break;
->>>>>>> 3f126c61
             case XCB_EXPOSE:
                 /* Expose-events happen, when the window needs to be redrawn */
                 redraw_bars();
