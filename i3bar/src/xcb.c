--- conflicted
+++ resolved
@@ -192,7 +192,6 @@
 
             uint32_t mask = XCB_GC_FOREGROUND | XCB_GC_BACKGROUND;
 
-<<<<<<< HEAD
             /* Let's determine the colors first. */
             uint32_t border_color = colors.bar_bg;
             uint32_t bg_color = colors.bar_bg;
@@ -227,16 +226,6 @@
                     - is_border * (block->border_right + block->border_left),
                 bar_height - is_border * (block->border_bottom + block->border_top) - logical_px(2)
             };
-=======
-            /* Draw the background */
-            uint32_t bg_color = colors.urgent_ws_bg;
-            uint32_t bg_values[] = {bg_color, bg_color};
-            xcb_change_gc(xcb_connection, statusline_ctx, mask, bg_values);
-
-            /* The urgent background “overshoots” by 2 px so that the text that
-             * is printed onto it will not be look so cut off. */
-            xcb_rectangle_t bg_rect = {x - logical_px(2), logical_px(1), block->width + logical_px(4), bar_height - logical_px(2)};
->>>>>>> eb969fee
             xcb_poly_fill_rectangle(xcb_connection, statusline_pm, statusline_ctx, 1, &bg_rect);
         }
 
