--- conflicted
+++ resolved
@@ -249,7 +249,7 @@
 
     /* Draw the text of each block. */
     uint32_t x = 0;
-    TAILQ_FOREACH (block, &statusline_head, blocks) {
+    TAILQ_FOREACH(block, &statusline_head, blocks) {
         if (i3string_get_num_bytes(block->full_text) == 0)
             continue;
 
@@ -275,42 +275,23 @@
             }
 
             /* Draw the border. */
-<<<<<<< HEAD
-            uint32_t border_values[] = { border_color, border_color };
-            xcb_change_gc(xcb_connection, statusline_ctx, mask, border_values);
-
-            xcb_rectangle_t border_rect = { x, logical_px(1),
-                                            block->width + block->x_offset + block->x_append, bar_height - logical_px(2) };
-=======
             uint32_t border_values[] = {border_color, border_color};
             xcb_change_gc(xcb_connection, statusline_ctx, mask, border_values);
 
             xcb_rectangle_t border_rect = {x, logical_px(1),
                                            block->width + block->x_offset + block->x_append, bar_height - logical_px(2)};
->>>>>>> 01117454
             xcb_poly_fill_rectangle(xcb_connection, statusline_pm, statusline_ctx, 1, &border_rect);
 
             /* Draw the background. */
             bool is_border = !!block->border;
-<<<<<<< HEAD
-            uint32_t bg_values[] = { bg_color, bg_color };
-=======
             uint32_t bg_values[] = {bg_color, bg_color};
->>>>>>> 01117454
             xcb_change_gc(xcb_connection, statusline_ctx, mask, bg_values);
 
             xcb_rectangle_t bg_rect = {
                 x + is_border * block->border_left,
                 logical_px(1) + is_border * block->border_top,
-<<<<<<< HEAD
-                block->width + block->x_offset + block->x_append 
-                    - is_border * (block->border_right + block->border_left),
-                bar_height - is_border * (block->border_bottom + block->border_top) - logical_px(2)
-            };
-=======
                 block->width + block->x_offset + block->x_append - is_border * (block->border_right + block->border_left),
                 bar_height - is_border * (block->border_bottom + block->border_top) - logical_px(2)};
->>>>>>> 01117454
             xcb_poly_fill_rectangle(xcb_connection, statusline_pm, statusline_ctx, 1, &bg_rect);
         }
 
@@ -534,18 +515,7 @@
             cur_ws = TAILQ_NEXT(cur_ws, tailq);
             break;
         case 1:
-<<<<<<< HEAD
-            /* Check if this event regards a workspace button */
-            TAILQ_FOREACH(cur_ws, walk->workspaces, tailq) {
-                DLOG("x = %d\n", x);
-                if (x >= 0 && x <= cur_ws->name_width + logical_px(11)) {
-                    break;
-                }
-                x -= cur_ws->name_width + logical_px(11);
-            }
-=======
             cur_ws = clicked_ws;
->>>>>>> 01117454
 
             /* if no workspace was clicked, focus our currently visible
              * workspace if it is not already focused */
@@ -1272,29 +1242,19 @@
     /* Load the font */
     font = load_font(fontname, true);
     set_font(&font);
-<<<<<<< HEAD
-    DLOG("Calculated Font-height: %d\n", font.height);
-=======
     DLOG("Calculated font-height: %d\n", font.height);
->>>>>>> 01117454
 
     /*
      * If the bar height was explicitly set, use it. Otherwise, calculate it
      * based on the font size.
      */
     if (config.bar_height <= 0)
-<<<<<<< HEAD
-        bar_height = font.height + logical_px(6);
-    else
-        bar_height = config.bar_height;
-=======
         bar_height = font.height + 2 * logical_px(ws_voff_px);
     else
         bar_height = config.bar_height;
 
     if (config.separator_symbol)
         separator_symbol_width = predict_text_width(config.separator_symbol);
->>>>>>> 01117454
 
     xcb_flush(xcb_connection);
 
@@ -1929,13 +1889,8 @@
                               vals_border);
                 xcb_rectangle_t rect_border = {workspace_width,
                                                logical_px(1),
-<<<<<<< HEAD
-                                               ws_walk->name_width + logical_px(10),
-                                               bar_height - logical_px(2)};
-=======
                                                ws_walk->name_width + 2 * logical_px(ws_hoff_px) + 2 * logical_px(1),
                                                bar_height - 2 * logical_px(1)};
->>>>>>> 01117454
                 xcb_poly_fill_rectangle(xcb_connection,
                                         outputs_walk->buffer,
                                         outputs_walk->bargc,
@@ -1946,17 +1901,10 @@
                               outputs_walk->bargc,
                               mask,
                               vals);
-<<<<<<< HEAD
-                xcb_rectangle_t rect = {i + logical_px(1),
-                                        logical_px(2),
-                                        ws_walk->name_width + logical_px(8),
-                                        bar_height - logical_px(4)};
-=======
                 xcb_rectangle_t rect = {workspace_width + logical_px(1),
                                         2 * logical_px(1),
                                         ws_walk->name_width + 2 * logical_px(ws_hoff_px),
                                         bar_height - 4 * logical_px(1)};
->>>>>>> 01117454
                 xcb_poly_fill_rectangle(xcb_connection,
                                         outputs_walk->buffer,
                                         outputs_walk->bargc,
@@ -1964,10 +1912,6 @@
                                         &rect);
                 set_font_colors(outputs_walk->bargc, fg_color, bg_color);
                 draw_text(ws_walk->name, outputs_walk->buffer, outputs_walk->bargc,
-<<<<<<< HEAD
-                          i + logical_px(5), bar_height / 2 - font.height / 2, ws_walk->name_width);
-                i += logical_px(10) + ws_walk->name_width + logical_px(1);
-=======
                           workspace_width + logical_px(ws_hoff_px) + logical_px(1),
                           bar_height / 2 - font.height / 2,
                           ws_walk->name_width);
@@ -1975,7 +1919,6 @@
                 workspace_width += 2 * logical_px(ws_hoff_px) + 2 * logical_px(1) + ws_walk->name_width;
                 if (TAILQ_NEXT(ws_walk, tailq) != NULL)
                     workspace_width += logical_px(ws_spacing_px);
->>>>>>> 01117454
             }
         }
 
@@ -1991,11 +1934,7 @@
                           outputs_walk->bargc,
                           mask,
                           vals_border);
-<<<<<<< HEAD
-            xcb_rectangle_t rect_border = {i, 1, binding.width + 10, bar_height - 2};
-=======
             xcb_rectangle_t rect_border = {workspace_width, logical_px(1), binding.width + 2 * logical_px(ws_hoff_px) + 2 * logical_px(1), bar_height - 2 * logical_px(1)};
->>>>>>> 01117454
             xcb_poly_fill_rectangle(xcb_connection,
                                     outputs_walk->buffer,
                                     outputs_walk->bargc,
@@ -2007,11 +1946,7 @@
                           outputs_walk->bargc,
                           mask,
                           vals);
-<<<<<<< HEAD
-            xcb_rectangle_t rect = {i + 1, 2, binding.width + 8, bar_height - 4};
-=======
             xcb_rectangle_t rect = {workspace_width + logical_px(1), 2 * logical_px(1), binding.width + 2 * logical_px(ws_hoff_px), bar_height - 4 * logical_px(1)};
->>>>>>> 01117454
             xcb_poly_fill_rectangle(xcb_connection,
                                     outputs_walk->buffer,
                                     outputs_walk->bargc,
@@ -2019,11 +1954,7 @@
                                     &rect);
 
             set_font_colors(outputs_walk->bargc, fg_color, bg_color);
-<<<<<<< HEAD
-            draw_text(binding.name, outputs_walk->buffer, outputs_walk->bargc, i + 5, bar_height / 2 - font.height / 2, binding.width);
-=======
             draw_text(binding.name, outputs_walk->buffer, outputs_walk->bargc, workspace_width + logical_px(ws_hoff_px) + logical_px(1), bar_height / 2 - font.height / 2, binding.width);
->>>>>>> 01117454
 
             unhide = true;
             workspace_width += 2 * logical_px(ws_hoff_px) + 2 * logical_px(1) + binding.width;
