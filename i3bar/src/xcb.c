--- conflicted
+++ resolved
@@ -465,18 +465,7 @@
             cur_ws = TAILQ_NEXT(cur_ws, tailq);
             break;
         case 1:
-<<<<<<< HEAD
-            /* Check if this event regards a workspace button */
-            TAILQ_FOREACH(cur_ws, walk->workspaces, tailq) {
-                DLOG("x = %d\n", x);
-                if (x >= 0 && x <= cur_ws->name_width + logical_px(11)) {
-                    break;
-                }
-                x -= cur_ws->name_width + logical_px(11);
-            }
-=======
             cur_ws = clicked_ws;
->>>>>>> 12e840b2
 
             /* if no workspace was clicked, focus our currently visible
              * workspace if it is not already focused */
@@ -1203,8 +1192,7 @@
     /* Load the font */
     font = load_font(fontname, true);
     set_font(&font);
-<<<<<<< HEAD
-    DLOG("Calculated Font-height: %d\n", font.height);
+    DLOG("Calculated font-height: %d\n", font.height);
 
     /*
      * If the bar height was explicitly set, use it. Otherwise, calculate it
@@ -1214,10 +1202,6 @@
         bar_height = font.height + logical_px(6);
     else
         bar_height = config.bar_height;
-=======
-    DLOG("Calculated font height: %d\n", font.height);
-    bar_height = font.height + logical_px(6);
->>>>>>> 12e840b2
 
     xcb_flush(xcb_connection);
 
@@ -1855,13 +1839,8 @@
                               outputs_walk->bargc,
                               mask,
                               vals);
-<<<<<<< HEAD
-                xcb_rectangle_t rect = {i + logical_px(1),
-                                        logical_px(2),
-=======
                 xcb_rectangle_t rect = {workspace_width + logical_px(1),
                                         2 * logical_px(1),
->>>>>>> 12e840b2
                                         ws_walk->name_width + logical_px(8),
                                         bar_height - logical_px(4)};
                 xcb_poly_fill_rectangle(xcb_connection,
@@ -1871,13 +1850,8 @@
                                         &rect);
                 set_font_colors(outputs_walk->bargc, fg_color, bg_color);
                 draw_text(ws_walk->name, outputs_walk->buffer, outputs_walk->bargc,
-<<<<<<< HEAD
-                          i + logical_px(5), bar_height / 2 - font.height / 2, ws_walk->name_width);
-                i += logical_px(10) + ws_walk->name_width + logical_px(1);
-=======
-                          workspace_width + logical_px(5), 3 * logical_px(1), ws_walk->name_width);
+                          workspace_width + logical_px(5), bar_height / 2 - font.height / 2, ws_walk->name_width);
                 workspace_width += logical_px(10) + ws_walk->name_width + logical_px(1);
->>>>>>> 12e840b2
             }
         }
 
@@ -1891,11 +1865,7 @@
                           outputs_walk->bargc,
                           mask,
                           vals_border);
-<<<<<<< HEAD
-            xcb_rectangle_t rect_border = {i, 1, binding.width + 10, bar_height - 2};
-=======
-            xcb_rectangle_t rect_border = {workspace_width, 1, binding.width + 10, font.height + 4};
->>>>>>> 12e840b2
+            xcb_rectangle_t rect_border = {workspace_width, 1, binding.width + 10, bar_height - 2};
             xcb_poly_fill_rectangle(xcb_connection,
                                     outputs_walk->buffer,
                                     outputs_walk->bargc,
@@ -1907,11 +1877,7 @@
                           outputs_walk->bargc,
                           mask,
                           vals);
-<<<<<<< HEAD
-            xcb_rectangle_t rect = {i + 1, 2, binding.width + 8, bar_height - 4};
-=======
-            xcb_rectangle_t rect = {workspace_width + 1, 2, binding.width + 8, font.height + 2};
->>>>>>> 12e840b2
+            xcb_rectangle_t rect = {workspace_width + 1, 2, binding.width + 8, bar_height - 4};
             xcb_poly_fill_rectangle(xcb_connection,
                                     outputs_walk->buffer,
                                     outputs_walk->bargc,
@@ -1919,11 +1885,7 @@
                                     &rect);
 
             set_font_colors(outputs_walk->bargc, fg_color, bg_color);
-<<<<<<< HEAD
-            draw_text(binding.name, outputs_walk->buffer, outputs_walk->bargc, i + 5, bar_height / 2 - font.height / 2, binding.width);
-=======
-            draw_text(binding.name, outputs_walk->buffer, outputs_walk->bargc, workspace_width + 5, 3, binding.width);
->>>>>>> 12e840b2
+            draw_text(binding.name, outputs_walk->buffer, outputs_walk->bargc, workspace_width + 5, bar_height / 2 - font.height / 2, binding.width);
 
             unhide = true;
             workspace_width += logical_px(10) + binding.width + logical_px(1);
