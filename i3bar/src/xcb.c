--- conflicted
+++ resolved
@@ -368,21 +368,6 @@
         return;
     }
 
-<<<<<<< HEAD
-    /* TODO: Move this to extern get_ws_for_output() */
-    TAILQ_FOREACH(cur_ws, walk->workspaces, tailq) {
-        if (cur_ws->visible) {
-            break;
-        }
-    }
-
-    if (cur_ws == NULL) {
-        DLOG("No Workspace active?\n");
-        return;
-    }
-
-=======
->>>>>>> 9f9bd800
     int32_t x = event->event_x >= 0 ? event->event_x : 0;
     int32_t original_x = x;
 
@@ -1563,21 +1548,14 @@
              * BUTTON_PRESS, to handle clicks on the workspace buttons
              * */
             values[2] = XCB_EVENT_MASK_EXPOSURE |
-<<<<<<< HEAD
-                        XCB_EVENT_MASK_SUBSTRUCTURE_REDIRECT;
+                        XCB_EVENT_MASK_SUBSTRUCTURE_REDIRECT |
+                        XCB_EVENT_MASK_BUTTON_PRESS;
             if (config.hide_on_modifier == M_DOCK) {
                 /* If the bar is normally visible, catch visibility change events to suspend
                  * the status process when the bar is obscured by full-screened windows.  */
                 values[2] |= XCB_EVENT_MASK_VISIBILITY_CHANGE;
                 walk->visible = true;
             }
-            if (!config.disable_ws) {
-                values[2] |= XCB_EVENT_MASK_BUTTON_PRESS;
-            }
-=======
-                        XCB_EVENT_MASK_SUBSTRUCTURE_REDIRECT |
-                        XCB_EVENT_MASK_BUTTON_PRESS;
->>>>>>> 9f9bd800
             xcb_void_cookie_t win_cookie = xcb_create_window_checked(xcb_connection,
                                                                      root_screen->root_depth,
                                                                      walk->bar,
