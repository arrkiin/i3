/*
 * vim:ts=4:sw=4:expandtab
 *
 * i3bar - an xcb-based status- and ws-bar for i3
 * © 2010-2011 Axel Wagner and contributors (see also: LICENSE)
 *
 * config.c: Parses the configuration (received from i3).
 *
 */
#include <string.h>
#include <stdlib.h>
#include <stdio.h>
#include <errno.h>
#include <i3/ipc.h>
#include <yajl/yajl_parse.h>
#include <yajl/yajl_version.h>

#include <X11/Xlib.h>

#include "common.h"

static char *cur_key;

/*
 * Parse a key.
 *
 * Essentially we just save it in cur_key.
 *
 */
static int config_map_key_cb(void *params_, const unsigned char *keyVal, size_t keyLen) {
    FREE(cur_key);

    cur_key = smalloc(sizeof(unsigned char) * (keyLen + 1));
    strncpy(cur_key, (const char *)keyVal, keyLen);
    cur_key[keyLen] = '\0';

    return 1;
}

/*
 * Parse a null value (current_workspace)
 *
 */
static int config_null_cb(void *params_) {
    if (!strcmp(cur_key, "id")) {
        /* If 'id' is NULL, the bar config was not found. Error out. */
        ELOG("No such bar config. Use 'i3-msg -t get_bar_config' to get the available configs.\n");
        ELOG("Are you starting i3bar by hand? You should not:\n");
        ELOG("Configure a 'bar' block in your i3 config and i3 will launch i3bar automatically.\n");
        exit(EXIT_FAILURE);
    }

    return 1;
}

/* Parse an integer */
static int config_integer_cb(void *params_, long long val) {
    if (!strcmp(cur_key, "bar_height")) {
        DLOG("bar_height = %lld", val);
<<<<<<< HEAD
        config.bar_height = (uint32_t) val;
=======
        config.bar_height = (uint32_t)val;
>>>>>>> 01117454
        return 1;
    }

    DLOG("got unexpected integer %lld for cur_key = %s\n", val, cur_key);
    return 0;
}

/*
 * Parse a string
 *
 */
static int config_string_cb(void *params_, const unsigned char *val, size_t _len) {
    int len = (int)_len;
    /* The id and socket_path are ignored, we already know them. */
    if (!strcmp(cur_key, "id") || !strcmp(cur_key, "socket_path"))
        return 1;

    if (!strcmp(cur_key, "mode")) {
        DLOG("mode = %.*s, len = %d\n", len, val, len);
        config.hide_on_modifier = (len == 4 && !strncmp((const char *)val, "dock", strlen("dock")) ? M_DOCK
                                                                                                   : (len == 4 && !strncmp((const char *)val, "hide", strlen("hide")) ? M_HIDE
                                                                                                                                                                      : M_INVISIBLE));
        return 1;
    }

    if (!strcmp(cur_key, "hidden_state")) {
        DLOG("hidden_state = %.*s, len = %d\n", len, val, len);
        config.hidden_state = (len == 4 && !strncmp((const char *)val, "hide", strlen("hide")) ? S_HIDE : S_SHOW);
        return 1;
    }

    if (!strcmp(cur_key, "modifier")) {
        DLOG("modifier = %.*s\n", len, val);
        if (len == 5 && !strncmp((const char *)val, "shift", strlen("shift"))) {
            config.modifier = ShiftMask;
            return 1;
        }
        if (len == 4 && !strncmp((const char *)val, "ctrl", strlen("ctrl"))) {
            config.modifier = ControlMask;
            return 1;
        }
        if (len == 4 && !strncmp((const char *)val, "Mod", strlen("Mod"))) {
            switch (val[3]) {
                case '1':
                    config.modifier = Mod1Mask;
                    return 1;
                case '2':
                    config.modifier = Mod2Mask;
                    return 1;
                case '3':
                    config.modifier = Mod3Mask;
                    return 1;
                /*
                case '4':
                    config.modifier = Mod4Mask;
                    return 1;
                */
                case '5':
                    config.modifier = Mod5Mask;
                    return 1;
            }
        }
        config.modifier = Mod4Mask;
        return 1;
    }

    if (!strcmp(cur_key, "wheel_up_cmd")) {
        DLOG("wheel_up_cmd = %.*s\n", len, val);
        FREE(config.wheel_up_cmd);
        sasprintf(&config.wheel_up_cmd, "%.*s", len, val);
        return 1;
    }

    if (!strcmp(cur_key, "wheel_down_cmd")) {
        DLOG("wheel_down_cmd = %.*s\n", len, val);
        FREE(config.wheel_down_cmd);
        sasprintf(&config.wheel_down_cmd, "%.*s", len, val);
        return 1;
    }

    if (!strcmp(cur_key, "position")) {
        DLOG("position = %.*s\n", len, val);
        config.position = (len == 3 && !strncmp((const char *)val, "top", strlen("top")) ? POS_TOP : POS_BOT);
        return 1;
    }

    if (!strcmp(cur_key, "status_command")) {
        DLOG("command = %.*s\n", len, val);
        sasprintf(&config.command, "%.*s", len, val);
        return 1;
    }

    if (!strcmp(cur_key, "font")) {
        DLOG("font = %.*s\n", len, val);
        sasprintf(&config.fontname, "%.*s", len, val);
        return 1;
    }

    if (!strcmp(cur_key, "separator_symbol")) {
        DLOG("separator = %.*s\n", len, val);
        I3STRING_FREE(config.separator_symbol);
        config.separator_symbol = i3string_from_utf8_with_length((const char *)val, len);
        return 1;
    }

    if (!strcmp(cur_key, "outputs")) {
        DLOG("+output %.*s\n", len, val);
        int new_num_outputs = config.num_outputs + 1;
        config.outputs = srealloc(config.outputs, sizeof(char *) * new_num_outputs);
        sasprintf(&config.outputs[config.num_outputs], "%.*s", len, val);
        config.num_outputs = new_num_outputs;
        return 1;
    }

    if (!strcmp(cur_key, "tray_output")) {
        DLOG("tray_output %.*s\n", len, val);
        FREE(config.tray_output);
        sasprintf(&config.tray_output, "%.*s", len, val);
        return 1;
    }

#define COLOR(json_name, struct_name)                                  \
    do {                                                               \
        if (!strcmp(cur_key, #json_name)) {                            \
            DLOG(#json_name " = " #struct_name " = %.*s\n", len, val); \
            sasprintf(&(config.colors.struct_name), "%.*s", len, val); \
            return 1;                                                  \
        }                                                              \
    } while (0)

    COLOR(statusline, bar_fg);
    COLOR(background, bar_bg);
    COLOR(separator, sep_fg);
    COLOR(focused_workspace_border, focus_ws_border);
    COLOR(focused_workspace_bg, focus_ws_bg);
    COLOR(focused_workspace_text, focus_ws_fg);
    COLOR(active_workspace_border, active_ws_border);
    COLOR(active_workspace_bg, active_ws_bg);
    COLOR(active_workspace_text, active_ws_fg);
    COLOR(inactive_workspace_border, inactive_ws_border);
    COLOR(inactive_workspace_bg, inactive_ws_bg);
    COLOR(inactive_workspace_text, inactive_ws_fg);
    COLOR(urgent_workspace_border, urgent_ws_border);
    COLOR(urgent_workspace_bg, urgent_ws_bg);
    COLOR(urgent_workspace_text, urgent_ws_fg);

    printf("got unexpected string %.*s for cur_key = %s\n", len, val, cur_key);

    return 0;
}

/*
 * Parse a boolean value
 *
 */
static int config_boolean_cb(void *params_, int val) {
    if (!strcmp(cur_key, "binding_mode_indicator")) {
        DLOG("binding_mode_indicator = %d\n", val);
        config.disable_binding_mode_indicator = !val;
        return 1;
    }

    if (!strcmp(cur_key, "workspace_buttons")) {
        DLOG("workspace_buttons = %d\n", val);
        config.disable_ws = !val;
        return 1;
    }

    if (!strcmp(cur_key, "strip_workspace_numbers")) {
        DLOG("strip_workspace_numbers = %d\n", val);
        config.strip_ws_numbers = val;
        return 1;
    }

    if (!strcmp(cur_key, "verbose")) {
        DLOG("verbose = %d\n", val);
        config.verbose = val;
        return 1;
    }

    return 0;
}

/* A datastructure to pass all these callbacks to yajl */
static yajl_callbacks outputs_callbacks = {
    .yajl_null = config_null_cb,
    .yajl_integer = config_integer_cb,
    .yajl_boolean = config_boolean_cb,
    .yajl_string = config_string_cb,
    .yajl_map_key = config_map_key_cb,
};

/*
 * Start parsing the received bar configuration JSON string
 *
 */
void parse_config_json(char *json) {
    yajl_handle handle;
    yajl_status state;
    handle = yajl_alloc(&outputs_callbacks, NULL, NULL);

    state = yajl_parse(handle, (const unsigned char *)json, strlen(json));

    /* FIXME: Proper error handling for JSON parsing */
    switch (state) {
        case yajl_status_ok:
            break;
        case yajl_status_client_canceled:
        case yajl_status_error:
            ELOG("Could not parse config reply!\n");
            exit(EXIT_FAILURE);
            break;
    }

    yajl_free(handle);
}

/*
 * free()s the color strings as soon as they are not needed anymore.
 *
 */
void free_colors(struct xcb_color_strings_t *colors) {
#define FREE_COLOR(x)    \
    do {                 \
        FREE(colors->x); \
    } while (0)
    FREE_COLOR(bar_fg);
    FREE_COLOR(bar_bg);
    FREE_COLOR(sep_fg);
    FREE_COLOR(active_ws_fg);
    FREE_COLOR(active_ws_bg);
    FREE_COLOR(active_ws_border);
    FREE_COLOR(inactive_ws_fg);
    FREE_COLOR(inactive_ws_bg);
    FREE_COLOR(inactive_ws_border);
    FREE_COLOR(urgent_ws_fg);
    FREE_COLOR(urgent_ws_bg);
    FREE_COLOR(urgent_ws_border);
    FREE_COLOR(focus_ws_fg);
    FREE_COLOR(focus_ws_bg);
    FREE_COLOR(focus_ws_border);
#undef FREE_COLOR
}<|MERGE_RESOLUTION|>--- conflicted
+++ resolved
@@ -57,11 +57,7 @@
 static int config_integer_cb(void *params_, long long val) {
     if (!strcmp(cur_key, "bar_height")) {
         DLOG("bar_height = %lld", val);
-<<<<<<< HEAD
-        config.bar_height = (uint32_t) val;
-=======
         config.bar_height = (uint32_t)val;
->>>>>>> 01117454
         return 1;
     }
 
