--- conflicted
+++ resolved
@@ -89,13 +89,8 @@
  *
  */
 static void draw_util_set_source_color(surface_t *surface, color_t color) {
-<<<<<<< HEAD
-#ifdef I3BAR_CAIRO
+#ifdef CAIRO_SUPPORT
     cairo_set_source_rgba(surface->cr, color.red, color.green, color.blue, color.alpha);
-=======
-#ifdef CAIRO_SUPPORT
-    cairo_set_source_rgb(surface->cr, color.red, color.green, color.blue);
->>>>>>> ff63104a
 #else
     uint32_t colorpixel = color.colorpixel;
     xcb_change_gc(xcb_connection, surface->gc, XCB_GC_FOREGROUND | XCB_GC_BACKGROUND,
