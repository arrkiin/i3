/*
 * vim:ts=4:sw=4:expandtab
 *
 * i3bar - an xcb-based status- and ws-bar for i3
 * © 2010 Axel Wagner and contributors (see also: LICENSE)
 *
 * child.c: Getting input for the statusline
 *
 */
#include <stdlib.h>
#include <unistd.h>
#include <sys/types.h>
#include <sys/wait.h>
#include <signal.h>
#include <stdio.h>
#include <stdarg.h>
#include <fcntl.h>
#include <string.h>
#include <errno.h>
#include <err.h>
#include <ev.h>
#include <yajl/yajl_common.h>
#include <yajl/yajl_parse.h>
#include <yajl/yajl_version.h>
#include <yajl/yajl_gen.h>
#include <paths.h>

#include "common.h"

/* Global variables for child_*() */
i3bar_child child;

/* stdin- and SIGCHLD-watchers */
ev_io *stdin_io;
ev_child *child_sig;

/* JSON parser for stdin */
yajl_handle parser;

/* JSON generator for stdout */
yajl_gen gen;

typedef struct parser_ctx {
    /* True if one of the parsed blocks was urgent */
    bool has_urgent;

    /* A copy of the last JSON map key. */
    char *last_map_key;

    /* The current block. Will be filled, then copied and put into the list of
     * blocks. */
    struct status_block block;
} parser_ctx;

parser_ctx parser_context;

struct statusline_head statusline_head = TAILQ_HEAD_INITIALIZER(statusline_head);
/* Used temporarily while reading a statusline */
struct statusline_head statusline_buffer = TAILQ_HEAD_INITIALIZER(statusline_buffer);

int child_stdin;

/*
 * Remove all blocks from the given statusline.
 * If free_resources is set, the fields of each status block will be free'd.
 */
static void clear_statusline(struct statusline_head *head, bool free_resources) {
    struct status_block *first;
    while (!TAILQ_EMPTY(head)) {
        first = TAILQ_FIRST(head);
        if (free_resources) {
            I3STRING_FREE(first->full_text);
            I3STRING_FREE(first->short_text);
            FREE(first->color);
            FREE(first->name);
            FREE(first->instance);
            FREE(first->min_width_str);
            FREE(first->background);
            FREE(first->border);
        }

        TAILQ_REMOVE(head, first, blocks);
        free(first);
    }
}

static void copy_statusline(struct statusline_head *from, struct statusline_head *to) {
    struct status_block *current;
    TAILQ_FOREACH(current, from, blocks) {
        struct status_block *new_block = smalloc(sizeof(struct status_block));
        memcpy(new_block, current, sizeof(struct status_block));
        TAILQ_INSERT_TAIL(to, new_block, blocks);
    }
}

/*
 * Replaces the statusline in memory with an error message. Pass a format
 * string and format parameters as you would in `printf'. The next time
 * `draw_bars' is called, the error message text will be drawn on the bar in
 * the space allocated for the statusline.
 */
__attribute__((format(printf, 1, 2))) static void set_statusline_error(const char *format, ...) {
    clear_statusline(&statusline_head, true);

    char *message;
    va_list args;
    va_start(args, format);
    (void)vasprintf(&message, format, args);

    struct status_block *err_block = scalloc(1, sizeof(struct status_block));
    err_block->full_text = i3string_from_utf8("Error: ");
    err_block->name = sstrdup("error");
    err_block->color = sstrdup("red");
    err_block->no_separator = true;

    struct status_block *message_block = scalloc(1, sizeof(struct status_block));
    message_block->full_text = i3string_from_utf8(message);
    message_block->name = sstrdup("error_message");
    message_block->color = sstrdup("red");
    message_block->no_separator = true;

    TAILQ_INSERT_HEAD(&statusline_head, err_block, blocks);
    TAILQ_INSERT_TAIL(&statusline_head, message_block, blocks);

    FREE(message);
    va_end(args);
}

/*
 * Stop and free() the stdin- and SIGCHLD-watchers
 *
 */
void cleanup(void) {
    if (stdin_io != NULL) {
        ev_io_stop(main_loop, stdin_io);
        FREE(stdin_io);
    }

    if (child_sig != NULL) {
        ev_child_stop(main_loop, child_sig);
        FREE(child_sig);
    }

    memset(&child, 0, sizeof(i3bar_child));
}

/*
 * The start of a new array is the start of a new status line, so we clear all
 * previous entries from the buffer.
 */
static int stdin_start_array(void *context) {
    // the blocks are still used by statusline_head, so we won't free the
    // resources here.
    clear_statusline(&statusline_buffer, false);
    return 1;
}

/*
 * The start of a map is the start of a single block of the status line.
 *
 */
static int stdin_start_map(void *context) {
    parser_ctx *ctx = context;
    memset(&(ctx->block), '\0', sizeof(struct status_block));

    /* Default width of the separator block. */
    if (config.separator_symbol == NULL)
        ctx->block.sep_block_width = logical_px(9);
    else
        ctx->block.sep_block_width = logical_px(8) + separator_symbol_width;

    /* If a border is set, by default we draw all four borders. */
    ctx->block.border_top = 1;
    ctx->block.border_right = 1;
    ctx->block.border_bottom = 1;
    ctx->block.border_left = 1;

    return 1;
}

static int stdin_map_key(void *context, const unsigned char *key, size_t len) {
    parser_ctx *ctx = context;
    FREE(ctx->last_map_key);
    sasprintf(&(ctx->last_map_key), "%.*s", len, key);
    return 1;
}

static int stdin_boolean(void *context, int val) {
    parser_ctx *ctx = context;
    if (strcasecmp(ctx->last_map_key, "urgent") == 0) {
        ctx->block.urgent = val;
        return 1;
    }
    if (strcasecmp(ctx->last_map_key, "separator") == 0) {
        ctx->block.no_separator = !val;
        return 1;
    }

    return 1;
}

static int stdin_string(void *context, const unsigned char *val, size_t len) {
    parser_ctx *ctx = context;
    if (strcasecmp(ctx->last_map_key, "full_text") == 0) {
        ctx->block.full_text = i3string_from_markup_with_length((const char *)val, len);
        return 1;
    }
    if (strcasecmp(ctx->last_map_key, "short_text") == 0) {
        ctx->block.short_text = i3string_from_markup_with_length((const char *)val, len);
        return 1;
    }
    if (strcasecmp(ctx->last_map_key, "color") == 0) {
        sasprintf(&(ctx->block.color), "%.*s", len, val);
        return 1;
    }
    if (strcasecmp(ctx->last_map_key, "background") == 0) {
        sasprintf(&(ctx->block.background), "%.*s", len, val);
<<<<<<< HEAD
    }
    if (strcasecmp(ctx->last_map_key, "border") == 0) {
        sasprintf(&(ctx->block.border), "%.*s", len, val);
=======
        return 1;
    }
    if (strcasecmp(ctx->last_map_key, "border") == 0) {
        sasprintf(&(ctx->block.border), "%.*s", len, val);
        return 1;
>>>>>>> 35b05ccd
    }
    if (strcasecmp(ctx->last_map_key, "markup") == 0) {
        ctx->block.pango_markup = (len == strlen("pango") && !strncasecmp((const char *)val, "pango", strlen("pango")));
        return 1;
    }
    if (strcasecmp(ctx->last_map_key, "align") == 0) {
        if (len == strlen("center") && !strncmp((const char *)val, "center", strlen("center"))) {
            ctx->block.align = ALIGN_CENTER;
        } else if (len == strlen("right") && !strncmp((const char *)val, "right", strlen("right"))) {
            ctx->block.align = ALIGN_RIGHT;
        } else {
            ctx->block.align = ALIGN_LEFT;
        }
        return 1;
    }
    if (strcasecmp(ctx->last_map_key, "min_width") == 0) {
        sasprintf(&(ctx->block.min_width_str), "%.*s", len, val);
        return 1;
    }
    if (strcasecmp(ctx->last_map_key, "name") == 0) {
        sasprintf(&(ctx->block.name), "%.*s", len, val);
        return 1;
    }
    if (strcasecmp(ctx->last_map_key, "instance") == 0) {
        sasprintf(&(ctx->block.instance), "%.*s", len, val);
        return 1;
    }

    return 1;
}

static int stdin_integer(void *context, long long val) {
    parser_ctx *ctx = context;
    if (strcasecmp(ctx->last_map_key, "min_width") == 0) {
        ctx->block.min_width = (uint32_t)val;
        return 1;
    }
    if (strcasecmp(ctx->last_map_key, "separator_block_width") == 0) {
        ctx->block.sep_block_width = (uint32_t)val;
        return 1;
    }
    if (strcasecmp(ctx->last_map_key, "border_top") == 0) {
        ctx->block.border_top = (uint32_t)val;
        return 1;
    }
    if (strcasecmp(ctx->last_map_key, "border_right") == 0) {
        ctx->block.border_right = (uint32_t)val;
        return 1;
    }
    if (strcasecmp(ctx->last_map_key, "border_bottom") == 0) {
        ctx->block.border_bottom = (uint32_t)val;
        return 1;
    }
    if (strcasecmp(ctx->last_map_key, "border_left") == 0) {
        ctx->block.border_left = (uint32_t)val;
        return 1;
    }

    return 1;
}

/*
 * When a map is finished, we have an entire status block.
 * Move it from the parser's context to the statusline buffer.
 */
static int stdin_end_map(void *context) {
    parser_ctx *ctx = context;
    struct status_block *new_block = smalloc(sizeof(struct status_block));
    memcpy(new_block, &(ctx->block), sizeof(struct status_block));
    /* Ensure we have a full_text set, so that when it is missing (or null),
     * i3bar doesn’t crash and the user gets an annoying message. */
    if (!new_block->full_text)
        new_block->full_text = i3string_from_utf8("SPEC VIOLATION: full_text is NULL!");
    if (new_block->urgent)
        ctx->has_urgent = true;

    if (new_block->min_width_str) {
        i3String *text = i3string_from_utf8(new_block->min_width_str);
        i3string_set_markup(text, new_block->pango_markup);
        new_block->min_width = (uint32_t)predict_text_width(text);
        i3string_free(text);
    }

    i3string_set_markup(new_block->full_text, new_block->pango_markup);

    if (new_block->short_text != NULL)
        i3string_set_markup(new_block->short_text, new_block->pango_markup);

    TAILQ_INSERT_TAIL(&statusline_buffer, new_block, blocks);
    return 1;
}

/*
 * When an array is finished, we have an entire statusline.
 * Copy it from the buffer to the actual statusline.
 */
static int stdin_end_array(void *context) {
    DLOG("copying statusline_buffer to statusline_head\n");
    clear_statusline(&statusline_head, true);
    copy_statusline(&statusline_buffer, &statusline_head);

    DLOG("dumping statusline:\n");
    struct status_block *current;
    TAILQ_FOREACH(current, &statusline_head, blocks) {
        DLOG("full_text = %s\n", i3string_as_utf8(current->full_text));
        DLOG("short_text = %s\n", (current->short_text == NULL ? NULL : i3string_as_utf8(current->short_text)));
        DLOG("color = %s\n", current->color);
    }
    DLOG("end of dump\n");
    return 1;
}

/*
 * Helper function to read stdin
 *
 * Returns NULL on EOF.
 *
 */
static unsigned char *get_buffer(ev_io *watcher, int *ret_buffer_len) {
    int fd = watcher->fd;
    int n = 0;
    int rec = 0;
    int buffer_len = STDIN_CHUNK_SIZE;
    unsigned char *buffer = smalloc(buffer_len + 1);
    buffer[0] = '\0';
    while (1) {
        n = read(fd, buffer + rec, buffer_len - rec);
        if (n == -1) {
            if (errno == EAGAIN) {
                /* finish up */
                break;
            }
            ELOG("read() failed!: %s\n", strerror(errno));
            exit(EXIT_FAILURE);
        }
        if (n == 0) {
            ELOG("stdin: received EOF\n");
            *ret_buffer_len = -1;
            return NULL;
        }
        rec += n;

        if (rec == buffer_len) {
            buffer_len += STDIN_CHUNK_SIZE;
            buffer = srealloc(buffer, buffer_len);
        }
    }
    if (*buffer == '\0') {
        FREE(buffer);
        rec = -1;
    }
    *ret_buffer_len = rec;
    return buffer;
}

static void read_flat_input(char *buffer, int length) {
    struct status_block *first = TAILQ_FIRST(&statusline_head);
    /* Clear the old buffer if any. */
    I3STRING_FREE(first->full_text);
    /* Remove the trailing newline and terminate the string at the same
     * time. */
    if (buffer[length - 1] == '\n' || buffer[length - 1] == '\r')
        buffer[length - 1] = '\0';
    else
        buffer[length] = '\0';
    first->full_text = i3string_from_markup(buffer);
}

static bool read_json_input(unsigned char *input, int length) {
    yajl_status status = yajl_parse(parser, input, length);
    bool has_urgent = false;
    if (status != yajl_status_ok) {
        char *message = (char *)yajl_get_error(parser, 0, input, length);

        /* strip the newline yajl adds to the error message */
        if (message[strlen(message) - 1] == '\n')
            message[strlen(message) - 1] = '\0';

        fprintf(stderr, "[i3bar] Could not parse JSON input (code = %d, message = %s): %.*s\n",
                status, message, length, input);

        set_statusline_error("Could not parse JSON (%s)", message);
        yajl_free_error(parser, (unsigned char *)message);
        draw_bars(false);
    } else if (parser_context.has_urgent) {
        has_urgent = true;
    }
    return has_urgent;
}

/*
 * Callbalk for stdin. We read a line from stdin and store the result
 * in statusline
 *
 */
void stdin_io_cb(struct ev_loop *loop, ev_io *watcher, int revents) {
    int rec;
    unsigned char *buffer = get_buffer(watcher, &rec);
    if (buffer == NULL)
        return;
    bool has_urgent = false;
    if (child.version > 0) {
        has_urgent = read_json_input(buffer, rec);
    } else {
        read_flat_input((char *)buffer, rec);
    }
    free(buffer);
    draw_bars(has_urgent);
}

/*
 * Callbalk for stdin first line. We read the first line to detect
 * whether this is JSON or plain text
 *
 */
void stdin_io_first_line_cb(struct ev_loop *loop, ev_io *watcher, int revents) {
    int rec;
    unsigned char *buffer = get_buffer(watcher, &rec);
    if (buffer == NULL)
        return;
    DLOG("Detecting input type based on buffer *%.*s*\n", rec, buffer);
    /* Detect whether this is JSON or plain text. */
    unsigned int consumed = 0;
    /* At the moment, we don’t care for the version. This might change
     * in the future, but for now, we just discard it. */
    parse_json_header(&child, buffer, rec, &consumed);
    if (child.version > 0) {
        /* If hide-on-modifier is set, we start of by sending the
         * child a SIGSTOP, because the bars aren't mapped at start */
        if (config.hide_on_modifier) {
            stop_child();
        }
        draw_bars(read_json_input(buffer + consumed, rec - consumed));
    } else {
        /* In case of plaintext, we just add a single block and change its
         * full_text pointer later. */
        struct status_block *new_block = scalloc(1, sizeof(struct status_block));
        TAILQ_INSERT_TAIL(&statusline_head, new_block, blocks);
        read_flat_input((char *)buffer, rec);
    }
    free(buffer);
    ev_io_stop(main_loop, stdin_io);
    ev_io_init(stdin_io, &stdin_io_cb, STDIN_FILENO, EV_READ);
    ev_io_start(main_loop, stdin_io);
}

/*
 * We received a SIGCHLD, meaning, that the child process terminated.
 * We simply free the respective data structures and don't care for input
 * anymore
 *
 */
void child_sig_cb(struct ev_loop *loop, ev_child *watcher, int revents) {
    int exit_status = WEXITSTATUS(watcher->rstatus);

    ELOG("Child (pid: %d) unexpectedly exited with status %d\n",
         child.pid,
         exit_status);

    /* this error is most likely caused by a user giving a nonexecutable or
     * nonexistent file, so we will handle those cases separately. */
    if (exit_status == 126)
        set_statusline_error("status_command is not executable (exit %d)", exit_status);
    else if (exit_status == 127)
        set_statusline_error("status_command not found or is missing a library dependency (exit %d)", exit_status);
    else
        set_statusline_error("status_command process exited unexpectedly (exit %d)", exit_status);

    cleanup();
    draw_bars(false);
}

void child_write_output(void) {
    if (child.click_events) {
        const unsigned char *output;
        size_t size;
        ssize_t n;

        yajl_gen_get_buf(gen, &output, &size);

        n = writeall(child_stdin, output, size);
        if (n != -1)
            n = writeall(child_stdin, "\n", 1);

        yajl_gen_clear(gen);

        if (n == -1) {
            child.click_events = false;
            kill_child();
            set_statusline_error("child_write_output failed");
            draw_bars(false);
        }
    }
}

/*
 * Start a child process with the specified command and reroute stdin.
 * We actually start a $SHELL to execute the command so we don't have to care
 * about arguments and such.
 *
 * If `command' is NULL, such as in the case when no `status_command' is given
 * in the bar config, no child will be started.
 *
 */
void start_child(char *command) {
    if (command == NULL)
        return;

    /* Allocate a yajl parser which will be used to parse stdin. */
    static yajl_callbacks callbacks = {
        .yajl_boolean = stdin_boolean,
        .yajl_integer = stdin_integer,
        .yajl_string = stdin_string,
        .yajl_start_map = stdin_start_map,
        .yajl_map_key = stdin_map_key,
        .yajl_end_map = stdin_end_map,
        .yajl_start_array = stdin_start_array,
        .yajl_end_array = stdin_end_array,
    };
    parser = yajl_alloc(&callbacks, NULL, &parser_context);

    gen = yajl_gen_alloc(NULL);

    int pipe_in[2];  /* pipe we read from */
    int pipe_out[2]; /* pipe we write to */

    if (pipe(pipe_in) == -1)
        err(EXIT_FAILURE, "pipe(pipe_in)");
    if (pipe(pipe_out) == -1)
        err(EXIT_FAILURE, "pipe(pipe_out)");

    child.pid = fork();
    switch (child.pid) {
        case -1:
            ELOG("Couldn't fork(): %s\n", strerror(errno));
            exit(EXIT_FAILURE);
        case 0:
            /* Child-process. Reroute streams and start shell */

            close(pipe_in[0]);
            close(pipe_out[1]);

            dup2(pipe_in[1], STDOUT_FILENO);
            dup2(pipe_out[0], STDIN_FILENO);

            setpgid(child.pid, 0);
            execl(_PATH_BSHELL, _PATH_BSHELL, "-c", command, (char *)NULL);
            return;
        default:
            /* Parent-process. Reroute streams */

            close(pipe_in[1]);
            close(pipe_out[0]);

            dup2(pipe_in[0], STDIN_FILENO);
            child_stdin = pipe_out[1];

            break;
    }

    /* We set O_NONBLOCK because blocking is evil in event-driven software */
    fcntl(STDIN_FILENO, F_SETFL, O_NONBLOCK);

    stdin_io = smalloc(sizeof(ev_io));
    ev_io_init(stdin_io, &stdin_io_first_line_cb, STDIN_FILENO, EV_READ);
    ev_io_start(main_loop, stdin_io);

    /* We must cleanup, if the child unexpectedly terminates */
    child_sig = smalloc(sizeof(ev_child));
    ev_child_init(child_sig, &child_sig_cb, child.pid, 0);
    ev_child_start(main_loop, child_sig);

    atexit(kill_child_at_exit);
}

void child_click_events_initialize(void) {
    if (!child.click_events_init) {
        yajl_gen_array_open(gen);
        child_write_output();
        child.click_events_init = true;
    }
}

void child_click_events_key(const char *key) {
    yajl_gen_string(gen, (const unsigned char *)key, strlen(key));
}

/*
 * Generates a click event, if enabled.
 *
 */
void send_block_clicked(int button, const char *name, const char *instance, int x, int y) {
    if (!child.click_events) {
        return;
    }

    child_click_events_initialize();

    yajl_gen_map_open(gen);

    if (name) {
        child_click_events_key("name");
        yajl_gen_string(gen, (const unsigned char *)name, strlen(name));
    }

    if (instance) {
        child_click_events_key("instance");
        yajl_gen_string(gen, (const unsigned char *)instance, strlen(instance));
    }

    child_click_events_key("button");
    yajl_gen_integer(gen, button);

    child_click_events_key("x");
    yajl_gen_integer(gen, x);

    child_click_events_key("y");
    yajl_gen_integer(gen, y);

    yajl_gen_map_close(gen);
    child_write_output();
}

/*
 * kill()s the child process (if any). Called when exit()ing.
 *
 */
void kill_child_at_exit(void) {
    if (child.pid > 0) {
        if (child.cont_signal > 0 && child.stopped)
            killpg(child.pid, child.cont_signal);
        killpg(child.pid, SIGTERM);
    }
}

/*
 * kill()s the child process (if existent) and closes and
 * free()s the stdin- and SIGCHLD-watchers
 *
 */
void kill_child(void) {
    if (child.pid > 0) {
        if (child.cont_signal > 0 && child.stopped)
            killpg(child.pid, child.cont_signal);
        killpg(child.pid, SIGTERM);
        int status;
        waitpid(child.pid, &status, 0);
        cleanup();
    }
}

/*
 * Sends a SIGSTOP to the child process (if existent)
 *
 */
void stop_child(void) {
    if (child.stop_signal > 0 && !child.stopped) {
        child.stopped = true;
        killpg(child.pid, child.stop_signal);
    }
}

/*
 * Sends a SIGCONT to the child process (if existent)
 *
 */
void cont_child(void) {
    if (child.cont_signal > 0 && child.stopped) {
        child.stopped = false;
        killpg(child.pid, child.cont_signal);
    }
}

/*
 * Whether or not the child want click events
 *
 */
bool child_want_click_events(void) {
    return child.click_events;
}<|MERGE_RESOLUTION|>--- conflicted
+++ resolved
@@ -215,17 +215,11 @@
     }
     if (strcasecmp(ctx->last_map_key, "background") == 0) {
         sasprintf(&(ctx->block.background), "%.*s", len, val);
-<<<<<<< HEAD
+        return 1;
     }
     if (strcasecmp(ctx->last_map_key, "border") == 0) {
         sasprintf(&(ctx->block.border), "%.*s", len, val);
-=======
-        return 1;
-    }
-    if (strcasecmp(ctx->last_map_key, "border") == 0) {
-        sasprintf(&(ctx->block.border), "%.*s", len, val);
-        return 1;
->>>>>>> 35b05ccd
+        return 1;
     }
     if (strcasecmp(ctx->last_map_key, "markup") == 0) {
         ctx->block.pango_markup = (len == strlen("pango") && !strncasecmp((const char *)val, "pango", strlen("pango")));
