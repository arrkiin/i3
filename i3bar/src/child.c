--- conflicted
+++ resolved
@@ -149,24 +149,9 @@
  * previous entries from the buffer.
  */
 static int stdin_start_array(void *context) {
-<<<<<<< HEAD
-    struct status_block *first;
-    while (!TAILQ_EMPTY(&statusline_head)) {
-        first = TAILQ_FIRST(&statusline_head);
-        I3STRING_FREE(first->full_text);
-        FREE(first->color);
-        FREE(first->border);
-        FREE(first->background);
-        FREE(first->name);
-        FREE(first->instance);
-        TAILQ_REMOVE(&statusline_head, first, blocks);
-        free(first);
-    }
-=======
     // the blocks are still used by statusline_head, so we won't free the
     // resources here.
     clear_statusline(&statusline_buffer, false);
->>>>>>> 01117454
     return 1;
 }
 
@@ -234,12 +219,6 @@
     if (strcasecmp(ctx->last_map_key, "markup") == 0) {
         ctx->block.is_markup = (len == strlen("pango") && !strncasecmp((const char *)val, "pango", strlen("pango")));
         return 1;
-    }
-    if (strcasecmp(ctx->last_map_key, "background") == 0) {
-        sasprintf(&(ctx->block.background), "%.*s", len, val);
-    }
-    if (strcasecmp(ctx->last_map_key, "border") == 0) {
-        sasprintf(&(ctx->block.border), "%.*s", len, val);
     }
     if (strcasecmp(ctx->last_map_key, "align") == 0) {
         if (len == strlen("center") && !strncmp((const char *)val, "center", strlen("center"))) {
@@ -294,30 +273,15 @@
         ctx->block.border_right = (uint32_t)val;
         return 1;
     }
-<<<<<<< HEAD
-    if (strcasecmp(ctx->last_map_key, "border_top") == 0) {
-        ctx->block.border_top = (uint32_t)val;
-    }
-    if (strcasecmp(ctx->last_map_key, "border_right") == 0) {
-        ctx->block.border_right = (uint32_t)val;
-    }
     if (strcasecmp(ctx->last_map_key, "border_bottom") == 0) {
         ctx->block.border_bottom = (uint32_t)val;
+        return 1;
     }
     if (strcasecmp(ctx->last_map_key, "border_left") == 0) {
         ctx->block.border_left = (uint32_t)val;
-    }
-=======
-    if (strcasecmp(ctx->last_map_key, "border_bottom") == 0) {
-        ctx->block.border_bottom = (uint32_t)val;
-        return 1;
-    }
-    if (strcasecmp(ctx->last_map_key, "border_left") == 0) {
-        ctx->block.border_left = (uint32_t)val;
-        return 1;
-    }
-
->>>>>>> 01117454
+        return 1;
+    }
+
     return 1;
 }
 
