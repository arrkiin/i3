/*
 * vim:ts=4:sw=4:expandtab
 *
 * i3bar - an xcb-based status- and ws-bar for i3
 * © 2010-2012 Axel Wagner and contributors (see also: LICENSE)
 *
 * child.c: Getting Input for the statusline
 *
 */
#include <stdlib.h>
#include <unistd.h>
#include <sys/types.h>
#include <sys/wait.h>
#include <signal.h>
#include <stdio.h>
#include <stdarg.h>
#include <fcntl.h>
#include <string.h>
#include <errno.h>
#include <err.h>
#include <ev.h>
#include <yajl/yajl_common.h>
#include <yajl/yajl_parse.h>
#include <yajl/yajl_version.h>
#include <yajl/yajl_gen.h>
#include <paths.h>

#include "common.h"

/* Global variables for child_*() */
i3bar_child child;

/* stdin- and sigchild-watchers */
ev_io *stdin_io;
ev_child *child_sig;

/* JSON parser for stdin */
yajl_handle parser;

/* JSON generator for stdout */
yajl_gen gen;

typedef struct parser_ctx {
    /* True if one of the parsed blocks was urgent */
    bool has_urgent;

    /* A copy of the last JSON map key. */
    char *last_map_key;

    /* The current block. Will be filled, then copied and put into the list of
     * blocks. */
    struct status_block block;
} parser_ctx;

parser_ctx parser_context;

struct statusline_head statusline_head = TAILQ_HEAD_INITIALIZER(statusline_head);
/* Used temporarily while reading a statusline */
struct statusline_head statusline_buffer = TAILQ_HEAD_INITIALIZER(statusline_buffer);

int child_stdin;

/*
 * Remove all blocks from the given statusline.
 * If free_resources is set, the fields of each status block will be free'd.
 */
static void clear_statusline(struct statusline_head *head, bool free_resources) {
    struct status_block *first;
    while (!TAILQ_EMPTY(head)) {
        first = TAILQ_FIRST(head);
        if (free_resources) {
            I3STRING_FREE(first->full_text);
            FREE(first->color);
            FREE(first->name);
            FREE(first->instance);
        }

        TAILQ_REMOVE(head, first, blocks);
        free(first);
    }
}

static void copy_statusline(struct statusline_head *from, struct statusline_head *to) {
    struct status_block *current;
    TAILQ_FOREACH(current, from, blocks) {
        struct status_block *new_block = smalloc(sizeof(struct status_block));
        memcpy(new_block, current, sizeof(struct status_block));
        TAILQ_INSERT_TAIL(to, new_block, blocks);
    }
}

/*
 * Replaces the statusline in memory with an error message. Pass a format
 * string and format parameters as you would in `printf'. The next time
 * `draw_bars' is called, the error message text will be drawn on the bar in
 * the space allocated for the statusline.
 */
__attribute__((format(printf, 1, 2))) static void set_statusline_error(const char *format, ...) {
    clear_statusline(&statusline_head, true);

    char *message;
    va_list args;
    va_start(args, format);
    vasprintf(&message, format, args);

    struct status_block *err_block = scalloc(sizeof(struct status_block));
    err_block->full_text = i3string_from_utf8("Error: ");
    err_block->name = "error";
    err_block->color = "red";
    err_block->no_separator = true;

    struct status_block *message_block = scalloc(sizeof(struct status_block));
    message_block->full_text = i3string_from_utf8(message);
    message_block->name = "error_message";
    message_block->color = "red";
    message_block->no_separator = true;

    TAILQ_INSERT_HEAD(&statusline_head, err_block, blocks);
    TAILQ_INSERT_TAIL(&statusline_head, message_block, blocks);

    FREE(message);
    va_end(args);
}

/*
 * Stop and free() the stdin- and sigchild-watchers
 *
 */
void cleanup(void) {
    if (stdin_io != NULL) {
        ev_io_stop(main_loop, stdin_io);
        FREE(stdin_io);
    }

    if (child_sig != NULL) {
        ev_child_stop(main_loop, child_sig);
        FREE(child_sig);
    }

    memset(&child, 0, sizeof(i3bar_child));
}

/*
 * The start of a new array is the start of a new status line, so we clear all
 * previous entries from the buffer.
 */
static int stdin_start_array(void *context) {
<<<<<<< HEAD
    struct status_block *first;
    while (!TAILQ_EMPTY(&statusline_head)) {
        first = TAILQ_FIRST(&statusline_head);
        I3STRING_FREE(first->full_text);
        FREE(first->color);
        FREE(first->border);
        FREE(first->background);
        FREE(first->name);
        FREE(first->instance);
        TAILQ_REMOVE(&statusline_head, first, blocks);
        free(first);
    }
=======
    // the blocks are still used by statusline_head, so we won't free the
    // resources here.
    clear_statusline(&statusline_buffer, false);
>>>>>>> eb969fee
    return 1;
}

/*
 * The start of a map is the start of a single block of the status line.
 *
 */
static int stdin_start_map(void *context) {
    parser_ctx *ctx = context;
    memset(&(ctx->block), '\0', sizeof(struct status_block));

    /* Default width of the separator block. */
    ctx->block.sep_block_width = logical_px(9);

    /* If a border is set, by default we draw all four borders. */
    ctx->block.border_top = 1;
    ctx->block.border_right = 1;
    ctx->block.border_bottom = 1;
    ctx->block.border_left = 1;

    return 1;
}

static int stdin_map_key(void *context, const unsigned char *key, size_t len) {
    parser_ctx *ctx = context;
    FREE(ctx->last_map_key);
    sasprintf(&(ctx->last_map_key), "%.*s", len, key);
    return 1;
}

static int stdin_boolean(void *context, int val) {
    parser_ctx *ctx = context;
    if (strcasecmp(ctx->last_map_key, "urgent") == 0) {
        ctx->block.urgent = val;
    }
    if (strcasecmp(ctx->last_map_key, "separator") == 0) {
        ctx->block.no_separator = !val;
    }
    return 1;
}

static int stdin_string(void *context, const unsigned char *val, size_t len) {
    parser_ctx *ctx = context;
    if (strcasecmp(ctx->last_map_key, "full_text") == 0) {
        ctx->block.full_text = i3string_from_markup_with_length((const char *)val, len);
    }
    if (strcasecmp(ctx->last_map_key, "color") == 0) {
        sasprintf(&(ctx->block.color), "%.*s", len, val);
    }
    if (strcasecmp(ctx->last_map_key, "background") == 0) {
        sasprintf(&(ctx->block.background), "%.*s", len, val);
    }
    if (strcasecmp(ctx->last_map_key, "border") == 0) {
        sasprintf(&(ctx->block.border), "%.*s", len, val);
    }
    if (strcasecmp(ctx->last_map_key, "align") == 0) {
        if (len == strlen("center") && !strncmp((const char *)val, "center", strlen("center"))) {
            ctx->block.align = ALIGN_CENTER;
        } else if (len == strlen("right") && !strncmp((const char *)val, "right", strlen("right"))) {
            ctx->block.align = ALIGN_RIGHT;
        } else {
            ctx->block.align = ALIGN_LEFT;
        }
    } else if (strcasecmp(ctx->last_map_key, "min_width") == 0) {
        i3String *text = i3string_from_markup_with_length((const char *)val, len);
        ctx->block.min_width = (uint32_t)predict_text_width(text);
        i3string_free(text);
    }
    if (strcasecmp(ctx->last_map_key, "name") == 0) {
        char *copy = (char *)malloc(len + 1);
        strncpy(copy, (const char *)val, len);
        copy[len] = 0;
        ctx->block.name = copy;
    }
    if (strcasecmp(ctx->last_map_key, "instance") == 0) {
        char *copy = (char *)malloc(len + 1);
        strncpy(copy, (const char *)val, len);
        copy[len] = 0;
        ctx->block.instance = copy;
    }
    return 1;
}

static int stdin_integer(void *context, long long val) {
    parser_ctx *ctx = context;
    if (strcasecmp(ctx->last_map_key, "min_width") == 0) {
        ctx->block.min_width = (uint32_t)val;
    }
    if (strcasecmp(ctx->last_map_key, "separator_block_width") == 0) {
        ctx->block.sep_block_width = (uint32_t)val;
    }
    if (strcasecmp(ctx->last_map_key, "border_top") == 0) {
        ctx->block.border_top = (uint32_t)val;
    }
    if (strcasecmp(ctx->last_map_key, "border_right") == 0) {
        ctx->block.border_right = (uint32_t)val;
    }
    if (strcasecmp(ctx->last_map_key, "border_bottom") == 0) {
        ctx->block.border_bottom = (uint32_t)val;
    }
    if (strcasecmp(ctx->last_map_key, "border_left") == 0) {
        ctx->block.border_left = (uint32_t)val;
    }
    return 1;
}

/*
 * When a map is finished, we have an entire status block.
 * Move it from the parser's context to the statusline buffer.
 */
static int stdin_end_map(void *context) {
    parser_ctx *ctx = context;
    struct status_block *new_block = smalloc(sizeof(struct status_block));
    memcpy(new_block, &(ctx->block), sizeof(struct status_block));
    /* Ensure we have a full_text set, so that when it is missing (or null),
     * i3bar doesn’t crash and the user gets an annoying message. */
    if (!new_block->full_text)
        new_block->full_text = i3string_from_utf8("SPEC VIOLATION: full_text is NULL!");
    if (new_block->urgent)
        ctx->has_urgent = true;
    TAILQ_INSERT_TAIL(&statusline_buffer, new_block, blocks);
    return 1;
}

/*
 * When an array is finished, we have an entire statusline.
 * Copy it from the buffer to the actual statusline.
 */
static int stdin_end_array(void *context) {
    DLOG("copying statusline_buffer to statusline_head\n");
    clear_statusline(&statusline_head, true);
    copy_statusline(&statusline_buffer, &statusline_head);

    DLOG("dumping statusline:\n");
    struct status_block *current;
    TAILQ_FOREACH(current, &statusline_head, blocks) {
        DLOG("full_text = %s\n", i3string_as_utf8(current->full_text));
        DLOG("color = %s\n", current->color);
    }
    DLOG("end of dump\n");
    return 1;
}

/*
 * Helper function to read stdin
 *
 * Returns NULL on EOF.
 *
 */
static unsigned char *get_buffer(ev_io *watcher, int *ret_buffer_len) {
    int fd = watcher->fd;
    int n = 0;
    int rec = 0;
    int buffer_len = STDIN_CHUNK_SIZE;
    unsigned char *buffer = smalloc(buffer_len + 1);
    buffer[0] = '\0';
    while (1) {
        n = read(fd, buffer + rec, buffer_len - rec);
        if (n == -1) {
            if (errno == EAGAIN) {
                /* finish up */
                break;
            }
            ELOG("read() failed!: %s\n", strerror(errno));
            exit(EXIT_FAILURE);
        }
        if (n == 0) {
            ELOG("stdin: received EOF\n");
            *ret_buffer_len = -1;
            return NULL;
        }
        rec += n;

        if (rec == buffer_len) {
            buffer_len += STDIN_CHUNK_SIZE;
            buffer = srealloc(buffer, buffer_len);
        }
    }
    if (*buffer == '\0') {
        FREE(buffer);
        rec = -1;
    }
    *ret_buffer_len = rec;
    return buffer;
}

static void read_flat_input(char *buffer, int length) {
    struct status_block *first = TAILQ_FIRST(&statusline_head);
    /* Clear the old buffer if any. */
    I3STRING_FREE(first->full_text);
    /* Remove the trailing newline and terminate the string at the same
     * time. */
    if (buffer[length - 1] == '\n' || buffer[length - 1] == '\r')
        buffer[length - 1] = '\0';
    else
        buffer[length] = '\0';
    first->full_text = i3string_from_markup(buffer);
}

static bool read_json_input(unsigned char *input, int length) {
    yajl_status status = yajl_parse(parser, input, length);
    bool has_urgent = false;
    if (status != yajl_status_ok) {
        char *message = (char *)yajl_get_error(parser, 0, input, length);

        /* strip the newline yajl adds to the error message */
        if (message[strlen(message) - 1] == '\n')
            message[strlen(message) - 1] = '\0';

        fprintf(stderr, "[i3bar] Could not parse JSON input (code = %d, message = %s): %.*s\n",
                status, message, length, input);

        set_statusline_error("Could not parse JSON (%s)", message);
        yajl_free_error(parser, (unsigned char *)message);
        draw_bars(false);
    } else if (parser_context.has_urgent) {
        has_urgent = true;
    }
    return has_urgent;
}

/*
 * Callbalk for stdin. We read a line from stdin and store the result
 * in statusline
 *
 */
void stdin_io_cb(struct ev_loop *loop, ev_io *watcher, int revents) {
    int rec;
    unsigned char *buffer = get_buffer(watcher, &rec);
    if (buffer == NULL)
        return;
    bool has_urgent = false;
    if (child.version > 0) {
        has_urgent = read_json_input(buffer, rec);
    } else {
        read_flat_input((char *)buffer, rec);
    }
    free(buffer);
    draw_bars(has_urgent);
}

/*
 * Callbalk for stdin first line. We read the first line to detect
 * whether this is JSON or plain text
 *
 */
void stdin_io_first_line_cb(struct ev_loop *loop, ev_io *watcher, int revents) {
    int rec;
    unsigned char *buffer = get_buffer(watcher, &rec);
    if (buffer == NULL)
        return;
    DLOG("Detecting input type based on buffer *%.*s*\n", rec, buffer);
    /* Detect whether this is JSON or plain text. */
    unsigned int consumed = 0;
    /* At the moment, we don’t care for the version. This might change
     * in the future, but for now, we just discard it. */
    parse_json_header(&child, buffer, rec, &consumed);
    if (child.version > 0) {
        /* If hide-on-modifier is set, we start of by sending the
         * child a SIGSTOP, because the bars aren't mapped at start */
        if (config.hide_on_modifier) {
            stop_child();
        }
        draw_bars(read_json_input(buffer + consumed, rec - consumed));
    } else {
        /* In case of plaintext, we just add a single block and change its
         * full_text pointer later. */
        struct status_block *new_block = scalloc(sizeof(struct status_block));
        TAILQ_INSERT_TAIL(&statusline_head, new_block, blocks);
        read_flat_input((char *)buffer, rec);
    }
    free(buffer);
    ev_io_stop(main_loop, stdin_io);
    ev_io_init(stdin_io, &stdin_io_cb, STDIN_FILENO, EV_READ);
    ev_io_start(main_loop, stdin_io);
}

/*
 * We received a sigchild, meaning, that the child-process terminated.
 * We simply free the respective data-structures and don't care for input
 * anymore
 *
 */
void child_sig_cb(struct ev_loop *loop, ev_child *watcher, int revents) {
    int exit_status = WEXITSTATUS(watcher->rstatus);

    ELOG("Child (pid: %d) unexpectedly exited with status %d\n",
         child.pid,
         exit_status);

    /* this error is most likely caused by a user giving a nonexecutable or
     * nonexistent file, so we will handle those cases separately. */
    if (exit_status == 126)
        set_statusline_error("status_command is not executable (exit %d)", exit_status);
    else if (exit_status == 127)
        set_statusline_error("status_command not found or is missing a library dependency (exit %d)", exit_status);
    else
        set_statusline_error("status_command process exited unexpectedly (exit %d)", exit_status);

    cleanup();
    draw_bars(false);
}

void child_write_output(void) {
    if (child.click_events) {
        const unsigned char *output;
        size_t size;

        yajl_gen_get_buf(gen, &output, &size);
        write(child_stdin, output, size);
        write(child_stdin, "\n", 1);
        yajl_gen_clear(gen);
    }
}

/*
 * Start a child-process with the specified command and reroute stdin.
 * We actually start a $SHELL to execute the command so we don't have to care
 * about arguments and such.
 *
 * If `command' is NULL, such as in the case when no `status_command' is given
 * in the bar config, no child will be started.
 *
 */
void start_child(char *command) {
    if (command == NULL)
        return;

    /* Allocate a yajl parser which will be used to parse stdin. */
    static yajl_callbacks callbacks = {
        .yajl_boolean = stdin_boolean,
        .yajl_integer = stdin_integer,
        .yajl_string = stdin_string,
        .yajl_start_map = stdin_start_map,
        .yajl_map_key = stdin_map_key,
        .yajl_end_map = stdin_end_map,
        .yajl_start_array = stdin_start_array,
        .yajl_end_array = stdin_end_array,
    };
    parser = yajl_alloc(&callbacks, NULL, &parser_context);

    gen = yajl_gen_alloc(NULL);

    int pipe_in[2];  /* pipe we read from */
    int pipe_out[2]; /* pipe we write to */

    if (pipe(pipe_in) == -1)
        err(EXIT_FAILURE, "pipe(pipe_in)");
    if (pipe(pipe_out) == -1)
        err(EXIT_FAILURE, "pipe(pipe_out)");

    child.pid = fork();
    switch (child.pid) {
        case -1:
            ELOG("Couldn't fork(): %s\n", strerror(errno));
            exit(EXIT_FAILURE);
        case 0:
            /* Child-process. Reroute streams and start shell */

            close(pipe_in[0]);
            close(pipe_out[1]);

            dup2(pipe_in[1], STDOUT_FILENO);
            dup2(pipe_out[0], STDIN_FILENO);

            setpgid(child.pid, 0);
            execl(_PATH_BSHELL, _PATH_BSHELL, "-c", command, (char *)NULL);
            return;
        default:
            /* Parent-process. Reroute streams */

            close(pipe_in[1]);
            close(pipe_out[0]);

            dup2(pipe_in[0], STDIN_FILENO);
            child_stdin = pipe_out[1];

            break;
    }

    /* We set O_NONBLOCK because blocking is evil in event-driven software */
    fcntl(STDIN_FILENO, F_SETFL, O_NONBLOCK);

    stdin_io = smalloc(sizeof(ev_io));
    ev_io_init(stdin_io, &stdin_io_first_line_cb, STDIN_FILENO, EV_READ);
    ev_io_start(main_loop, stdin_io);

    /* We must cleanup, if the child unexpectedly terminates */
    child_sig = smalloc(sizeof(ev_child));
    ev_child_init(child_sig, &child_sig_cb, child.pid, 0);
    ev_child_start(main_loop, child_sig);

    atexit(kill_child_at_exit);
}

void child_click_events_initialize(void) {
    if (!child.click_events_init) {
        yajl_gen_array_open(gen);
        child_write_output();
        child.click_events_init = true;
    }
}

void child_click_events_key(const char *key) {
    yajl_gen_string(gen, (const unsigned char *)key, strlen(key));
}

/*
 * Generates a click event, if enabled.
 *
 */
void send_block_clicked(int button, const char *name, const char *instance, int x, int y) {
    if (!child.click_events) {
        return;
    }

    child_click_events_initialize();

    yajl_gen_map_open(gen);

    if (name) {
        child_click_events_key("name");
        yajl_gen_string(gen, (const unsigned char *)name, strlen(name));
    }

    if (instance) {
        child_click_events_key("instance");
        yajl_gen_string(gen, (const unsigned char *)instance, strlen(instance));
    }

    child_click_events_key("button");
    yajl_gen_integer(gen, button);

    child_click_events_key("x");
    yajl_gen_integer(gen, x);

    child_click_events_key("y");
    yajl_gen_integer(gen, y);

    yajl_gen_map_close(gen);
    child_write_output();
}

/*
 * kill()s the child-process (if any). Called when exit()ing.
 *
 */
void kill_child_at_exit(void) {
    if (child.pid > 0) {
        if (child.cont_signal > 0 && child.stopped)
            killpg(child.pid, child.cont_signal);
        killpg(child.pid, SIGTERM);
    }
}

/*
 * kill()s the child-process (if existent) and closes and
 * free()s the stdin- and sigchild-watchers
 *
 */
void kill_child(void) {
    if (child.pid > 0) {
        if (child.cont_signal > 0 && child.stopped)
            killpg(child.pid, child.cont_signal);
        killpg(child.pid, SIGTERM);
        int status;
        waitpid(child.pid, &status, 0);
        cleanup();
    }
}

/*
 * Sends a SIGSTOP to the child-process (if existent)
 *
 */
void stop_child(void) {
    if (child.stop_signal > 0 && !child.stopped) {
        child.stopped = true;
        killpg(child.pid, child.stop_signal);
    }
}

/*
 * Sends a SIGCONT to the child-process (if existent)
 *
 */
void cont_child(void) {
    if (child.cont_signal > 0 && child.stopped) {
        child.stopped = false;
        killpg(child.pid, child.cont_signal);
    }
}

/*
 * Whether or not the child want click events
 *
 */
bool child_want_click_events(void) {
    return child.click_events;
}<|MERGE_RESOLUTION|>--- conflicted
+++ resolved
@@ -145,24 +145,9 @@
  * previous entries from the buffer.
  */
 static int stdin_start_array(void *context) {
-<<<<<<< HEAD
-    struct status_block *first;
-    while (!TAILQ_EMPTY(&statusline_head)) {
-        first = TAILQ_FIRST(&statusline_head);
-        I3STRING_FREE(first->full_text);
-        FREE(first->color);
-        FREE(first->border);
-        FREE(first->background);
-        FREE(first->name);
-        FREE(first->instance);
-        TAILQ_REMOVE(&statusline_head, first, blocks);
-        free(first);
-    }
-=======
     // the blocks are still used by statusline_head, so we won't free the
     // resources here.
     clear_statusline(&statusline_buffer, false);
->>>>>>> eb969fee
     return 1;
 }
 
