/*
 * vim:ts=4:sw=4:expandtab
 *
 * i3bar - an xcb-based status- and ws-bar for i3
 * © 2010-2012 Axel Wagner and contributors (see also: LICENSE)
 *
 * child.c: Getting input for the statusline
 *
 */
#include <stdlib.h>
#include <unistd.h>
#include <sys/types.h>
#include <sys/wait.h>
#include <signal.h>
#include <stdio.h>
#include <stdarg.h>
#include <fcntl.h>
#include <string.h>
#include <errno.h>
#include <err.h>
#include <ev.h>
#include <yajl/yajl_common.h>
#include <yajl/yajl_parse.h>
#include <yajl/yajl_version.h>
#include <yajl/yajl_gen.h>
#include <paths.h>

#include "common.h"

/* Global variables for child_*() */
i3bar_child child;

/* stdin- and SIGCHLD-watchers */
ev_io *stdin_io;
ev_child *child_sig;

/* JSON parser for stdin */
yajl_handle parser;

/* JSON generator for stdout */
yajl_gen gen;

typedef struct parser_ctx {
    /* True if one of the parsed blocks was urgent */
    bool has_urgent;

    /* A copy of the last JSON map key. */
    char *last_map_key;

    /* The current block. Will be filled, then copied and put into the list of
     * blocks. */
    struct status_block block;
} parser_ctx;

parser_ctx parser_context;

struct statusline_head statusline_head = TAILQ_HEAD_INITIALIZER(statusline_head);
/* Used temporarily while reading a statusline */
struct statusline_head statusline_buffer = TAILQ_HEAD_INITIALIZER(statusline_buffer);

int child_stdin;

/*
 * Remove all blocks from the given statusline.
 * If free_resources is set, the fields of each status block will be free'd.
 */
static void clear_statusline(struct statusline_head *head, bool free_resources) {
    struct status_block *first;
    while (!TAILQ_EMPTY(head)) {
        first = TAILQ_FIRST(head);
        if (free_resources) {
            I3STRING_FREE(first->full_text);
            I3STRING_FREE(first->short_text);
            FREE(first->color);
            FREE(first->name);
            FREE(first->instance);
            FREE(first->min_width_str);
            FREE(first->background);
            FREE(first->border);
        }

        TAILQ_REMOVE(head, first, blocks);
        free(first);
    }
}

static void copy_statusline(struct statusline_head *from, struct statusline_head *to) {
    struct status_block *current;
    TAILQ_FOREACH(current, from, blocks) {
        struct status_block *new_block = smalloc(sizeof(struct status_block));
        memcpy(new_block, current, sizeof(struct status_block));
        TAILQ_INSERT_TAIL(to, new_block, blocks);
    }
}

/*
 * Replaces the statusline in memory with an error message. Pass a format
 * string and format parameters as you would in `printf'. The next time
 * `draw_bars' is called, the error message text will be drawn on the bar in
 * the space allocated for the statusline.
 */
__attribute__((format(printf, 1, 2))) static void set_statusline_error(const char *format, ...) {
    clear_statusline(&statusline_head, true);

    char *message;
    va_list args;
    va_start(args, format);
    vasprintf(&message, format, args);

    struct status_block *err_block = scalloc(sizeof(struct status_block));
    err_block->full_text = i3string_from_utf8("Error: ");
    err_block->name = "error";
    err_block->color = "red";
    err_block->no_separator = true;

    struct status_block *message_block = scalloc(sizeof(struct status_block));
    message_block->full_text = i3string_from_utf8(message);
    message_block->name = "error_message";
    message_block->color = "red";
    message_block->no_separator = true;

    TAILQ_INSERT_HEAD(&statusline_head, err_block, blocks);
    TAILQ_INSERT_TAIL(&statusline_head, message_block, blocks);

    FREE(message);
    va_end(args);
}

/*
 * Stop and free() the stdin- and SIGCHLD-watchers
 *
 */
void cleanup(void) {
    if (stdin_io != NULL) {
        ev_io_stop(main_loop, stdin_io);
        FREE(stdin_io);
    }

    if (child_sig != NULL) {
        ev_child_stop(main_loop, child_sig);
        FREE(child_sig);
    }

    memset(&child, 0, sizeof(i3bar_child));
}

/*
 * The start of a new array is the start of a new status line, so we clear all
 * previous entries from the buffer.
 */
static int stdin_start_array(void *context) {
    // the blocks are still used by statusline_head, so we won't free the
    // resources here.
    clear_statusline(&statusline_buffer, false);
    return 1;
}

/*
 * The start of a map is the start of a single block of the status line.
 *
 */
static int stdin_start_map(void *context) {
    parser_ctx *ctx = context;
    memset(&(ctx->block), '\0', sizeof(struct status_block));

    /* Default width of the separator block. */
    ctx->block.sep_block_width = logical_px(9);

<<<<<<< HEAD
    /* If a border is set, by default we draw all four borders. */
    ctx->block.border_top = 1;
    ctx->block.border_right = 1;
    ctx->block.border_bottom = 1;
    ctx->block.border_left = 1;

    /* Use markup by default */
    ctx->block.is_markup = true;

=======
>>>>>>> af71d3a2
    return 1;
}

static int stdin_map_key(void *context, const unsigned char *key, size_t len) {
    parser_ctx *ctx = context;
    FREE(ctx->last_map_key);
    sasprintf(&(ctx->last_map_key), "%.*s", len, key);
    return 1;
}

static int stdin_boolean(void *context, int val) {
    parser_ctx *ctx = context;
    if (strcasecmp(ctx->last_map_key, "urgent") == 0) {
        ctx->block.urgent = val;
        return 1;
    }
    if (strcasecmp(ctx->last_map_key, "separator") == 0) {
        ctx->block.no_separator = !val;
        return 1;
    }

    return 1;
}

static int stdin_string(void *context, const unsigned char *val, size_t len) {
    parser_ctx *ctx = context;
    if (strcasecmp(ctx->last_map_key, "full_text") == 0) {
        ctx->block.full_text = i3string_from_markup_with_length((const char *)val, len);
        return 1;
    }
    if (strcasecmp(ctx->last_map_key, "short_text") == 0) {
        ctx->block.short_text = i3string_from_markup_with_length((const char *)val, len);
        return 1;
    }
    if (strcasecmp(ctx->last_map_key, "color") == 0) {
        sasprintf(&(ctx->block.color), "%.*s", len, val);
        return 1;
    }
    if (strcasecmp(ctx->last_map_key, "background") == 0) {
        sasprintf(&(ctx->block.background), "%.*s", len, val);
    }
    if (strcasecmp(ctx->last_map_key, "border") == 0) {
        sasprintf(&(ctx->block.border), "%.*s", len, val);
    }
    if (strcasecmp(ctx->last_map_key, "markup") == 0) {
        ctx->block.is_markup = (len == strlen("pango") && !strncasecmp((const char *)val, "pango", strlen("pango")));
        return 1;
    }
    if (strcasecmp(ctx->last_map_key, "align") == 0) {
        if (len == strlen("center") && !strncmp((const char *)val, "center", strlen("center"))) {
            ctx->block.align = ALIGN_CENTER;
        } else if (len == strlen("right") && !strncmp((const char *)val, "right", strlen("right"))) {
            ctx->block.align = ALIGN_RIGHT;
        } else {
            ctx->block.align = ALIGN_LEFT;
        }
        return 1;
    }
    if (strcasecmp(ctx->last_map_key, "min_width") == 0) {
        char *copy = (char *)malloc(len + 1);
        strncpy(copy, (const char *)val, len);
        copy[len] = 0;
        ctx->block.min_width_str = copy;
        return 1;
    }
    if (strcasecmp(ctx->last_map_key, "name") == 0) {
        char *copy = (char *)malloc(len + 1);
        strncpy(copy, (const char *)val, len);
        copy[len] = 0;
        ctx->block.name = copy;
        return 1;
    }
    if (strcasecmp(ctx->last_map_key, "instance") == 0) {
        char *copy = (char *)malloc(len + 1);
        strncpy(copy, (const char *)val, len);
        copy[len] = 0;
        ctx->block.instance = copy;
        return 1;
    }

    return 1;
}

static int stdin_integer(void *context, long long val) {
    parser_ctx *ctx = context;
    if (strcasecmp(ctx->last_map_key, "min_width") == 0) {
        ctx->block.min_width = (uint32_t)val;
        return 1;
    }
    if (strcasecmp(ctx->last_map_key, "separator_block_width") == 0) {
        ctx->block.sep_block_width = (uint32_t)val;
        return 1;
    }
    if (strcasecmp(ctx->last_map_key, "border_top") == 0) {
        ctx->block.border_top = (uint32_t)val;
        return 1;
    }
    if (strcasecmp(ctx->last_map_key, "border_right") == 0) {
        ctx->block.border_right = (uint32_t)val;
        return 1;
    }
    if (strcasecmp(ctx->last_map_key, "border_bottom") == 0) {
        ctx->block.border_bottom = (uint32_t)val;
        return 1;
    }
    if (strcasecmp(ctx->last_map_key, "border_left") == 0) {
        ctx->block.border_left = (uint32_t)val;
        return 1;
    }

    return 1;
}

/*
 * When a map is finished, we have an entire status block.
 * Move it from the parser's context to the statusline buffer.
 */
static int stdin_end_map(void *context) {
    parser_ctx *ctx = context;
    struct status_block *new_block = smalloc(sizeof(struct status_block));
    memcpy(new_block, &(ctx->block), sizeof(struct status_block));
    /* Ensure we have a full_text set, so that when it is missing (or null),
     * i3bar doesn’t crash and the user gets an annoying message. */
    if (!new_block->full_text)
        new_block->full_text = i3string_from_utf8("SPEC VIOLATION: full_text is NULL!");
    if (new_block->urgent)
        ctx->has_urgent = true;

    if (new_block->min_width_str) {
        i3String *text = i3string_from_utf8(new_block->min_width_str);
        i3string_set_markup(text, new_block->is_markup);
        new_block->min_width = (uint32_t)predict_text_width(text);
        i3string_free(text);
    }

    i3string_set_markup(new_block->full_text, new_block->is_markup);

    if (new_block->short_text != NULL)
        i3string_set_markup(new_block->short_text, new_block->is_markup);

    TAILQ_INSERT_TAIL(&statusline_buffer, new_block, blocks);
    return 1;
}

/*
 * When an array is finished, we have an entire statusline.
 * Copy it from the buffer to the actual statusline.
 */
static int stdin_end_array(void *context) {
    DLOG("copying statusline_buffer to statusline_head\n");
    clear_statusline(&statusline_head, true);
    copy_statusline(&statusline_buffer, &statusline_head);

    DLOG("dumping statusline:\n");
    struct status_block *current;
    TAILQ_FOREACH(current, &statusline_head, blocks) {
        DLOG("full_text = %s\n", i3string_as_utf8(current->full_text));
        DLOG("short_text = %s\n", (current->short_text == NULL ? NULL : i3string_as_utf8(current->short_text)));
        DLOG("color = %s\n", current->color);
    }
    DLOG("end of dump\n");
    return 1;
}

/*
 * Helper function to read stdin
 *
 * Returns NULL on EOF.
 *
 */
static unsigned char *get_buffer(ev_io *watcher, int *ret_buffer_len) {
    int fd = watcher->fd;
    int n = 0;
    int rec = 0;
    int buffer_len = STDIN_CHUNK_SIZE;
    unsigned char *buffer = smalloc(buffer_len + 1);
    buffer[0] = '\0';
    while (1) {
        n = read(fd, buffer + rec, buffer_len - rec);
        if (n == -1) {
            if (errno == EAGAIN) {
                /* finish up */
                break;
            }
            ELOG("read() failed!: %s\n", strerror(errno));
            exit(EXIT_FAILURE);
        }
        if (n == 0) {
            ELOG("stdin: received EOF\n");
            *ret_buffer_len = -1;
            return NULL;
        }
        rec += n;

        if (rec == buffer_len) {
            buffer_len += STDIN_CHUNK_SIZE;
            buffer = srealloc(buffer, buffer_len);
        }
    }
    if (*buffer == '\0') {
        FREE(buffer);
        rec = -1;
    }
    *ret_buffer_len = rec;
    return buffer;
}

static void read_flat_input(char *buffer, int length) {
    struct status_block *first = TAILQ_FIRST(&statusline_head);
    /* Clear the old buffer if any. */
    I3STRING_FREE(first->full_text);
    /* Remove the trailing newline and terminate the string at the same
     * time. */
    if (buffer[length - 1] == '\n' || buffer[length - 1] == '\r')
        buffer[length - 1] = '\0';
    else
        buffer[length] = '\0';
    first->full_text = i3string_from_markup(buffer);
}

static bool read_json_input(unsigned char *input, int length) {
    yajl_status status = yajl_parse(parser, input, length);
    bool has_urgent = false;
    if (status != yajl_status_ok) {
        char *message = (char *)yajl_get_error(parser, 0, input, length);

        /* strip the newline yajl adds to the error message */
        if (message[strlen(message) - 1] == '\n')
            message[strlen(message) - 1] = '\0';

        fprintf(stderr, "[i3bar] Could not parse JSON input (code = %d, message = %s): %.*s\n",
                status, message, length, input);

        set_statusline_error("Could not parse JSON (%s)", message);
        yajl_free_error(parser, (unsigned char *)message);
        draw_bars(false);
    } else if (parser_context.has_urgent) {
        has_urgent = true;
    }
    return has_urgent;
}

/*
 * Callbalk for stdin. We read a line from stdin and store the result
 * in statusline
 *
 */
void stdin_io_cb(struct ev_loop *loop, ev_io *watcher, int revents) {
    int rec;
    unsigned char *buffer = get_buffer(watcher, &rec);
    if (buffer == NULL)
        return;
    bool has_urgent = false;
    if (child.version > 0) {
        has_urgent = read_json_input(buffer, rec);
    } else {
        read_flat_input((char *)buffer, rec);
    }
    free(buffer);
    draw_bars(has_urgent);
}

/*
 * Callbalk for stdin first line. We read the first line to detect
 * whether this is JSON or plain text
 *
 */
void stdin_io_first_line_cb(struct ev_loop *loop, ev_io *watcher, int revents) {
    int rec;
    unsigned char *buffer = get_buffer(watcher, &rec);
    if (buffer == NULL)
        return;
    DLOG("Detecting input type based on buffer *%.*s*\n", rec, buffer);
    /* Detect whether this is JSON or plain text. */
    unsigned int consumed = 0;
    /* At the moment, we don’t care for the version. This might change
     * in the future, but for now, we just discard it. */
    parse_json_header(&child, buffer, rec, &consumed);
    if (child.version > 0) {
        /* If hide-on-modifier is set, we start of by sending the
         * child a SIGSTOP, because the bars aren't mapped at start */
        if (config.hide_on_modifier) {
            stop_child();
        }
        draw_bars(read_json_input(buffer + consumed, rec - consumed));
    } else {
        /* In case of plaintext, we just add a single block and change its
         * full_text pointer later. */
        struct status_block *new_block = scalloc(sizeof(struct status_block));
        TAILQ_INSERT_TAIL(&statusline_head, new_block, blocks);
        read_flat_input((char *)buffer, rec);
    }
    free(buffer);
    ev_io_stop(main_loop, stdin_io);
    ev_io_init(stdin_io, &stdin_io_cb, STDIN_FILENO, EV_READ);
    ev_io_start(main_loop, stdin_io);
}

/*
 * We received a SIGCHLD, meaning, that the child process terminated.
 * We simply free the respective data structures and don't care for input
 * anymore
 *
 */
void child_sig_cb(struct ev_loop *loop, ev_child *watcher, int revents) {
    int exit_status = WEXITSTATUS(watcher->rstatus);

    ELOG("Child (pid: %d) unexpectedly exited with status %d\n",
         child.pid,
         exit_status);

    /* this error is most likely caused by a user giving a nonexecutable or
     * nonexistent file, so we will handle those cases separately. */
    if (exit_status == 126)
        set_statusline_error("status_command is not executable (exit %d)", exit_status);
    else if (exit_status == 127)
        set_statusline_error("status_command not found or is missing a library dependency (exit %d)", exit_status);
    else
        set_statusline_error("status_command process exited unexpectedly (exit %d)", exit_status);

    cleanup();
    draw_bars(false);
}

void child_write_output(void) {
    if (child.click_events) {
        const unsigned char *output;
        size_t size;

        yajl_gen_get_buf(gen, &output, &size);
        write(child_stdin, output, size);
        write(child_stdin, "\n", 1);
        yajl_gen_clear(gen);
    }
}

/*
 * Start a child process with the specified command and reroute stdin.
 * We actually start a $SHELL to execute the command so we don't have to care
 * about arguments and such.
 *
 * If `command' is NULL, such as in the case when no `status_command' is given
 * in the bar config, no child will be started.
 *
 */
void start_child(char *command) {
    if (command == NULL)
        return;

    /* Allocate a yajl parser which will be used to parse stdin. */
    static yajl_callbacks callbacks = {
        .yajl_boolean = stdin_boolean,
        .yajl_integer = stdin_integer,
        .yajl_string = stdin_string,
        .yajl_start_map = stdin_start_map,
        .yajl_map_key = stdin_map_key,
        .yajl_end_map = stdin_end_map,
        .yajl_start_array = stdin_start_array,
        .yajl_end_array = stdin_end_array,
    };
    parser = yajl_alloc(&callbacks, NULL, &parser_context);

    gen = yajl_gen_alloc(NULL);

    int pipe_in[2];  /* pipe we read from */
    int pipe_out[2]; /* pipe we write to */

    if (pipe(pipe_in) == -1)
        err(EXIT_FAILURE, "pipe(pipe_in)");
    if (pipe(pipe_out) == -1)
        err(EXIT_FAILURE, "pipe(pipe_out)");

    child.pid = fork();
    switch (child.pid) {
        case -1:
            ELOG("Couldn't fork(): %s\n", strerror(errno));
            exit(EXIT_FAILURE);
        case 0:
            /* Child-process. Reroute streams and start shell */

            close(pipe_in[0]);
            close(pipe_out[1]);

            dup2(pipe_in[1], STDOUT_FILENO);
            dup2(pipe_out[0], STDIN_FILENO);

            setpgid(child.pid, 0);
            execl(_PATH_BSHELL, _PATH_BSHELL, "-c", command, (char *)NULL);
            return;
        default:
            /* Parent-process. Reroute streams */

            close(pipe_in[1]);
            close(pipe_out[0]);

            dup2(pipe_in[0], STDIN_FILENO);
            child_stdin = pipe_out[1];

            break;
    }

    /* We set O_NONBLOCK because blocking is evil in event-driven software */
    fcntl(STDIN_FILENO, F_SETFL, O_NONBLOCK);

    stdin_io = smalloc(sizeof(ev_io));
    ev_io_init(stdin_io, &stdin_io_first_line_cb, STDIN_FILENO, EV_READ);
    ev_io_start(main_loop, stdin_io);

    /* We must cleanup, if the child unexpectedly terminates */
    child_sig = smalloc(sizeof(ev_child));
    ev_child_init(child_sig, &child_sig_cb, child.pid, 0);
    ev_child_start(main_loop, child_sig);

    atexit(kill_child_at_exit);
}

void child_click_events_initialize(void) {
    if (!child.click_events_init) {
        yajl_gen_array_open(gen);
        child_write_output();
        child.click_events_init = true;
    }
}

void child_click_events_key(const char *key) {
    yajl_gen_string(gen, (const unsigned char *)key, strlen(key));
}

/*
 * Generates a click event, if enabled.
 *
 */
void send_block_clicked(int button, const char *name, const char *instance, int x, int y) {
    if (!child.click_events) {
        return;
    }

    child_click_events_initialize();

    yajl_gen_map_open(gen);

    if (name) {
        child_click_events_key("name");
        yajl_gen_string(gen, (const unsigned char *)name, strlen(name));
    }

    if (instance) {
        child_click_events_key("instance");
        yajl_gen_string(gen, (const unsigned char *)instance, strlen(instance));
    }

    child_click_events_key("button");
    yajl_gen_integer(gen, button);

    child_click_events_key("x");
    yajl_gen_integer(gen, x);

    child_click_events_key("y");
    yajl_gen_integer(gen, y);

    yajl_gen_map_close(gen);
    child_write_output();
}

/*
 * kill()s the child process (if any). Called when exit()ing.
 *
 */
void kill_child_at_exit(void) {
    if (child.pid > 0) {
        if (child.cont_signal > 0 && child.stopped)
            killpg(child.pid, child.cont_signal);
        killpg(child.pid, SIGTERM);
    }
}

/*
 * kill()s the child process (if existent) and closes and
 * free()s the stdin- and SIGCHLD-watchers
 *
 */
void kill_child(void) {
    if (child.pid > 0) {
        if (child.cont_signal > 0 && child.stopped)
            killpg(child.pid, child.cont_signal);
        killpg(child.pid, SIGTERM);
        int status;
        waitpid(child.pid, &status, 0);
        cleanup();
    }
}

/*
 * Sends a SIGSTOP to the child process (if existent)
 *
 */
void stop_child(void) {
    if (child.stop_signal > 0 && !child.stopped) {
        child.stopped = true;
        killpg(child.pid, child.stop_signal);
    }
}

/*
 * Sends a SIGCONT to the child process (if existent)
 *
 */
void cont_child(void) {
    if (child.cont_signal > 0 && child.stopped) {
        child.stopped = false;
        killpg(child.pid, child.cont_signal);
    }
}

/*
 * Whether or not the child want click events
 *
 */
bool child_want_click_events(void) {
    return child.click_events;
}<|MERGE_RESOLUTION|>--- conflicted
+++ resolved
@@ -166,18 +166,12 @@
     /* Default width of the separator block. */
     ctx->block.sep_block_width = logical_px(9);
 
-<<<<<<< HEAD
     /* If a border is set, by default we draw all four borders. */
     ctx->block.border_top = 1;
     ctx->block.border_right = 1;
     ctx->block.border_bottom = 1;
     ctx->block.border_left = 1;
 
-    /* Use markup by default */
-    ctx->block.is_markup = true;
-
-=======
->>>>>>> af71d3a2
     return 1;
 }
 
